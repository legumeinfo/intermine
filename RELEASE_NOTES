/*
 * Copyright (C) 2002-2014 FlyMine
 *
 * This code may be freely distributed and modified under the
 * terms of the GNU Lesser General Public Licence.  This should
 * be distributed with the code.  See the LICENSE file for more
 * information or http://www.gnu.org/copyleft/lesser.html.
 *
 */

<<<<<<< HEAD

1.3 (Xmas 2014)
=======
1.3.1

#172 - Error when middle click on 'Show Results'
#370 - Add HTTP api docs for the bio web services
#383 - Warning messages keep popping up when navigating between lists
#407 - Favicons for mines - flymine, modmine, intermine
#446 - Interaction Widget download only capturing 50 rows
#456 - we should serve subfeatures in our jbrowse output.
#463 - Add InterMine Query Tool
#473 - MouseMine - synonyms not being indexed correctly
#503 - Add janitor thread to id resolution servlet
#515 - UniProt keywords: multi-line text loses whitespace
#524 - list enrichment web service xml output
#526 - web service documentation
#528 - Keyword search iodocs - add facet and 100 limit
#529 - Add path formatter to keyword search facets, as per @hkmoon
#530 - unmatched </div> in dataCategories.jsp
#535 - keyword search with quotes
#536 - uniprot features location
#537 - pop-up info box on mouse-over in results table..
#539 - web service (perl): "XML is not well formatted" error if field names have underscore [_] 
#540 - list-widgets normalise by length does not work anymore
#543 - Add List DELETE to web.xml
#545 - Error on home page related to lists
#549 - Panther - update to allow for new codes
#550 - Webapp failing regularly
#555 - Exception when running query using Java client library
#560 - Update links on docs
#570 - Keyword search - select all checkbox doesn't work
#573 - Breadcrumbs don't make sense

1.3
>>>>>>> 230ba402

#7 - Keyword search - organism facet should be on parent class
#64 - Jumpy display: new table controls on report pages
#66 - Autocomplete displays underneath autocomplete suggested by browser
#70 - Result Table popups extend beyond visible area
#151 - Use "list" instead of "bag". 
#155 - beta - missing error msg "Your query would take too long"
#157 - UTF characters in imjs
#158 - im-tables css has rules for svg elements that are too broad
#163 - Column headers not displayed
#165 - Autocomplete broken in "Add new filter" dialog
#166 - Sort order drag-n-drop bug.
#184 - Error messages on results tables when user clicks before page loads.
#194 - Webapp: Oops! - Server Error
#197 - Results Table Gene Link open in a new window
#207 - Save button not working following Get XML code
#214 - Uploading lists - type issue
#215 - Query results: fixed width columns hide data
#218 - Export collection attributes to GFF/FASTA
#223 - UniProt Parser Suggestion
#224 - Results tables not appearing on IE 8
#228 - Query too long to run warning
#239 - Update the JS code generator
<<<<<<< HEAD
#272 - new Pathway Tool
#285 - Export is failing when removing columns
#314 - Add "getting started" tutorial for webapp config
#355 - Enable hiding specific fields from querybuilder
=======
#285 - Export is failing when removing columns
#314 - Add "getting started" tutorial for webapp config
#355 - [ WormMine beta release ] Enable hiding specific fields from querybuilder
>>>>>>> 230ba402
#381 - Templates on home page are owned by the superuser only
#382 - LOOKUP for protein ignores organism name
#383 - Warning messages keep popping up when navigating between lists
#392 - ConcurrentModificationException when adding to a list.
#399 - YeastMine - external link icon is wrong
<<<<<<< HEAD
#400 - Better UI for list upload resolve identifiers step (+ #489, #494, #497, #505)
#424 - Removing particular columns from templates results in Oops!
#431 - Show templates in summary section of report page
#432 - AnnotationExtension should be in evidence
=======
#424 - Removing particular columns from templates results in Oops!
#431 - Show templates in summary section of report page
>>>>>>> 230ba402
#438 - GFF3 Download fails on non sequence features - should be disabled
#442 - Download dialogue - suggestions
#444 - Query results - need dropdowns when adding filters
#445 - Code generation - don't use ID. never ever!
#449 - Quick search results only retrieving first 100 rows
#450 - Report page - results tables are being added to the query history
#451 - Autocomplete not scrolling all the way
#453 - ID Resolution WS update
#454 - Update sequence feature displayer
#461 - 500 error code response with empty query constraints.
#469 - Homologene - correct identifiers
#471 - Dead link to Reactome inference details on Reports Page
#472 - OrthoDB - add option to use protein ID field
#479 - move new list widgets to InterMine
#483 - $ not exported on window
#494 - List upload - download summary requires Blobs
#496 - InitialiserPlugin should start the upgrade procedure for the super users lists
#497 - bagName not populating when upgrading a list, results in NullPointerException
#500 - Code generation needs platform specific line endings
#507 - Make sure perl client is up to speed with current webservicery
#509 - Add data set to publication
<<<<<<< HEAD
#511 - Doubleclicking an option on QueryBuilder type selector now works in IE
=======
#510 - "Download" window UI is malformed when invoked inside Report Displayer
#511 - doubleclicking an option on QueryBuilder type selector not worky under IE9
>>>>>>> 230ba402

1.2.2 (7 August 2013)

#283 - Don't load MeSH terms by default when using PubMed data converter
#372 - Add UberonTerm
#373 - Fix query cancellation when using wild card with LOOKUP
#390 - A tiny gap in the header of FlyMine report pages
#405 - Fix browser detection not working with jQuery >= 1.9.1
#409 - Remove waiting page when running queries
#416 - Fixed screen black out when selecting 250 rows in query results

1.2.1 (fixes for C. elegans meeting)

#359 - Allow Inline Refs & Colls on Report pages to be displayed using Results Tables JS library
#113 - NULL URLs not handled
#138 - Scroll to top after list creation on List Analysis page
#192 - Links to external sites should always open in a new window enhancement please-test
#213 - Do not get actual count of matches on identifier resolution page
#279 - Updated jQuery UI to be compatible with newer jQuery
#289 - Results table column summary fails to display when toggling between them 
#292 - missing icon font stylesheet for Results Tables on Report pages
#293 - network viewer toggle not working (flymine) 
#294 - expression graph is blue in flymine
#299 - remove publication displayer
#306 - ref #279
#307 - ref #279
#309 - Enable working FASTA exporter
#312 - Upgraded Backbone.js
#313 - YeastMine GFF3 and FASTA not working
#315 - Friendly mine links to mousemine fail
#317 - icons on results table not showing up
#318 - Creating lists with invidual objects doesn't work anymore 
#319 - Downloading query XML generates an error 
#320 - tables struggle with outerjoined queries and counts
#321 - Reordering columns in download doesn't work
#325 - Summary incorrect on numerical column 
#326 - Export dialogue is purple in wormmine
#327 - Can't filter on organism name in query results 
#328 - Can't delete tags
#329 - Do nothing if nothing is entered in search boxes on Home page
#330 - p-values greater than 1 when adjusting for gene length 
#331 - can't download GO widget data in Safari 
#334 - Add filter button broken 
#335 - Submit event not suppressed in dropdown summary form bug please-test
#336 - "Max value" ignored when correcting by gene length 
#337 - Correct query not being generated when using portal
#340 - PathQuery#verifyQuery() returns incorrect status with many OJs
#341 - Make homepage boxes work with any length of text
#343 - Homepage boxes use CSS3 not background images
#347 - opening a Results Table from List Widget should preserve a Query back link or hide it
#348 - Results tables dropdown menus theme colors
#350 - Use debug mode in List Widgets
#351 - Cross references not linking out automatically
#352 - Use labels in keyword search results 
#354 - Cell formatters - make optional
#356 - Fix Results Tables not opening from List Widgets in Firefox
#357 - Color for MouseMine links
#363 - Fix List Widgets failing with expecting JSONP by asking for JSON
#367 - Limited space when renaming lists
#368 - Inheritance not being handled correctly for list widgets 
#371 - multiple formatters per class, based on path 
#378 - Show a button instead of a checkbox in List Widgets cull by gene length
#384 - Select all items in a widget list if none are selected

1.2 (27 March 2013)

#  9 - Import templates/queries from file
# 44 - Special characters escaped correctly
# 45 - List operations: asymmetric difference 
# 93 - Keyword search: redirects work as expected
# 95 - Can create outer joins in 'summary' views in the query builder
#137 - Enrichment widgets: added option to 'normalize by gene length' 
#152 - Data source ontology
#173 - Keyword search: can create a list with over 100 members
#176 - Convert links on list analysis working
#179 - 'make_source' script creates all needed directories
#181 - Templates handling inheritance correctly now
#190 - Default fields displayed on list analysis page now include references
#196 - Template form: hide complicated logic from user
#233 - Transfer-sequences postprocess correctly creating sequences for CDSs and transcripts
#234 - Link in enrichment widgets displays identifier instead of [link], as before
#236 - Graph widgets: clicking on expected bar is disabled<|MERGE_RESOLUTION|>--- conflicted
+++ resolved
@@ -8,10 +8,6 @@
  *
  */
 
-<<<<<<< HEAD
-
-1.3 (Xmas 2014)
-=======
 1.3.1
 
 #172 - Error when middle click on 'Show Results'
@@ -44,7 +40,6 @@
 #573 - Breadcrumbs don't make sense
 
 1.3
->>>>>>> 230ba402
 
 #7 - Keyword search - organism facet should be on parent class
 #64 - Jumpy display: new table controls on report pages
@@ -68,30 +63,19 @@
 #224 - Results tables not appearing on IE 8
 #228 - Query too long to run warning
 #239 - Update the JS code generator
-<<<<<<< HEAD
 #272 - new Pathway Tool
 #285 - Export is failing when removing columns
 #314 - Add "getting started" tutorial for webapp config
 #355 - Enable hiding specific fields from querybuilder
-=======
-#285 - Export is failing when removing columns
-#314 - Add "getting started" tutorial for webapp config
-#355 - [ WormMine beta release ] Enable hiding specific fields from querybuilder
->>>>>>> 230ba402
 #381 - Templates on home page are owned by the superuser only
 #382 - LOOKUP for protein ignores organism name
 #383 - Warning messages keep popping up when navigating between lists
 #392 - ConcurrentModificationException when adding to a list.
 #399 - YeastMine - external link icon is wrong
-<<<<<<< HEAD
 #400 - Better UI for list upload resolve identifiers step (+ #489, #494, #497, #505)
 #424 - Removing particular columns from templates results in Oops!
 #431 - Show templates in summary section of report page
 #432 - AnnotationExtension should be in evidence
-=======
-#424 - Removing particular columns from templates results in Oops!
-#431 - Show templates in summary section of report page
->>>>>>> 230ba402
 #438 - GFF3 Download fails on non sequence features - should be disabled
 #442 - Download dialogue - suggestions
 #444 - Query results - need dropdowns when adding filters
@@ -113,12 +97,8 @@
 #500 - Code generation needs platform specific line endings
 #507 - Make sure perl client is up to speed with current webservicery
 #509 - Add data set to publication
-<<<<<<< HEAD
-#511 - Doubleclicking an option on QueryBuilder type selector now works in IE
-=======
 #510 - "Download" window UI is malformed when invoked inside Report Displayer
 #511 - doubleclicking an option on QueryBuilder type selector not worky under IE9
->>>>>>> 230ba402
 
 1.2.2 (7 August 2013)
 
