/*
 * Copyright (C) 2002-2013 FlyMine
 *
 * This code may be freely distributed and modified under the
 * terms of the GNU Lesser General Public Licence.  This should
 * be distributed with the code.  See the LICENSE file for more
 * information or http://www.gnu.org/copyleft/lesser.html.
 *
 */

<<<<<<< HEAD
1.3 (Xmas 2014)

#7 - Keyword search - organism facet should be on parent class
#64 - Jumpy display: new table controls on report pages
#66 - Autocomplete displays underneath autocomplete suggested by browser
#70 - Result Table popups extend beyond visible area
#151 - Use "list" instead of "bag". 
#155 - beta - missing error msg "Your query would take too long"
#157 - UTF characters in imjs
#158 - im-tables css has rules for svg elements that are too broad
#163 - Column headers not displayed
#165 - Autocomplete broken in "Add new filter" dialog
#166 - Sort order drag-n-drop bug.
#184 - Error messages on results tables when user clicks before page loads.
#194 - Webapp: Oops! - Server Error
#197 - Results Table Gene Link open in a new window
#207 - Save button not working following Get XML code
#214 - Uploading lists - type issue
#215 - Query results: fixed width columns hide data
#218 - Export collection attributes to GFF/FASTA
#223 - UniProt Parser Suggestion
#224 - Results tables not appearing on IE 8
#228 - Query too long to run warning
#239 - Update the JS code generator
#272 - new Pathway Tool
#285 - Export is failing when removing columns
#314 - Add "getting started" tutorial for webapp config
#355 - Enable hiding specific fields from querybuilder
#381 - Templates on home page are owned by the superuser only
#382 - LOOKUP for protein ignores organism name
#383 - Warning messages keep popping up when navigating between lists
#392 - ConcurrentModificationException when adding to a list.
#399 - YeastMine - external link icon is wrong
#400 - Better UI for list upload resolve identifiers step (+ #489, #494, #497, #505)
#424 - Removing particular columns from templates results in Oops!
#431 - Show templates in summary section of report page
#432 - AnnotationExtension should be in evidence
#438 - GFF3 Download fails on non sequence features - should be disabled
#442 - Download dialogue - suggestions
#444 - Query results - need dropdowns when adding filters
#445 - Code generation - don't use ID. never ever!
#449 - Quick search results only retrieving first 100 rows
#450 - Report page - results tables are being added to the query history
#451 - Autocomplete not scrolling all the way
#453 - ID Resolution WS update
#454 - Update sequence feature displayer
#461 - 500 error code response with empty query constraints.
#469 - Homologene - correct identifiers
#471 - Dead link to Reactome inference details on Reports Page
#472 - OrthoDB - add option to use protein ID field
#479 - move new list widgets to InterMine
#483 - $ not exported on window
#494 - List upload - download summary requires Blobs
#496 - InitialiserPlugin should start the upgrade procedure for the super users lists
#497 - bagName not populating when upgrading a list, results in NullPointerException
#500 - Code generation needs platform specific line endings
#507 - Make sure perl client is up to speed with current webservicery
#509 - Add data set to publication
#511 - Doubleclicking an option on QueryBuilder type selector now works in IE

1.2.2 (7 August 2013)

=======
1.2.2 (7 August 2013)

>>>>>>> a3427a6d
#283 - Don't load MeSH terms by default when using PubMed data converter
#372 - Add UberonTerm
#373 - Fix query cancellation when using wild card with LOOKUP
#390 - A tiny gap in the header of FlyMine report pages
#405 - Fix browser detection not working with jQuery >= 1.9.1
#409 - Remove waiting page when running queries
#416 - Fixed screen black out when selecting 250 rows in query results

1.2.1 (fixes for C. elegans meeting)

#359 - Allow Inline Refs & Colls on Report pages to be displayed using Results Tables JS library
#113 - NULL URLs not handled
#138 - Scroll to top after list creation on List Analysis page
#192 - Links to external sites should always open in a new window enhancement please-test
#213 - Do not get actual count of matches on identifier resolution page
#279 - Updated jQuery UI to be compatible with newer jQuery
#289 - Results table column summary fails to display when toggling between them 
#292 - missing icon font stylesheet for Results Tables on Report pages
#293 - network viewer toggle not working (flymine) 
#294 - expression graph is blue in flymine
#299 - remove publication displayer
#306 - ref #279
#307 - ref #279
#309 - Enable working FASTA exporter
#312 - Upgraded Backbone.js
#313 - YeastMine GFF3 and FASTA not working
#315 - Friendly mine links to mousemine fail
#317 - icons on results table not showing up
#318 - Creating lists with invidual objects doesn't work anymore 
#319 - Downloading query XML generates an error 
#320 - tables struggle with outerjoined queries and counts
#321 - Reordering columns in download doesn't work
#325 - Summary incorrect on numerical column 
#326 - Export dialogue is purple in wormmine
#327 - Can't filter on organism name in query results 
#328 - Can't delete tags
#329 - Do nothing if nothing is entered in search boxes on Home page
#330 - p-values greater than 1 when adjusting for gene length 
#331 - can't download GO widget data in Safari 
#334 - Add filter button broken 
#335 - Submit event not suppressed in dropdown summary form bug please-test
#336 - "Max value" ignored when correcting by gene length 
#337 - Correct query not being generated when using portal
#340 - PathQuery#verifyQuery() returns incorrect status with many OJs
#341 - Make homepage boxes work with any length of text
#343 - Homepage boxes use CSS3 not background images
#347 - opening a Results Table from List Widget should preserve a Query back link or hide it
#348 - Results tables dropdown menus theme colors
#350 - Use debug mode in List Widgets
#351 - Cross references not linking out automatically
#352 - Use labels in keyword search results 
#354 - Cell formatters - make optional
#356 - Fix Results Tables not opening from List Widgets in Firefox
#357 - Color for MouseMine links
#363 - Fix List Widgets failing with expecting JSONP by asking for JSON
#367 - Limited space when renaming lists
#368 - Inheritance not being handled correctly for list widgets 
#371 - multiple formatters per class, based on path 
#378 - Show a button instead of a checkbox in List Widgets cull by gene length
#384 - Select all items in a widget list if none are selected

1.2 (27 March 2013)

#  9 - Import templates/queries from file
# 44 - Special characters escaped correctly
# 45 - List operations: asymmetric difference 
# 93 - Keyword search: redirects work as expected
# 95 - Can create outer joins in 'summary' views in the query builder
#137 - Enrichment widgets: added option to 'normalize by gene length' 
#152 - Data source ontology
#173 - Keyword search: can create a list with over 100 members
#176 - Convert links on list analysis working
#179 - 'make_source' script creates all needed directories
#181 - Templates handling inheritance correctly now
#190 - Default fields displayed on list analysis page now include references
#196 - Template form: hide complicated logic from user
#233 - Transfer-sequences postprocess correctly creating sequences for CDSs and transcripts
#234 - Link in enrichment widgets displays identifier instead of [link], as before
#236 - Graph widgets: clicking on expected bar is disabled<|MERGE_RESOLUTION|>--- conflicted
+++ resolved
@@ -8,7 +8,7 @@
  *
  */
 
-<<<<<<< HEAD
+
 1.3 (Xmas 2014)
 
 #7 - Keyword search - organism facet should be on parent class
@@ -71,10 +71,6 @@
 
 1.2.2 (7 August 2013)
 
-=======
-1.2.2 (7 August 2013)
-
->>>>>>> a3427a6d
 #283 - Don't load MeSH terms by default when using PubMed data converter
 #372 - Add UberonTerm
 #373 - Fix query cancellation when using wild card with LOOKUP
