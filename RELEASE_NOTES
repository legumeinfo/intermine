--- conflicted
+++ resolved
@@ -8,17 +8,7 @@
  *
  */
 
-<<<<<<< HEAD
-1.4 (Xmas 2014)
-
-#878 - summarise-objectstore is taking a very long time
-#876 - Enrichment widgets: can't select NONE from error correction dropdown
-#870 - create-overlap-view fails
-#860 - InterMine leaks like a sieve
-#857 - Unable to get sub-ObjectStore for Translating ObjectStore
-=======
-
-InterMine 1.4.2
+1.4.2
 
 #938 - Add HumanMine to list of mines in global properties.
 #927 - Reactome - assigning too many pathways
@@ -28,36 +18,34 @@
 #706 - Transfer sequences shouldn't query for SNPs
 #187 - Format decimal places better
 
-InterMine 1.4.1
+1.4.1
 
 #922 - List upload: exception thrown when it can't find default organism
 
-InterMine 1.4 (Xmas 2014)
-
->>>>>>> d1c8bf88
+1.4 (Xmas 2014)
+
+#878 - summarise-objectstore is taking a very long time
+#876 - Enrichment widgets: can't select NONE from error correction dropdown
+#870 - create-overlap-view fails
+#860 - InterMine leaks like a sieve
+#857 - Unable to get sub-ObjectStore for Translating ObjectStore
 #848 - Report page: templates expanded by default
 #841 - List upload fails in metabolicMine
+#839 - Missing icons in Results tables
+#838 - Remove filter icon not being displayed
 #837 - keyword search results: now limited to 100 items
 #832 - Build failing on wrong classes
 #830 - Throw exception with helpful error message on finding ontology term without a name
 #829 - BioPAX file name change
 #827 - Hikari docs
-#811 - "No simple name for class" error 
+#811 - "No simple name for class" error
 #809 - BioGRID: append MGI prefix
-<<<<<<< HEAD
-=======
-#800 - Angle bracket issue in column summary dialog
-#786 - Query with outer join does not validate
->>>>>>> d1c8bf88
 #782 - Entrez gene resolver changed MGI ID format, ID resolver failing
 #781 - Publications: Process consortiums as authors correctly.
 #777 - List conversion - config ignored, all fields displayed
-#772 - Friendly mines repeating 
+#772 - Friendly mines repeating
 #765 - list upload: cannot create a list of authors, for example
-<<<<<<< HEAD
 #752 - Change model to be SequenceFeature.homologue instead of Gene.homologue
-=======
->>>>>>> d1c8bf88
 #742 - FlyMine: Panther human homologues didn't merge
 #728 - GenomicRegionSequence web service missing
 #727 - Webapp - Users can't login or create lists
@@ -66,11 +54,7 @@
 #718 - Use Postgres built-in ranges as an alternative to BioSeg
 #716 - Biopax data download - script broken
 #714 - PrecomputedTableManager fails with SimpleObjects
-<<<<<<< HEAD
 #712 - Prevent precomputed tables being generated unneccesarily
-=======
-#712 - Webapp table display - batch size and precomputes
->>>>>>> d1c8bf88
 #696 - Add identifier to widget download
 #686 - Portal - add optional organism constraint
 #681 - Error with Java 8
@@ -79,10 +63,7 @@
 #653 - Error precomputing objectstore queries containing COUNT(*)
 #648 - Write parser for GVF files
 #635 - List Analysis -> any table/GO widget -> View -> 'Create list'
-<<<<<<< HEAD
 #632 - Adding X basepairs as extension when downloading FASTA throws an exception
-=======
->>>>>>> d1c8bf88
 #631 - Remove modmine from core code
 #626 - Results tables - Integer values appear in results table but not in summary popup
 #625 - choosing either ruby or python in the API tag logs an error
@@ -101,11 +82,7 @@
 #558 - Update connection pool library
 #538 - icons on results not working in firefox / IE 11
 #529 - Label decoration of faceItem.value in keywordSearchResults.jsp
-<<<<<<< HEAD
 #516 - JMOL displayer not working
-=======
-#517 - Improve Lucene search
->>>>>>> d1c8bf88
 #504 - results tables: Item check boxes not updated correctly
 #470 - OAuth2 authentication
 #465 - Use equals instead of LIKE when user has selected EQUALS
