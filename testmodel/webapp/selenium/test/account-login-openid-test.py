--- conflicted
+++ resolved
@@ -29,13 +29,10 @@
         browser.find_element_by_id("Passwd").clear()
         browser.find_element_by_id("Passwd").send_keys(password)
         browser.find_element_by_id("signIn").click()
-<<<<<<< HEAD
         
         # TBD until we can deploy testmodel on a server with access to openid
         return
         self.assertEqual("Log out", browser.find_element_by_link_text("Log out").text)
-
-=======
         self.assetLoggedIn()
         self.upload_list_and_save_it()
 
@@ -43,7 +40,6 @@
         self.assertEqual("Log out", browser.find_element_by_link_text("Log out").text)
 
     def upload_list_and_save_it(self):
->>>>>>> f92ae266
         browser.get(self.base_url + "//bag.do?subtab=upload")
         browser.find_element_by_link_text("Lists").click()
         browser.find_element_by_link_text("Upload").click()
