#!/bin/bash

set -e

cd client

# client tests expect TESTMODEL_URL to be set up correctly.

if [ "$CLIENT" = "JS" ]; then
    if [ -z $(which npm) ]; then
        echo "Cannot run tests -- npm is not available"
        exit 1
    fi

    # Installing acorn before everything else prevents a bizarre error
    # where the installation fails saying it's missing acorn
    # The error only happens in a fresh environment without node_modules and
    # bower_components installed, so devs don't usually see the error,
    # but Travis always does.
    npm install acorn
<<<<<<< HEAD
    npm install
=======
    npm install # installs deps and runs tests.
>>>>>>> 793528cf

elif [ "$CLIENT" = "PY" ]; then

    pip install -r requirements.txt
    python setup.py test
    python setup.py livetest

fi<|MERGE_RESOLUTION|>--- conflicted
+++ resolved
@@ -18,11 +18,7 @@
     # bower_components installed, so devs don't usually see the error,
     # but Travis always does.
     npm install acorn
-<<<<<<< HEAD
-    npm install
-=======
     npm install # installs deps and runs tests.
->>>>>>> 793528cf
 
 elif [ "$CLIENT" = "PY" ]; then
 
