--- conflicted
+++ resolved
@@ -131,11 +131,7 @@
     </module>
 
     <module name="ParenPad">
-<<<<<<< HEAD
-      <property name="tokens" value="CTOR_CALL, LPAREN, METHOD_CALL, RPAREN, SUPER_CTOR_CALL"/>
-=======
       <property name="tokens" value="CTOR_CALL, METHOD_CALL, SUPER_CTOR_CALL"/>
->>>>>>> ad3093e4
       <property name="option" value="nospace"/>
     </module>
 
