<userprofiles>
<userprofile username="superuser@intermine.org" superUser="true" password="intermine" apikey="intermine">
    <bags>
        <bag name="Everyones-Favourite-Employees" type="Employee">
            <bagValue value="Bernd Stromberg"/>
            <bagValue value="Timo Becker"/>
            <bagValue value="Neil Godwin"/>
            <bagValue value="Devon White"/>
            <bagValue value="Hans Schmelzer"/>
            <bagValue value="Frank Möllers"/>
            <bagValue value="Herr Pötsch"/>
        </bag>
        <bag name="Places-I-Have-Worked" type="Company">
            <bagValue value="Wernham-Hogg"/>
            <bagValue value="Capitol Versicherung AG"/>
        </bag>
    </bags>
    <tags>
        <tag name="im:public" objectIdentifier="Everyones-Favourite-Employees" type="bag"/>
        <tag name="im:public" objectIdentifier="Places-I-Have-Worked" type="bag"/>
    </tags>
</userprofile>
<userprofile username="intermine-test-user" password="intermine-test-user-password" apikey="test-user-token">
    <preferences>
        <alias>The Great Tester</alias>
        <foo>bar</foo>
    </preferences>
    <invitations>
        <invite>
            <bag>My-Favourite-Employees</bag>
            <invitee>foo@bar.com</invitee>
            <token>aaaaaaaaaaaaaaaaaaaa</token>
            <accepted></accepted>
            <createdAt>1350000000000</createdAt>
            <acceptedAt></acceptedAt>
        </invite>
        <invite>
            <bag>Umlaut holders</bag>
            <invitee>bar@foo.com</invitee>
            <token>bbbbbbbbbbbbbbbbbbbb</token>
            <accepted>true</accepted>
            <createdAt>1310000000000</createdAt>
            <acceptedAt>1320000000000</acceptedAt>
        </invite>
    </invitations>
    <bags>
        <bag name="My-Favourite-Employees" type="Manager">
            <bagValue value="David Brent"/>
            <bagValue value="Bernd Stromberg"/>
            <bagValue value="Timo Becker"/>
            <bagValue value="Neil Godwin"/>
        </bag>
        <bag name="The great unknowns" type="Employee">
            <bagValue value="Brenda"/>
            <bagValue value="Devon White"/>
            <bagValue value="Hans Schmelzer"/>
        </bag>
        <bag name="Umlaut holders" type="Employee">
            <bagValue value="Frank Möllers"/>
            <bagValue value="Herr Pötsch"/>
        </bag>
        <bag name="Unusual departments" type="Department">
            <bagValue value="Kantine"/>
            <bagValue value="Quotes"/>
            <bagValue value="Verwaltung"/>
            <bagValue value="Archiven"/>
        </bag>
        <bag name="some favs-some unknowns" type="Employee">
            <bagValue value="David Brent"/>
            <bagValue value="Bernd Stromberg"/>
            <bagValue value="Brenda"/>
            <bagValue value="Devon White"/>
        </bag>
        <bag name="some favs-some unknowns-some umlauts" type="Employee">
            <bagValue value="David Brent"/>
            <bagValue value="Neil Godwin"/>
            <bagValue value="Devon White"/>
            <bagValue value="Hans Schmelzer"/>
            <bagValue value="Frank Möllers"/>
        </bag>
        <bag name="Invalido Bago" description="The magical disappearing bag" type="TopHat">
            <bagValue value="A Rabbit"/>
            <bagValue value="Two White Doves"/>
            <bagValue value="A Bouquet of Flowers"/>
            <bagValue value="A Charming Young Assistant"/>
            <bagValue value="A Chain of Colourful Handkerchiefs"/>
        </bag>
        <bag name="A Fixable Bag" description="You can fix this bag by changing its type to 'Employee'" type="Worker" dateCreated="1234567890">
            <bagValue value="David Brent"/>
            <bagValue value="Neil Godwin"/>
            <bagValue value="Devon White"/>
            <bagValue value="Fatou"/>
        </bag>
        <bag name="Ante-Diluvians" type="MagicalCreature" description="Those that didn't quite make the ark">
            <bagValue value="Unicorn" extra="Equines"/>
            <bagValue value="Dragon" extra="Reptiles"/>
            <bagValue value="T. Rex" extra="Reptiles"/>
            <bagValue value="Fairies" extra="Hominids"/>
            <bagValue value="Gnomes" extra="Hominids"/>
            <bagValue value="Elves" extra="Hominids"/>
            <bagValue value="Nessie" extra="Reptiles"/>
            <bagValue value="Roc" extra="Avians"/>
            <bagValue value="Thunderbird" extra="Avians"/>
            <bagValue value="Yeti" extra="Hominids"/>
            <bagValue value="Pixies" extra="Hominids"/>
            <bagValue value="Kraken" extra="Molluscs"/>
            <bagValue value="Hydra" extra="Reptiles"/>
            <bagValue value="Taniwha" extra="Reptiles"/>
            <bagValue value="Big-Foot" extra="Hominids"/>
            <bagValue value="Basilisk" extra="Reptiles"/>
            <bagValue value="Chimaera" extra="Crosses"/>
            <bagValue value="Minotaur" extra="Crosses"/>
            <bagValue value="Centaurs" extra="Crosses"/>
            <bagValue value="Cyclops" extra="Hominids"/>
            <bagValue value="Cerberus" extra="Canines"/>
            <bagValue value="Fauns" extra="Crosses"/>
            <bagValue value="Phoenix" extra="Avians"/>
            <bagValue value="Titan" extra="Hominids"/>
            <bagValue value="Griffin" extra="Crosses"/>
            <bagValue value="Leviathan" extra="Molluscs"/>
            <bagValue value="Sasquatch" extra="Hominids"/>
            <bagValue value="Salamander" extra="Reptiles"/>
            <bagValue value="Xanthus" extra="Equines"/>
            <bagValue value="Wendigo" extra="Unknown"/>
        </bag>
    </bags>
    <tags>
<<<<<<< HEAD
        <tag name="im:public" objectIdentifier="Everyones-Favourite-Employees" type="bag"/>
        <tag name="im:public" objectIdentifier="Places-I-Have-Worked" type="bag"/>
    </tags>
    <tags>
=======
        <tag name="privateTag" objectIdentifier="Unusual departments" type="bag"/>
        <tag name="privateTag" objectIdentifier="The great unknowns" type="bag"/>
>>>>>>> 70fe0307
        <tag name="thisIsAPrivateTag" objectIdentifier="private-template-1" type="template"/>
        <tag name="thisIsAlsoAPrivateTag" objectIdentifier="private-template-1" type="template"/>
    </tags>
    <template-queries>
        <template name="private-template-1" title="A private template for testing"
            longDescription="Find all full time basic employees for a certain company, and present them sorted by department name">
            <query name="private-template-1" model="testmodel" view="Employee.name Employee.department.name" sortOrder="Employee.department.name asc">
                <constraint path="Employee.department.company.name" op="=" value="*" editable="true" code="A"/>
                <constraint path="Employee.fullTime" op="=" value="true" editable="false" code="B"/>
                <constraint path="Employee" op="!=" loopPath="Employee.department.manager" editable="false" code="C"/>
            </query>
        </template>
        <template name="private-template-2" title="Another private template" longDescription="Display info about companies associated with a particular VAT number">
            <query name="private-template-2" model="testmodel" view="Company.name Company.address.address Company.vatNumber">
                <constraint path="Company.vatNumber" op="&gt;=" value="0" editable="true" code="A"/>
                <constraint path="Company.name" op="!=" value="Diffic*" editable="false" code="B"/>
            </query>
        </template>
        <template name="BrokenPrivate" title="This template should not validate">
            <query name="BrokenPrivate" model="testmodel" view="Employee.name Employee.age Employee.favouriteColour">
                <constraint path="Employee.childhoodPet" type="Dog"/>
            </query>
        </template>
    </template-queries>
</userprofile>
</userprofiles><|MERGE_RESOLUTION|>--- conflicted
+++ resolved
@@ -125,15 +125,10 @@
         </bag>
     </bags>
     <tags>
-<<<<<<< HEAD
         <tag name="im:public" objectIdentifier="Everyones-Favourite-Employees" type="bag"/>
         <tag name="im:public" objectIdentifier="Places-I-Have-Worked" type="bag"/>
-    </tags>
-    <tags>
-=======
         <tag name="privateTag" objectIdentifier="Unusual departments" type="bag"/>
         <tag name="privateTag" objectIdentifier="The great unknowns" type="bag"/>
->>>>>>> 70fe0307
         <tag name="thisIsAPrivateTag" objectIdentifier="private-template-1" type="template"/>
         <tag name="thisIsAlsoAPrivateTag" objectIdentifier="private-template-1" type="template"/>
     </tags>
