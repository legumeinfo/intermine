ext {
<<<<<<< HEAD
    imVersion = "5.1.0"
=======
    imVersion = "5.0.7"
>>>>>>> ad163a75
    taskGroup = "InterMine"
    minePropertyFileName = "testmodel.properties"
    minePropertyFile = "${System.env.HOME}/.intermine/$minePropertyFileName"
    println "Using properties file: '$minePropertyFile' "
}

subprojects {
    apply plugin: 'java'

    sourceCompatibility = 1.8
    targetCompatibility = 1.8

    repositories {
        mavenLocal()
        mavenCentral()
        maven {
            url 'http://www.ebi.ac.uk/intact/maven/nexus/content/repositories/ebi-repo/'
        }
        maven { url 'https://clojars.org/repo' }
    }


    configurations {
        commonResources
    }

    dependencies {
        compile group: 'ant', name: 'ant', version: '1.6.5'
        compile group: 'org.apache.logging.log4j', name: 'log4j-1.2-api', version: '2.17.1'
        commonResources group: "org.intermine", name: "intermine-resources", version: imVersion
    }

    task copyMineProperties(type: Copy) {
        description "Copies mine specific intermine.properties file (from .intermine directory) into resources output to be included in the war"
        from minePropertyFile
        into sourceSets.main.output.resourcesDir
        rename { fileName -> fileName.replace("testmodel.properties", "intermine.properties") }
        inputs.sourceFiles.stopExecutionIfEmpty()
    }

    task copyDefaultProperties(type: Copy) {
        description "Copies default.intermine.properties file (from resources project) into resources output to be included in the war"
        dependsOn 'processResources'
        from({ zipTree(configurations.commonResources.singleFile) }) {
            include "default.intermine.test.properties"
        }
        into sourceSets.main.output.resourcesDir
        rename { fileName -> fileName.replace("default.intermine.test.properties", "default.intermine.properties") }
    }
}

task wrapper(type: Wrapper) {
    gradleVersion = '4.9'
}<|MERGE_RESOLUTION|>--- conflicted
+++ resolved
@@ -1,9 +1,5 @@
 ext {
-<<<<<<< HEAD
     imVersion = "5.1.0"
-=======
-    imVersion = "5.0.7"
->>>>>>> ad163a75
     taskGroup = "InterMine"
     minePropertyFileName = "testmodel.properties"
     minePropertyFile = "${System.env.HOME}/.intermine/$minePropertyFileName"
