--- conflicted
+++ resolved
@@ -21,11 +21,7 @@
 
 subprojects {
     group = 'org.intermine'
-<<<<<<< HEAD
     version = '3.1.0'
-=======
-    version = '3.0.0'
->>>>>>> 336f5235
 
     apply plugin: 'java'
     apply plugin: 'maven'
@@ -198,15 +194,9 @@
             vcsUrl = 'https://github.com/intermine/intermine.git'
             publicDownloadNumbers = true
             version {
-<<<<<<< HEAD
                 name = '3.1.0'
                 desc = 'InterMine 3.1.0'
                 vcsTag = 'intermine-3.1.0'
-=======
-                name = '3.0.0'
-                desc = 'InterMine 3.0.0'
-                vcsTag = 'intermine-3.0.0'
->>>>>>> 336f5235
             }
         }
         configurations = ['archives']
