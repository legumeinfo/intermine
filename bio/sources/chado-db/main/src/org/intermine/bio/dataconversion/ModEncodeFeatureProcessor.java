package org.intermine.bio.dataconversion;

/*
 * Copyright (C) 2002-2010 FlyMine
 *
 * This code may be freely distributed and modified under the
 * terms of the GNU Lesser General Public Licence.  This should
 * be distributed with the code.  See the LICENSE file for more
 * information or http://www.gnu.org/copyleft/lesser.html.
 *
 */

import java.sql.Connection;
import java.sql.ResultSet;
import java.sql.SQLException;
import java.sql.Statement;
import java.util.ArrayList;
import java.util.Arrays;
import java.util.HashMap;
import java.util.HashSet;
import java.util.Iterator;
import java.util.List;
import java.util.Map;
import java.util.Set;

import org.apache.commons.collections.keyvalue.MultiKey;
import org.apache.commons.collections.map.MultiKeyMap;
import org.apache.commons.lang.StringUtils;
import org.apache.log4j.Logger;
import org.intermine.bio.chado.config.ConfigAction;
import org.intermine.bio.chado.config.SetFieldConfigAction;
import org.intermine.bio.util.OrganismData;
import org.intermine.objectstore.ObjectStoreException;
import org.intermine.util.TypeUtil;
import org.intermine.xml.full.Attribute;
import org.intermine.xml.full.Item;
import org.intermine.xml.full.Reference;

/**
 * A processor that loads feature referred to by the modENCODE metadata.  This class is designed
 * to be used by ModEncodeMetaDataProcessor and will be called once for each submission that has
 * metadata.
 * @author Kim Rutherford
 */
public class ModEncodeFeatureProcessor extends SequenceProcessor
{
    private static final Logger LOG = Logger.getLogger(ModEncodeFeatureProcessor.class);

    private final String dataSetIdentifier;
    private final String dataSourceIdentifier;
    private final List<Integer> dataList;
    private final String title;
    private final String scoreProtocolItemId;

    private Set<String> commonFeatureInterMineTypes = new HashSet<String>();

    private static final String SUBFEATUREID_TEMP_TABLE_NAME = "modmine_subfeatureid_temp";

    // feature type to query from the feature table
    private static final List<String> FEATURES = Arrays.asList(
         "gene", "mRNA", "transcript",
         "CDS", "intron", "exon", "EST",
         "five_prime_untranslated_region",
         "five_prime_UTR", "three_prime_untranslated_region",
         "three_prime_UTR", "origin_of_replication",
         "binding_site", "protein_binding_site", "TF_binding_site",
         "transcript_region", "histone_binding_site", "copy_number_variation",
         "natural_transposable_element", "start_codon", "stop_codon"
         , "cDNA"
         , "three_prime_RACE_clone", "three_prime_RST", "three_prime_UST"
         , "polyA_site", "overlapping_EST_set", "exon_region"
         , "experimental_feature", "SL1_acceptor_site", "SL2_acceptor_site"
         , "transcription_end_site", "TSS"
    );

    // the FB name for the mitochondrial genome
    private static final String MITOCHONDRION = "dmel_mitochondrion_genome";
    // ...
    private static final String CHROMOSOME = "Chromosome";

    // the configuration for this processor, set when getConfig() is called the first time
    private final Map<Integer, MultiKeyMap> config = new HashMap<Integer, MultiKeyMap>();

    private Map<Integer, FeatureData> commonFeaturesMap = new HashMap<Integer, FeatureData>();

    /**
     * Create a new ModEncodeFeatureProcessor.
     * @param chadoDBConverter     the parent converter
     * @param dataSetIdentifier    the item identifier of the DataSet,
     *                             i.e. the submissionItemIdentifier
     * @param dataSourceIdentifier the item identifier of the DataSource,
     *                             i.e. the labItemIdentifier
     * @param dataList             the list of data ids to be used in the subquery
     * @param title                the title
     * @param scoreProtocolItemId  score protocol item id
     */

    public ModEncodeFeatureProcessor(ChadoDBConverter chadoDBConverter,
            String dataSetIdentifier, String dataSourceIdentifier,
            List <Integer> dataList, String title, String scoreProtocolItemId) {
        super(chadoDBConverter);
        this.dataSetIdentifier = dataSetIdentifier;
        this.dataSourceIdentifier = dataSourceIdentifier;
        this.dataList = dataList;
        this.title = title;
        this.scoreProtocolItemId = scoreProtocolItemId;

        for (String chromosomeType : getChromosomeFeatureTypes()) {
            commonFeatureInterMineTypes.add(
                    TypeUtil.javaiseClassName(fixFeatureType(chromosomeType)));
        }
        commonFeatureInterMineTypes.add("Gene");
        commonFeatureInterMineTypes.add("MRNA");
        commonFeatureInterMineTypes.add("Transcript");
        commonFeatureInterMineTypes.add("CDNA");
        commonFeatureInterMineTypes.add("EST");
        commonFeatureInterMineTypes.add("CDS");
    }

    /**
     * Get a list of the chado/so types of the LocatedSequenceFeatures we wish to load.  The list
     * will not include chromosome-like features.
     * @return the list of features
     */
    @Override
    protected List<String> getFeatures() {
        return FEATURES;
    }


    /**
     * Get a map of features that are expected to be common between submissions.  This map can be
     * used to initialise this processor for a subsequent run.  The feature types added to this map
     * are governed by the addToFeatureMap method in this class.
     * @return a map of chado feature id to FeatureData objects
     */
    protected Map<Integer, FeatureData> getCommonFeaturesMap() {
        return commonFeaturesMap;
    }


    /**
     * Initialise SequenceProcessor with features that have already been processed and put the same
     * features data into a commonFeaturesMap that tracks features (e.g. Chromosomes) that appear
     * in multiple submissions but should only be processed once.
     * @param initialMap map of chado feature id to FeatureData objects
     */
    protected void initialiseCommonFeatures(Map<Integer, FeatureData> initialMap) {
        super.initialiseFeatureMap(initialMap);
        commonFeaturesMap.putAll(initialMap);
    }

    /**
     * {@inheritDoc}
     */
    @Override
    protected String getExtraFeatureConstraint() {
        /*
         * tried also other queries (using union, without join), this seems better
         */

        return "(cvterm.name = 'chromosome' OR cvterm.name = 'chromosome_arm') AND "
        + " feature_id IN ( SELECT featureloc.srcfeature_id "
        + " FROM featureloc, " + SUBFEATUREID_TEMP_TABLE_NAME
        + " WHERE featureloc.feature_id = " + SUBFEATUREID_TEMP_TABLE_NAME + ".feature_id) "
        + " OR feature_id IN ( SELECT feature_id "
        + " FROM " + SUBFEATUREID_TEMP_TABLE_NAME + " ) ";

/*        return "(cvterm.name = 'chromosome' OR cvterm.name = 'chromosome_arm') AND "
        + " feature_id IN ( SELECT featureloc.srcfeature_id "
        + " FROM featureloc "
        + " WHERE featureloc.feature_id IN ( SELECT feature_id "
        + " FROM " + SUBFEATUREID_TEMP_TABLE_NAME + " )) "
        + " OR feature_id IN ( SELECT feature_id "
        + " FROM " + SUBFEATUREID_TEMP_TABLE_NAME + " ) ";
*/

    }


    /**
     * {@inheritDoc}
     */
    @Override
    protected void extraProcessing(Connection connection, Map<Integer, FeatureData> featureDataMap)
    throws ObjectStoreException, SQLException {
        // TODO: check if there is already a method to get all the match types
        // (and merge the methods)
        // also: add match to query and do everything here

        // process indirect locations via match features and featureloc feature<->match<->feature
        ResultSet matchLocRes = getMatchLocResultSet(connection);
        processLocationTable(connection, matchLocRes);

        List<String> types = getMatchTypes(connection);
        Iterator<String> t = types.iterator();
        while (t.hasNext()) {
            String featType = t.next();
            if (featType.equalsIgnoreCase("cDNA_match")) {
                continue;
            }
            ResultSet matchTypeLocRes = getMatchLocResultSet(connection, featType);
            processLocationTable(connection, matchTypeLocRes);
        }

        // adding scores
        processFeatureScores(connection);
    }


    /**
     * Method to set the source for gene
     * for modencode datasources it will add the title
     * @param imObjectId the im object id
     * @param dataSourceName the data source
     * @throws ObjectStoreException the exception
     *
     */
    @Override
    protected void setGeneSource(Integer imObjectId, String dataSourceName)
    throws ObjectStoreException {
        String source = dataSourceName + "-" + title;
        setAttribute(imObjectId, "source", source);
    }


    /**
     * Override method that adds completed features to featureMap.  Also put features that will
     * appear in multiple submissions in a map made available at the end of processing.
     * @param featureId the chado feature id
     * @param fdat feature information
     */
    protected void addToFeatureMap(Integer featureId, FeatureData fdat) {
        super.addToFeatureMap(featureId, fdat);
        // We know chromosomes will be common between submissions so add them here
        if (commonFeatureInterMineTypes.contains(fdat.getInterMineType())
                && !commonFeaturesMap.containsKey(featureId)) {
            commonFeaturesMap.put(featureId, fdat);
        }
    }

    private List<String> getMatchTypes(Connection connection) throws SQLException {
        List<String> types = new ArrayList<String>();
        ResultSet res = getMatchTypesResultSet(connection);
        while (res.next()) {
            String type = res.getString("name");
            types.add(type.substring(0, type.indexOf('_')));
        }
        res.close();
        return types;
    }


    /**
     * Return the match types, used to determine which additional query to run
     * This is a protected method so that it can be overriden for testing
     * @param connection the db connection
     * @return the SQL result set
     * @throws SQLException if a database problem occurs
     */
    protected ResultSet getMatchTypesResultSet(Connection connection) throws SQLException {
      String query =
        "SELECT name from cvterm where name like '%_match' ";
        LOG.info("executing: " + query);
        long bT = System.currentTimeMillis();
        Statement stmt = connection.createStatement();
        ResultSet res = stmt.executeQuery(query);
        LOG.debug("QUERY TIME feature match types: " + (System.currentTimeMillis() - bT));
        return res;
    }


    /**
     * Return the interesting feature (EST, UST, RST, other?) matches
     * from the featureloc and feature tables.
     *
     * feature<->featureloc<->match_feature<->featureloc<->feature
     * This is a protected method so that it can be overriden for testing
     * @param connection the db connection
     * @param featType the type of feature (EST,UST, etc)
     * @return the SQL result set
     * @throws SQLException if a database problem occurs
     */
    protected ResultSet getMatchLocResultSet(Connection connection, String featType)
    throws SQLException {
        String query =
        "SELECT -1 AS featureloc_id, feat.feature_id, chrloc.fmin, "
        + " chrloc.srcfeature_id AS srcfeature_id, chrloc.fmax, FALSE AS is_fmin_partial, "
        + " featloc.strand "
        + " FROM feature feat, featureloc featloc, cvterm featcv, feature mf, "
        + " cvterm mfcv, featureloc chrloc, feature chr, cvterm chrcv "
        + " WHERE feat.type_id = featcv.cvterm_id "
        + " AND featcv.name = '" + featType + "' "
        + " AND feat.feature_id = featloc.srcfeature_id "
        + " AND featloc.feature_id = mf.feature_id "
        + " AND mf.feature_id = chrloc.feature_id "
        + " AND chrloc.srcfeature_id = chr.feature_id "
        + " AND chr.type_id = chrcv.cvterm_id "
        + " AND chrcv.name = 'chromosome' "
        + " AND mf.type_id = mfcv.cvterm_id "
        + " AND mfcv.name = '" + featType + "_match' "
        + " AND feat.feature_id IN "
        + " (select feature_id from " + SUBFEATUREID_TEMP_TABLE_NAME + " ) ";
      LOG.info("executing: " + query);
        long bT = System.currentTimeMillis();
        Statement stmt = connection.createStatement();
        ResultSet res = stmt.executeQuery(query);
        LOG.info("QUERY TIME feature " + featType + "_match: " + (System.currentTimeMillis() - bT));
        return res;
    }


    /**
     * {@inheritDoc}
     */
    @Override
    protected Integer store(Item feature, int taxonId) throws ObjectStoreException {
        processItem(feature, taxonId);
        Integer itemId = super.store(feature, taxonId);
        return itemId;
    }

    /**
     * {@inheritDoc}
     */
    @Override
    protected Item makeLocation(int start, int end, int strand, FeatureData srcFeatureData,
                              FeatureData featureData, int taxonId) throws ObjectStoreException {
        Item location =
            super.makeLocation(start, end, strand, srcFeatureData, featureData, taxonId);
        processItem(location, taxonId);
        return location;
    }

    /**
     * {@inheritDoc}
     */
    @Override
    protected Item createSynonym(FeatureData fdat, String type, String identifier,
            boolean isPrimary)
        throws ObjectStoreException {
        // Don't create synonyms for main identifiers of modENCODE features.  There are too many and
        // not useful to quick search.
        if (isPrimary) {
            return null;
        }
        Item synonym = super.createSynonym(fdat, type, identifier, isPrimary);
        OrganismData od = fdat.getOrganismData();
        processItem(synonym, od.getTaxonId());
        return synonym;
    }

    /**
     * Method to add dataSets and DataSources to items before storing
     */
    private void processItem(Item item, Integer taxonId) {
        if (item.getClassName().equals("DataSource")
            || item.getClassName().equals("DataSet")
            || item.getClassName().equals("Organism")
            || item.getClassName().equals("Sequence")) {
            return;
        }

        if (taxonId == null) {
            ClassLoader currentClassLoader = Thread.currentThread().getContextClassLoader();
            ClassLoader classLoader = getClass().getClassLoader();
            Thread.currentThread().setContextClassLoader(classLoader);
            try {
                throw new RuntimeException("getCurrentTaxonId() returned null while processing "
                                           + item);
            } finally {
                Thread.currentThread().setContextClassLoader(currentClassLoader);
            }
        }
        BioStoreHook.setDataSets(getModel(), item, dataSetIdentifier, dataSourceIdentifier);
    }


    /**
     * {@inheritDoc}
     *
     * see FlyBaseProcessor for many more examples of configuration
     */
    @Override
    protected Map<MultiKey, List<ConfigAction>> getConfig(int taxonId) {
        MultiKeyMap map = config.get(new Integer(taxonId));
        if (map == null) {
            map = new MultiKeyMap();
            config.put(new Integer(taxonId), map);

            // TODO: check possible conflicts with our sql matching
            // map.put(new MultiKey("relationship", "ESTMatch", "evidence_for_feature", "Intron"),
            //        Arrays.asList(new SetFieldConfigAction("intron")));

            map.put(new MultiKey("relationship", "ThreePrimeUTR", "adjacent_to", "CDS"),
                    Arrays.asList(new SetFieldConfigAction("CDSs")));

            map.put(new MultiKey("relationship", "PolyASite",
                    "derives_from", "ThreePrimeRACEClone"),
                    Arrays.asList(new SetFieldConfigAction("threePrimeRACEClone")));
            map.put(new MultiKey("relationship", "ThreePrimeRST",
                    "derives_from", "ThreePrimeRACEClone"),
                    Arrays.asList(new SetFieldConfigAction("threePrimeRACEClone")));

            // evidence_for_feature
            map.put(new MultiKey("relationship", "OverlappingESTSet",
                    "evidence_for_feature", "TranscriptRegion"),
                    Arrays.asList(new SetFieldConfigAction("supportedFeatures")));

            map.put(new MultiKey("relationship", "ExperimentalFeature",
                    "evidence_for_feature", "Transcript"),
                    Arrays.asList(new SetFieldConfigAction("supportedFeatures")));
            map.put(new MultiKey("relationship", "ExperimentalFeature",
                    "evidence_for_feature", "Exon"),
                    Arrays.asList(new SetFieldConfigAction("supportedFeatures")));
            map.put(new MultiKey("relationship", "ExperimentalFeature",
                    "evidence_for_feature", "Intron"),
                    Arrays.asList(new SetFieldConfigAction("supportedFeatures")));
            map.put(new MultiKey("relationship", "ExperimentalFeature",
                    "evidence_for_feature", "ExonRegion"),
                    Arrays.asList(new SetFieldConfigAction("supportedFeatures")));

            // partial_evidence_for_feature
            map.put(new MultiKey("relationship", "OverlappingESTSet",
                    "partial_evidence_for_feature", "MRNA"),
                    Arrays.asList(new SetFieldConfigAction("supportedFeatures")));
            map.put(new MultiKey("relationship", "TranscriptRegion",
                    "partial_evidence_for_feature", "MRNA"),
                    Arrays.asList(new SetFieldConfigAction("supportedFeatures")));

            // complete_evidence_for_feature
            map.put(new MultiKey("relationship", "ThreePrimeUST",
                    "complete_evidence_for_feature", "ThreePrimeUTR"),
                    Arrays.asList(new SetFieldConfigAction("supportedFeatures")));
            map.put(new MultiKey("relationship", "OverlappingESTSet",
                    "complete_evidence_for_feature", "Intron"),
                    Arrays.asList(new SetFieldConfigAction("supportedFeatures")));
            map.put(new MultiKey("relationship", "OverlappingESTSet",
                    "complete_evidence_for_feature", "PolyASite"),
                    Arrays.asList(new SetFieldConfigAction("supportedFeatures")));
            map.put(new MultiKey("relationship", "OverlappingESTSet",
                    "complete_evidence_for_feature", "SL1AcceptorSite"),
                    Arrays.asList(new SetFieldConfigAction("supportedFeatures")));
            map.put(new MultiKey("relationship", "OverlappingESTSet",
                    "complete_evidence_for_feature", "SL2AcceptorSite"),
                    Arrays.asList(new SetFieldConfigAction("supportedFeatures")));
            map.put(new MultiKey("relationship", "OverlappingESTSet",
                    "complete_evidence_for_feature", "TranscriptionEndSite"),
                    Arrays.asList(new SetFieldConfigAction("supportedFeatures")));
            map.put(new MultiKey("relationship", "OverlappingESTSet",
                    "complete_evidence_for_feature", "TSS"),
                    Arrays.asList(new SetFieldConfigAction("supportedFeatures")));

            // full_evidence_for_feature
//          map.put(new MultiKey("relationship", "OverlappingESTSet",
//                  "full_evidence_for_feature", "Gene"),
//                  Arrays.asList(new SetFieldConfigAction("supportedFeatures")));
          map.put(new MultiKey("relationship", "OverlappingESTSet",
                  "full_evidence_for_feature", "MRNA"),
                  Arrays.asList(new SetFieldConfigAction("supportedFeatures")));
          map.put(new MultiKey("relationship", "TranscriptRegion",
                  "full_evidence_for_feature", "MRNA"),
                  Arrays.asList(new SetFieldConfigAction("supportedFeatures")));

          // additional properties
          map.put(new MultiKey("prop", "ExperimentalFeature", "dcpm"),
                  Arrays.asList(new SetFieldConfigAction("dcpm")));
          map.put(new MultiKey("prop", "ExperimentalFeature", "dcpm_bases"),
                  Arrays.asList(new SetFieldConfigAction("dcpmBases")));
          map.put(new MultiKey("prop", "ExperimentalFeature", "read_count"),
                  Arrays.asList(new SetFieldConfigAction("readCount")));
          map.put(new MultiKey("prop", "SequenceFeature", "prediction_status"),
                  Arrays.asList(new SetFieldConfigAction("predictionStatus")));

        }
        return map;
    }

    /**
     * copied from FlyBaseProcessor
     * {@inheritDoc}
     */
    @Override
    protected Item makeFeature(Integer featureId, String chadoFeatureType, String interMineType,
                               String name, String uniqueName,
                               int seqlen, int taxonId) {
        String realInterMineType = interMineType;

        if (chadoFeatureType.equals("chromosome_arm")
                || chadoFeatureType.equals("ultra_scaffold")) {
                realInterMineType = "Chromosome";

                if (uniqueName.startsWith("chr")) {
                    // this is to fix some data problem with sub 146 in modmine
                    // where there are duplicated chromosome_arm features, with
                    // and without a 'chr' prefix (e.g. 3R and chr3R)
                    // The chr ones are not the location for any other feature.
                    // So we skip them.
                    return null;
                }
        }
        Item feature = getChadoDBConverter().createItem(realInterMineType);
        // See #2287
        if (feature.checkAttribute("featureType")) {
            feature.setAttribute("featureType", chadoFeatureType);
        }
        return feature;
    }

    /**
     * method to transform dataList (list of integers)
     * in the string for a IN clause in SQL (comma separated)
     * @return String
     */
    protected String forINclause() {
        StringBuffer ql = new StringBuffer();

        Iterator<Integer> i = dataList.iterator();
        Integer index = 0;
        while (i.hasNext()) {
          index++;
          if (index > 1) {
              ql = ql.append(", ");
          }
            ql = ql.append(i.next());
        }
        return ql.toString();
    }

    /**
     * Create a temporary table of all feature_ids for a given submission.
     * @param connection the connection
     * @throws SQLException if there is a database problem
     */
    protected void createSubFeatureIdTempTable(Connection connection) throws SQLException {
        String queryList = forINclause();

        String query =
            " CREATE TEMPORARY TABLE " + SUBFEATUREID_TEMP_TABLE_NAME
            + " AS SELECT data_feature.feature_id "
            + " FROM data_feature "
            + " WHERE data_id IN (" + queryList + ")";

        Statement stmt = connection.createStatement();
        LOG.info("executing: " + query);
        long bT = System.currentTimeMillis();
        stmt.execute(query);
        LOG.info("TIME feature creating TEMP table: " + (System.currentTimeMillis() - bT));
        String idIndexQuery = "CREATE INDEX " + SUBFEATUREID_TEMP_TABLE_NAME + "_feature_index ON "
            + SUBFEATUREID_TEMP_TABLE_NAME + "(feature_id)";
        LOG.info("executing: " + idIndexQuery);
        long bT1 = System.currentTimeMillis();
        stmt.execute(idIndexQuery);
        LOG.info("TIME feature creating INDEX: " + (System.currentTimeMillis() - bT1));
        String analyze = "ANALYZE " + SUBFEATUREID_TEMP_TABLE_NAME;
        LOG.info("executing: " + analyze);
        long bT2 = System.currentTimeMillis();
        stmt.execute(analyze);
        LOG.debug("TIME feature analyzing: " + (System.currentTimeMillis() - bT2));
    }


    /**
     * {@inheritDoc}
     */
    @Override
   protected void earlyExtraProcessing(Connection connection) throws  SQLException {
        // to limit the process to the current submission
        createSubFeatureIdTempTable(connection);
    }


    /**
     * {@inheritDoc}
     */
    @Override
    protected void finishedProcessing(Connection connection,
            Map<Integer, FeatureData> featureDataMap)
        throws SQLException {
        // override in subclasses as necessary
        String query =
            " DROP TABLE " + SUBFEATUREID_TEMP_TABLE_NAME;

        Statement stmt = connection.createStatement();
        LOG.info("executing: " + query);
        stmt.execute(query);

    }

    /**
     * Process the identifier and return a "cleaned" version.  Implemented in sub-classes to fix
     * data problem.
     * @param type the InterMine type of the feature that this identifier came from
     * @param identifier the identifier
     * @return a cleaned identifier
     */
    /**
     * {@inheritDoc}
     */
    @Override
    protected String fixIdentifier(FeatureData fdat, String identifier) {

        String uniqueName = fdat.getChadoFeatureUniqueName();
        String name = fdat.getChadoFeatureName();
        String type = fdat.getInterMineType();

        if (identifier.equalsIgnoreCase(uniqueName)) {
            if (type.equalsIgnoreCase(CHROMOSOME)) {
                if (uniqueName.equalsIgnoreCase("M")) {
                    // this is to fix some data problem in modmine
                    // where submissions (e.g. 100) refer to M chromosome instead
                    // of dmel_mitochondrion_genome as in FlyBase
                    uniqueName = MITOCHONDRION;
                    return uniqueName;
                }
            }

            // Piano submissions have Gene: and Transcript:
            // in front of gene and transcript identifiers
            if (type.equalsIgnoreCase("Gene")) {
                if (uniqueName.startsWith("Gene:")) {
                    return uniqueName.substring(5);
                }
            }
        }

        if (StringUtils.isEmpty(identifier)) {
            if (StringUtils.isEmpty(name)) {
                String fixedName = uniqueName.substring(uniqueName.lastIndexOf('.') + 1);
                return fixedName;
            } else {
                return name;
            }
        }
        return identifier;
    }

    private void processFeatureScores(Connection connection) throws SQLException,
    ObjectStoreException {
        ResultSet res = getFeatureScores(connection);
        while (res.next()) {

            Integer featureId = res.getInt("feature_id");
            Double score = res.getDouble("score");
            String program = res.getString("program");

            if (featureMap.containsKey(featureId)) {
                FeatureData fData = featureMap.get(featureId);
                Integer storedFeatureId = fData.getIntermineObjectId();

                Attribute scoreAttribute = new Attribute("score", score.toString());
                getChadoDBConverter().store(scoreAttribute, storedFeatureId);

                Attribute scoreTypeAttribute = new Attribute("scoreType", program);
                getChadoDBConverter().store(scoreTypeAttribute, storedFeatureId);

                if (scoreProtocolItemId != null) {
                    Reference scoreProtocolRef =
                        new Reference("scoreProtocol", scoreProtocolItemId);
                    getChadoDBConverter().store(scoreProtocolRef, storedFeatureId);
                }
            }
        }
        res.close();
    }


    private ResultSet getFeatureScores(Connection connection) throws SQLException {
        String query =
            "SELECT af.feature_id as feature_id, af.rawscore as score, a.program as program"
            + " FROM analysisfeature af, analysis a "
            + " WHERE af.analysis_id = a.analysis_id "
            + " AND af.feature_id IN "
            + " (select feature_id from " + SUBFEATUREID_TEMP_TABLE_NAME + " ) ";
        LOG.info("executing: " + query);
        long bT = System.currentTimeMillis();
        Statement stmt = connection.createStatement();
        ResultSet res = stmt.executeQuery(query);
        LOG.info("QUERY TIME feature scores: " + (System.currentTimeMillis() - bT));
        return res;
    }
<<<<<<< HEAD
=======

    private void processExpressionLevels(Connection connection) throws SQLException,
    ObjectStoreException {
        ResultSet res = getExpressionLevels(connection);
        Integer previousId = -1;
//        Integer previousObjectId = -1;
        Item level = null;
        while (res.next()) {
            Integer id = res.getInt("expression_id");
            Integer featureId = res.getInt("feature_id");
//            Double value = res.getDouble("value");
            String name = res.getString("uniquename");
            String value = res.getString("value");
            String property = res.getString("property");
            String propValue = res.getString("propvalue");
            
            if (id != previousId) {
        
                // if not first store prev level
                if (previousId > 0) {
                  getChadoDBConverter().store(level);
                }
                
                // create new
                level = getChadoDBConverter().createItem("ExpressionLevel");
                level.setAttribute("name", name);
                if (!StringUtils.isBlank(value)) {
                	level.setAttribute("value", value);
                } else {
                	LOG.warn("ExpressionLevel found with no value for uniquename: " + name);
                }
                if (featureMap.containsKey(featureId)) {
                    FeatureData fData = featureMap.get(featureId);
//                    Integer storedFeatureId = fData.getIntermineObjectId();
                    //String imType = fData.getInterMineType();
//                    String imType = "LocatedSequenceFeature";
//                    String referenceName = getRefName(imType);
                    String referenceName = "feature";
                    String featureItemId = fData.getItemIdentifier();
                    level.setReference(referenceName, featureItemId);
                    level.setReference("submission", dataSetIdentifier);
                }
            }
            
            if (property.equalsIgnoreCase("dcpm") && !propValue.contains(".")){
                // in some cases (~ 60000, waterston) the value for dcpm is
                // 'nan' or 'na' instead of a decimal number
                previousId = id;
                continue;
            }

            level.setAttribute(getPropName(property), propValue);                    
            previousId = id;
        }
        res.close();
    }

    private String getPropName(String property) {
        //    if (property.contains("_")) {
        //        String tmp = StringUtils.property.indexOf('_');
        //    }
        if (property.equalsIgnoreCase("read_count")) {
            return "readCount";
        }
        if (property.equalsIgnoreCase("dcpm_bases")) {
            return "dcpmBases";
        }
        if (property.equalsIgnoreCase("prediction_status")) {
            return "predictionStatus";
        }
        return property;
    }
    

    private ResultSet getExpressionLevels(Connection connection) throws SQLException {
 
        String query = "SELECT subject_id as expression_id, f1.uniquename, af.rawscore as value "
            + " , object_id as feature_id, cp.name as property, fp.value as propvalue "
            + " FROM feature_relationship, cvterm c1, feature f1, analysisfeature af " 
            + " , feature f2, featureprop fp, cvterm cp "
            + " WHERE c1.cvterm_id = f1.type_id "
            + " AND f1.feature_id = subject_id "
            + " and af.feature_id = f1.feature_id "
            + " and f2.feature_id = object_id "
            + " and f1.feature_id = fp.feature_id "
            + " and cp.cvterm_id = fp.type_id "
            + " and c1.name= 'experimental_feature' "
            + " AND subject_id IN (select feature_id from " + SUBFEATUREID_TEMP_TABLE_NAME + " ) ";

        LOG.info("executing: " + query);
        long bT = System.currentTimeMillis();
        Statement stmt = connection.createStatement();
        ResultSet res = stmt.executeQuery(query);
        LOG.info("QUERY TIME expression values: " + (System.currentTimeMillis() - bT));
        return res;
    }

>>>>>>> 9ec78a58
}<|MERGE_RESOLUTION|>--- conflicted
+++ resolved
@@ -679,8 +679,6 @@
         LOG.info("QUERY TIME feature scores: " + (System.currentTimeMillis() - bT));
         return res;
     }
-<<<<<<< HEAD
-=======
 
     private void processExpressionLevels(Connection connection) throws SQLException,
     ObjectStoreException {
@@ -778,5 +776,4 @@
         return res;
     }
 
->>>>>>> 9ec78a58
 }