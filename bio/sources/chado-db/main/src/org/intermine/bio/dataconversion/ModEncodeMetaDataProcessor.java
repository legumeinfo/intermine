package org.intermine.bio.dataconversion;

/*
 * Copyright (C) 2002-2010 FlyMine
 *
 * This code may be freely distributed and modified under the
 * terms of the GNU Lesser General Public Licence.  This should
 * be distributed with the code.  See the LICENSE file for more
 * information or http://www.gnu.org/copyleft/lesser.html.
 *
 */

import java.io.File;
import java.io.FileWriter;
import java.io.IOException;
import java.sql.Connection;
import java.sql.ResultSet;
import java.sql.SQLException;
import java.sql.Statement;
import java.util.ArrayList;
import java.util.Arrays;
import java.util.Collection;
import java.util.Collections;
import java.util.HashMap;
import java.util.HashSet;
import java.util.Iterator;
import java.util.List;
import java.util.Map;
import java.util.Set;
import java.util.regex.Matcher;
import java.util.regex.Pattern;

import org.apache.commons.lang.StringUtils;
import org.apache.log4j.Logger;
import org.intermine.bio.util.OrganismRepository;
import org.intermine.objectstore.ObjectStoreException;
import org.intermine.util.StringUtil;
import org.intermine.xml.full.Attribute;
import org.intermine.xml.full.Item;
import org.intermine.xml.full.Reference;
import org.intermine.xml.full.ReferenceList;

/**
 * Create items from the modENCODE metadata extensions to the chado schema.
 * @author Kim Rutherford,sc,rns
 */
public class ModEncodeMetaDataProcessor extends ChadoProcessor
{
    private static final Logger LOG = Logger.getLogger(ModEncodeMetaDataProcessor.class);
    private static final String WIKI_URL = "http://wiki.modencode.org/project/index.php?title=";
    private static final String FILE_URL = "http://submit.modencode.org/submit/public/get_file/";
    private static final Set<String> DB_RECORD_TYPES =
        Collections.unmodifiableSet(new HashSet<String>(Arrays.asList(
                "GEO_record",
                "ArrayExpress_record",
                "TraceArchive_record",
                "dbEST_record",
                "ShortReadArchive_project_ID (SRA)",
                "ShortReadArchive_project_ID_list (SRA)")));


    // submission maps
    // ---------------

    private Map<Integer, String> submissionOrganismMap = new HashMap<Integer, String>();
    // maps from chado identifier to lab/project details
    private Map<Integer, SubmissionDetails> submissionMap =
        new HashMap<Integer, SubmissionDetails>();
    // chado submission id to list of top level attributes, e.g. dev stage, organism_part
    private Map<Integer, String> dccIdMap = new HashMap<Integer, String>();

    private Map<Integer, ExperimentalFactor> submissionEFMap =
        new HashMap<Integer, ExperimentalFactor>();

    // applied_protocol/data/attribute maps
    // -------------------

    // chado submission id to chado data_id
    private Map<Integer, List<Integer>> submissionDataMap = new HashMap<Integer, List<Integer>>();
    // chado data id to chado submission id
    private Map<Integer, Integer> dataSubmissionMap = new HashMap<Integer, Integer>();

    // used when traversing dag of applied protocols
    private Map<Integer, AppliedProtocol> appliedProtocolMap =
        new HashMap<Integer, AppliedProtocol>();
    // used when traversing dag of applied protocols
    private Map<Integer, AppliedData> appliedDataMap =
        new HashMap<Integer, AppliedData>();

    // project/lab/experiment/submission maps
    // --------------------------------------

    // for projects, the maps link the project name with the identifiers...
    private Map<String, Integer> projectIdMap = new HashMap<String, Integer>();
    private Map<String, String> projectIdRefMap = new HashMap<String, String>();
    // for labs, the maps link the lab name with the identifiers...
    private Map<String, Integer> labIdMap = new HashMap<String, Integer>();
    private Map<String, String> labIdRefMap = new HashMap<String, String>();
    // for experiment, the maps link the exp name (description!) with the identifiers...
    private Map<String, Integer> experimentIdMap = new HashMap<String, Integer>();
    private Map<String, String> experimentIdRefMap = new HashMap<String, String>();
    private Map<String, List<Integer>> expSubMap = new HashMap<String, List<Integer>>();

    // ...we need a further map to link to submission
    private Map<Integer, String> submissionProjectMap = new HashMap<Integer, String>();
    private Map<Integer, String> submissionLabMap = new HashMap<Integer, String>();


    // submission/applied_protocol/protocol maps
    // -----------------------------------------

    private Map<String, String> protocolsMap = new HashMap<String, String>();
    private Map<Integer, String> protocolItemIds = new HashMap<Integer, String>();
    private Map<String, Integer> protocolItemToObjectId = new HashMap<String, Integer>();
    // submission chado id to item identifier of Protocol used to generate GFF
    private Map<Integer, String> scoreProtocols = new HashMap<Integer, String>();

    private Map<Integer, Integer> publicationIdMap = new HashMap<Integer, Integer>();
    private Map<Integer, String> publicationIdRefMap = new HashMap<Integer, String>();



    private Map<Integer, String> protocolTypesMap = new HashMap<Integer, String>();
    private Map<Integer, Integer> appliedProtocolIdMap = new HashMap<Integer, Integer>();
    private Map<Integer, String> appliedProtocolIdRefMap = new HashMap<Integer, String>();
    // list of firstAppliedProtocols, first level of the DAG linking
    // the applied protocols through the data (and giving the flow of data)
    private List<Integer> firstAppliedProtocols = new ArrayList<Integer>();


    // experimental factor maps
    // ------------------------
    private Map<String, Integer> eFactorIdMap = new HashMap<String, Integer>();
    private Map<String, String> eFactorIdRefMap = new HashMap<String, String>();
    private Map<Integer, List<String>> submissionEFactorMap = new HashMap<Integer, List<String>>();

    // caches
    // ------
    // cache cv term names by id
    private Map<String, String> cvtermCache = new HashMap<String, String>();

    private Map<String, String> devStageTerms = new HashMap<String, String>();
    private Map<String, String> devOntologies = new HashMap<String, String>();
    // just for debugging
    private Map<String, String> debugMap = new HashMap<String, String>(); // itemIdentifier, type

    private Map<String, Item> nonWikiSubmissionProperties = new HashMap<String, Item>();
    private Map<String, Item> subItemsMap = new HashMap<String, Item>();
    Map<Integer, SubmissionReference> submissionRefs = null;
    private IdResolverFactory flyResolverFactory = null;
    private IdResolverFactory wormResolverFactory = null;
    private Map<String, String> geneToItemIdentifier = new HashMap<String, String>();

    private Map<DatabaseRecordKey, String> dbRecords = new HashMap<DatabaseRecordKey, String>();


    private static class SubmissionDetails
    {
        // the identifier assigned to Item eg. "0_23"
        private String itemIdentifier;
        // the object id of the stored Item
        private Integer interMineObjectId;
        // the identifier assigned to lab Item for this object
        private String labItemIdentifier;
        private String title;
    }

    /**
     * AppliedProtocol class to reconstruct the flow of submission data
     */
    private static class AppliedProtocol
    {
        private Integer submissionId;      // chado
        private Integer protocolId;
        private Integer step;              // the level in the dag for the AP

        // the output data associated to this applied protocol
        private List<Integer> outputs = new ArrayList<Integer>();
        private List<Integer> inputs = new ArrayList<Integer>();
    }

    /**
     * AppliedData class
     * to reconstruct the flow of submission data
     *
     */
    private static class AppliedData
    {
        private String itemIdentifier;
        private Integer intermineObjectId;
        private Integer dataId;
        private String value;
        private String actualValue;
        private String type;
        private String name;
        // the list of applied protocols for which this data item is an input
        private List<Integer> nextAppliedProtocols = new ArrayList<Integer>();
        private List<Integer> previousAppliedProtocols = new ArrayList<Integer>();
    }

    /**
     * Experimental Factor class
     * to store the couples (type, name/value) of EF
     * note that in chado sometime the name is given, other times is the value
     */
    private static class ExperimentalFactor
    {
        private Map<String, String> efTypes = new HashMap<String, String>();
        private List<String> efNames = new ArrayList<String>();
    }



    /**
     * Create a new ChadoProcessor object
     * @param chadoDBConverter the converter that created this Processor
     */
    public ModEncodeMetaDataProcessor(ChadoDBConverter chadoDBConverter) {
        super(chadoDBConverter);
    }

    /**
     * {@inheritDoc}
     */
    @Override
    public void process(Connection connection) throws Exception {
        processProjectTable(connection);
        processLabTable(connection);
        //processLabAttributes(connection);

        processSubmissionOrganism(connection);
        processSubmission(connection);
        processExperimentProps(connection);
        processProtocolTable(connection);
        processProtocolAttributes(connection);
        processAppliedProtocolTable(connection);
        processAppliedData(connection);
        processAppliedDataAttributes(connection);
        processExperiment(connection);
        processDag(connection);
        findScoreProtocols();
        processFeatures(connection, submissionMap);

        // set references
        setSubmissionRefs(connection);
        setSubmissionExperimetRefs(connection);
        setDAGRefs(connection);

        // create DatabaseRecords where necessary for each submission
        createDatabaseRecords(connection);
        // create result files per submission
        createResultFiles(connection);

        // for high level attributes and experimental factors (EF)
        // TODO: clean up
        processEFactor(connection);

        flyResolverFactory = new FlyBaseIdResolverFactory("gene");
        wormResolverFactory = new WormBaseChadoIdResolverFactory("gene");

        processSubmissionProperties(connection);
        createRelatedSubmissions(connection);

        setSubmissionProtocolsRefs(connection);
        setSubmissionEFactorsRefs(connection);
        setSubmissionPublicationRefs(connection);
    }


    /**
     *
     * ==============
     *    FEATURES
     * ==============
     *
     * @param connection
     * @param submissionMap
     * @throws Exception
     */
    private void processFeatures(Connection connection,
            Map<Integer, SubmissionDetails> submissionMap)
    throws Exception {
        long bT = System.currentTimeMillis(); // to monitor time spent in the process

        // keep map of feature to submissions it has been referenced by, some features appear in
        // more than one submission
        Map<Integer, List<String>> subCollections = new HashMap<Integer, List<String>>();

        // hold features that should only be processed once across all submissions, initialise
        // processor with this map each time
        Map <Integer, FeatureData> commonFeaturesMap = new HashMap<Integer, FeatureData>();

        for (Map.Entry<Integer, SubmissionDetails> entry: submissionMap.entrySet()) {

            Map<Integer, FeatureData> subFeatureMap = new HashMap<Integer, FeatureData>();
            Integer chadoExperimentId = entry.getKey();
            SubmissionDetails submissionDetails = entry.getValue();
            String submissionItemIdentifier = submissionDetails.itemIdentifier;
            String labItemIdentifier = submissionDetails.labItemIdentifier;
            String submissionTitle = submissionDetails.title;


            List<Integer> thisSubmissionDataIds = submissionDataMap.get(chadoExperimentId);
            LOG.debug("DATA IDS " + chadoExperimentId + ": " + thisSubmissionDataIds.size());

            ModEncodeFeatureProcessor processor =
                new ModEncodeFeatureProcessor(getChadoDBConverter(), submissionItemIdentifier,
                        labItemIdentifier, thisSubmissionDataIds, submissionTitle,
                        scoreProtocols.get(chadoExperimentId));
            processor.initialiseCommonFeatures(commonFeaturesMap);
            processor.process(connection);

            // all features related to this submission
            subFeatureMap.putAll(processor.getFeatureMap());

            // features common across many submissions
            commonFeaturesMap.putAll(processor.getCommonFeaturesMap());
            LOG.info("COMMON FEATURES: " + commonFeaturesMap.size());

            if (subFeatureMap.keySet().size() == 0) {
                LOG.error("FEATMAP: submission " + chadoExperimentId
                        + " has no featureMap keys.");
                continue;
            }
            LOG.info("FEATMAP: submission " + chadoExperimentId + "|"
                    + "featureMap: " + subFeatureMap.keySet().size());

            // Populate map of submissions to features, some features are in multiple submissions
            String queryList = StringUtil.join(thisSubmissionDataIds, ",");
            processDataFeatureTable(connection, subCollections, subFeatureMap, 
                    chadoExperimentId, queryList);

            // read any genes that have been created so we can re-use the same item identifiers
            // when creating antibody/strain target genes later
            extractGenesFromSubFeatureMap(processor, subFeatureMap);
        }

        storeSubmissionsCollections(subCollections);

        LOG.info("PROCESS TIME features: " + (System.currentTimeMillis() - bT));
    }


    private void storeSubmissionsCollections(Map<Integer, List<String>> subCollections)
    throws ObjectStoreException {
        for (Map.Entry<Integer, List<String>> entry : subCollections.entrySet()) {
                Integer featureObjectId = entry.getKey();
                ReferenceList collection = new ReferenceList("submissions", entry.getValue());
            getChadoDBConverter().store(collection, featureObjectId);
        }
    }

    private void extractGenesFromSubFeatureMap(ModEncodeFeatureProcessor processor,
            Map<Integer, FeatureData> subFeatureMap) {
        for (FeatureData fData : subFeatureMap.values()) {
            if (fData.getInterMineType().equals("Gene")) {
                String geneIdentifier = processor.fixIdentifier(fData, fData.getUniqueName());
                geneToItemIdentifier.put(geneIdentifier, fData.getItemIdentifier());
            }
        }
    }


    private void processDataFeatureTable(Connection connection, Map<Integer, List<String>> subCols,
                Map<Integer, FeatureData> featureMap, Integer chadoExperimentId, String queryList)
    throws SQLException, ObjectStoreException {
        long bT = System.currentTimeMillis(); // to monitor time spent in the process
        ResultSet res = getDataFeature(connection, queryList);

        String submissionItemId = submissionMap.get(chadoExperimentId).itemIdentifier;

        while (res.next()) {
            Integer dataId = new Integer(res.getInt("data_id"));
            Integer featureId = new Integer(res.getInt("feature_id"));

            FeatureData featureData = featureMap.get(featureId);
            if (featureData == null) {
                LOG.debug("Check feature type: no data for feature_id: " + featureId
                        + " in processDataFeatureTable(), data_id =" + dataId);
                continue;
            }

            Integer featureObjectId = featureData.getIntermineObjectId();
            List<String> subs = subCols.get(featureObjectId);
            if (subs == null) {
                subs = new ArrayList<String>();
                subCols.put(featureObjectId, subs);
            }
            subs.add(submissionItemId);
        }
        LOG.info("PROCESS TIME data_feature table: " + (System.currentTimeMillis() - bT));
    }

    private ResultSet getDataFeature(Connection connection, String queryList)
    throws SQLException {
        String query =
            "SELECT df.data_id, df.feature_id"
            + " FROM data_feature df "
            + " WHERE data_id in (" + queryList + ")";

        return doQuery(connection, query, "getDataFeature");
    }


    /**
     *
     * ====================
     *         DAG
     * ====================
     *
     * In chado, Applied protocols in a submission are linked to each other via
     * the flow of data (output of a parent AP are input to a child AP).
     * The method process the data from chado to build the objects
     * (SubmissionDetails, AppliedProtocol, AppliedData) and their
     * respective maps to chado identifiers needed to traverse the DAG.
     * It then traverse the DAG, assigning the experiment_id to all data.
     *
     * @param connection
     * @throws SQLException
     * @throws ObjectStoreException
     */
    private void processDag(Connection connection)
    throws SQLException, ObjectStoreException {
        long bT = System.currentTimeMillis(); // to monitor time spent in the process

        ResultSet res = getDAG(connection);
        AppliedProtocol node = new AppliedProtocol();
        AppliedData branch = null;
        Integer count = 0;
        Integer actualSubmissionId = 0;  // to store the experiment id (see below)

        Integer previousAppliedProtocolId = 0;
        while (res.next()) {
            Integer submissionId = new Integer(res.getInt("experiment_id"));
            Integer protocolId = new Integer(res.getInt("protocol_id"));
            Integer appliedProtocolId = new Integer(res.getInt("applied_protocol_id"));
            Integer dataId = new Integer(res.getInt("data_id"));
            String direction = res.getString("direction");

            // build a data node for each iteration
            if (appliedDataMap.containsKey(dataId)) {
                branch = appliedDataMap.get(dataId);
            } else {
                branch = new AppliedData();
            }
            // could use > (order by apid, apdataid, direction)
            // NB: using isLast() is expensive
            if (!appliedProtocolId.equals(previousAppliedProtocolId) || res.isLast()) {

                // the submissionId != null for the first applied protocol
                if (submissionId > 0) {
                    firstAppliedProtocols.add(appliedProtocolId);
                    // set actual submission id
                    // we can either be at a first applied protocol (submissionId > 0)..
                    actualSubmissionId = submissionId;
                } else {
                    // ..or already down the dag, and we use the stored id.
                    submissionId = actualSubmissionId;
                }

                // last one: fill the list of outputs
                // and add to the general list of data ids for the submission,
                // used to fetch features
                if (res.isLast()) {
                    if (direction.equalsIgnoreCase("output")) {
                        node.outputs.add(dataId);
                        mapSubmissionAndData(submissionId, dataId);
                        dataSubmissionMap.put(dataId, submissionId);
                    }
                }

                // if it is not the first iteration, let's store it
                if (previousAppliedProtocolId > 0) {
                    appliedProtocolMap.put(previousAppliedProtocolId, node);
                }

                // new node
                AppliedProtocol newNode = new AppliedProtocol();
                newNode.protocolId = protocolId;
                newNode.submissionId = submissionId;

                if (direction.startsWith("in")) {
                    // add this applied protocol to the list of nextAppliedProtocols
                    branch.nextAppliedProtocols.add(appliedProtocolId);
                    // ..and update the map
                    if (appliedDataMap.containsKey(dataId)) {
                        appliedDataMap.remove(dataId);
                    }
                    appliedDataMap.put(dataId, branch);
                    // .. and add the dataId to the list of input Data for this applied protocol
                    newNode.inputs.add(dataId);
                } else if (direction.startsWith("out")) {
                    // add the dataId to the list of output Data for this applied protocol:
                    // it will be used to link to the next set of applied protocols
                    newNode.outputs.add(dataId);
                    if (!previousAppliedProtocolId.equals(0)) {
                        branch.previousAppliedProtocols.add(previousAppliedProtocolId);
                    }
                } else {
                    // there is some problem with the strings 'input' or 'output'
                    throw new IllegalArgumentException("Data direction not valid for dataId: "
                            + dataId + "|" + direction + "|");
                }
                // for the new round..
                node = newNode;
                previousAppliedProtocolId = appliedProtocolId;
            } else {
                // keep feeding IN et OUT
                if (direction.startsWith("in")) {
                    node.inputs.add(dataId);
                    if (submissionId > 0) {
                        // initial data
                        mapSubmissionAndData(submissionId, dataId);
                    }
                    // as above
                    branch.nextAppliedProtocols.add(appliedProtocolId);
                    if (!appliedDataMap.containsKey(dataId)) {
                        appliedDataMap.put(dataId, branch);
                    } else {
                        appliedDataMap.remove(dataId);
                        appliedDataMap.put(dataId, branch);
                    }
                } else if (direction.startsWith("out")) {
                    node.outputs.add(dataId);
                    branch.previousAppliedProtocols.add(previousAppliedProtocolId);
                } else {
                    throw new IllegalArgumentException("Data direction not valid for dataId: "
                            + dataId + "|" + direction + "|");
                }
            }
            count++;
        }
        LOG.info("created " + appliedProtocolMap.size()
                + "(" + count + " applied data points) DAG nodes (= applied protocols) in map");

        res.close();

        // now traverse the DAG, and associate submission with all the applied protocols
        traverseDag();
        // set the dag level as an attribute to applied protocol
        setAppliedProtocolSteps(connection);
        LOG.info("PROCESS TIME DAG: " + (System.currentTimeMillis() - bT));
    }

    /**
     *
     * to set the step attribute for the applied protocols
     *
     */
    private void setAppliedProtocolSteps(Connection connection)
    throws ObjectStoreException {
        for (Integer appliedProtocolId : appliedProtocolMap.keySet()) {
            Integer step = appliedProtocolMap.get(appliedProtocolId).step;
            if (step != null) {
                Attribute attr = new Attribute("step", step.toString());
                getChadoDBConverter().store(attr, appliedProtocolIdMap.get(appliedProtocolId));
            } else {
                AppliedProtocol ap = appliedProtocolMap.get(appliedProtocolId);
                LOG.warn("AppliedProtocol.step not set for chado id: " + appliedProtocolId
                        + " sub " + ap.submissionId + " inputs " + ap.inputs + " outputs "
                        + ap.outputs);
            }
        }
    }


    // Look for protocols that were used to generated GFF files, these are passed to the feature
    // processor, if features have a score the protocol is set as the scoreProtocol reference.
    // NOTE this could equally be done with data, data_feature and applied_protocol_data
    private void findScoreProtocols() {
        for (Map.Entry<Integer, AppliedData> entry : appliedDataMap.entrySet()) {
            Integer dataId = entry.getKey();
            AppliedData aData = entry.getValue();

            if (aData.type.equals("Result File")
                    && (aData.value.endsWith(".gff") || aData.value.endsWith("gff3"))) {
                for (Integer papId : aData.previousAppliedProtocols) {
                    AppliedProtocol aProtocol = appliedProtocolMap.get(papId);
                    String protocolItemId = protocolItemIds.get(aProtocol.protocolId);
                    scoreProtocols.put(dataSubmissionMap.get(dataId), protocolItemId);
                }
            }
        }
    }


    /**
     * Return the rows needed to construct the DAG of the data/protocols.
     * The reference to the submission is available only for the first set
     * of applied protocols, hence the outer join.
     * This is a protected method so that it can be overridden for testing
     *
     * @param connection the db connection
     * @return the SQL result set
     * @throws SQLException if a database problem occurs
     */
    protected ResultSet getDAG(Connection connection)
    throws SQLException {
        String query =
            "SELECT eap.experiment_id, ap.protocol_id, apd.applied_protocol_id"
            + " , apd.data_id, apd.applied_protocol_data_id, apd.direction"
            + " FROM applied_protocol ap LEFT JOIN experiment_applied_protocol eap"
            + " ON (eap.first_applied_protocol_id = ap.applied_protocol_id )"
            + " , applied_protocol_data apd"
            + " WHERE apd.applied_protocol_id = ap.applied_protocol_id"
            + " ORDER By 3,5,6";
        return doQuery(connection, query, "getDAG");
    }

    /**
     * Applies iteratively buildADaglevel
     *
     * @throws SQLException
     * @throws ObjectStoreException
     */
    private void traverseDag()
    throws SQLException, ObjectStoreException {
        List<Integer> currentIterationAP = firstAppliedProtocols;
        List<Integer> nextIterationAP = new ArrayList<Integer>();
        Integer step = 1; // DAG level

        while (currentIterationAP.size() > 0) {
            nextIterationAP = buildADagLevel (currentIterationAP, step);
            currentIterationAP = nextIterationAP;
            step++;
        }
    }

    /**
     * This method is given a set of applied protocols (already associated with a submission)
     * and produces the next set of applied protocols. The latter are the protocols attached to the
     * output data of the starting set (output data for a applied protocol is the input data for the
     * next one).
     * It also fills the map linking directly results ('leaf' output data) with submission
     *
     * @param previousAppliedProtocols
     * @return the next batch of appliedProtocolId
     * @throws SQLException
     * @throws ObjectStoreException
     */
    private List<Integer> buildADagLevel(List<Integer> previousAppliedProtocols, Integer step)
    throws SQLException, ObjectStoreException {
        List<Integer> nextIterationProtocols = new ArrayList<Integer>();
        Iterator<Integer> pap = previousAppliedProtocols.iterator();
        while (pap.hasNext()) {
            List<Integer> outputs = new ArrayList<Integer>();
            List<Integer> inputs = new ArrayList<Integer>();
            Integer currentId = pap.next();

            // add the DAG level here only if these are the first AP
            if (step == 1) {
                appliedProtocolMap.get(currentId).step = step;
            }

            outputs.addAll(appliedProtocolMap.get(currentId).outputs);
            Integer submissionId = appliedProtocolMap.get(currentId).submissionId;
            Iterator<Integer> od = outputs.iterator();
            while (od.hasNext()) {
                Integer currentOD = od.next();
                List<Integer> nextProtocols = new ArrayList<Integer>();
                // build map submission-data
                mapSubmissionAndData(submissionId, currentOD);
                if (appliedDataMap.containsKey(currentOD)) {
                    // fill the list of next (children) protocols
                    nextProtocols.addAll(appliedDataMap.get(currentOD).nextAppliedProtocols);
                    if (appliedDataMap.get(currentOD).nextAppliedProtocols.isEmpty()) {
                        // this is a leaf!!
                    }
                }

                // to fill submission-dataId map
                // this is needed, otherwise inputs to AP that are not outputs
                // of a previous protocol are not considered
                inputs.addAll(appliedProtocolMap.get(currentId).inputs);
                Iterator<Integer> in = inputs.iterator();
                while (in.hasNext()) {
                    Integer currentIn = in.next();
                    // build map submission-data
                    mapSubmissionAndData(submissionId, currentIn);
                }

                // build the list of children applied protocols chado identifiers
                // as input for the next iteration
                Iterator<Integer> nap = nextProtocols.iterator();
                while (nap.hasNext()) {
                    Integer currentAPId = nap.next();
                    // and fill the map with the chado experiment_id
                    // and the DAG level
                    appliedProtocolMap.get(currentAPId).submissionId = submissionId;
                    appliedProtocolMap.get(currentAPId).step = step + 1;

                    nextIterationProtocols.add(currentAPId);

                    // and set the reference from applied protocol to the submission
                    Reference reference = new Reference();
                    reference.setName("submission");
                    reference.setRefId(submissionMap.get(submissionId).itemIdentifier);
                    getChadoDBConverter().store(reference, appliedProtocolIdMap.get(currentAPId));
                }
            }
        }
        return nextIterationProtocols;
    }

    /**
    *
    * ==============
    *    ORGANISM
    * ==============
    *
    * Organism for a submission is derived from the organism associated with
    * the protocol of the first applied protocol (of the submission).
    * it is the name. a request to associate the submission directly with
    * the taxonid has been made to chado people.
    *
    * @param connection
    * @throws SQLException
    * @throws ObjectStoreException
    */
   private void processSubmissionOrganism(Connection connection)
   throws SQLException, ObjectStoreException {
       long bT = System.currentTimeMillis(); // to monitor time spent in the process

       ResultSet res = getSubmissionOrganism(connection);
       int count = 0;
       while (res.next()) {
           Integer submissionId = new Integer(res.getInt("experiment_id"));
           String value = res.getString("value");
           submissionOrganismMap.put(submissionId, value);
           count++;
       }
       res.close();
       LOG.info("found an organism for " + submissionOrganismMap.size() + " submissions.");
       LOG.info("PROCESS TIME organisms: " + (System.currentTimeMillis() - bT));
}


   /**
    * Return the row needed for the organism.
    * This is a protected method so that it can be overridden for testing
    *
    * @param connection the db connection
    * @return the SQL result set
    * @throws SQLException if a database problem occurs
    */
   protected ResultSet getSubmissionOrganism(Connection connection)
   throws SQLException {
       String query =
           "select distinct eap.experiment_id, a.value "
           + " from experiment_applied_protocol eap, applied_protocol ap, "
           + " protocol_attribute pa, attribute a "
           + " where eap.first_applied_protocol_id = ap.applied_protocol_id "
           + " and ap.protocol_id=pa.protocol_id "
           + " and pa.attribute_id=a.attribute_id "
           + " and a.heading='species' ";
       return doQuery(connection, query, "getSubmissionOrganism");
   }

    /**
     *
     * ==============
     *    PROJECT
     * ==============
     *
     * Projects are loaded statically. A map is built between submissionId and
     * project's name and used for the references. 2 maps store intermine
     * objectId and itemId, with key the project name.
     * Note: the project name in chado is the surname of the PI
     *
     * @param connection
     * @throws SQLException
     * @throws ObjectStoreException
     */
    private void processProjectTable(Connection connection)
    throws SQLException, ObjectStoreException {
        long bT = System.currentTimeMillis(); // to monitor time spent in the process

        ResultSet res = getProjects(connection);
        int count = 0;
        while (res.next()) {
            Integer submissionId = new Integer(res.getInt("experiment_id"));
            String value = res.getString("value");
            submissionProjectMap.put(submissionId, value);
            count++;
        }
        res.close();

        Set <Integer> exp = submissionProjectMap.keySet();
        Iterator <Integer> i  = exp.iterator();
        while (i.hasNext()) {
            Integer thisExp = i.next();
            String project = submissionProjectMap.get(thisExp);

            if (projectIdMap.containsKey(project)) {
                continue;
            }
            LOG.debug("PROJECT: " + project);
            Item pro = getChadoDBConverter().createItem("Project");
            pro.setAttribute("surnamePI", project);
            Integer intermineObjectId = getChadoDBConverter().store(pro);
            storeInProjectMaps(pro, project, intermineObjectId);
        }
        LOG.info("created " + projectIdMap.size() + " project");
        LOG.info("PROCESS TIME projects: " + (System.currentTimeMillis() - bT));
    }

    /**
     * Return the project name.
     * This is a protected method so that it can be overridden for testing
     *
     * @param connection the db connection
     * @return the SQL result set
     * @throws SQLException if a database problem occurs
     */
    protected ResultSet getProjects(Connection connection)
    throws SQLException {
        String query =
            "SELECT distinct a.experiment_id, a.value "
            + " FROM experiment_prop a "
            + " where a.name = 'Project' "
            + " AND rank=0";
        return doQuery(connection, query, "getProjects");
    }


    /**
     *
     * ==============
     *    LAB
     * ==============
     *
     * Labs are also loaded statically (affiliation is not given in the chado file).
     * A map is built between submissionId and
     * lab's name and used for the references. 2 maps store intermine
     * objectId and itemId, with key the lab name.
     * TODO: do project and lab together (1 query, 1 process)
     *
     * @param connection
     * @throws SQLException
     * @throws ObjectStoreException
     */
    private void processLabTable(Connection connection)
    throws SQLException, ObjectStoreException {
        long bT = System.currentTimeMillis(); // to monitor time spent in the process

        ResultSet res = getLabs(connection);
        int count = 0;
        while (res.next()) {
            Integer submissionId = new Integer(res.getInt("experiment_id"));
            String value = res.getString("value");
            submissionLabMap.put(submissionId, value);
            count++;
        }
        res.close();

        Set <Integer> exp = submissionLabMap.keySet();
        Iterator <Integer> i  = exp.iterator();
        while (i.hasNext()) {
            Integer thisExp = i.next();
            String prov = submissionLabMap.get(thisExp);
            String project = submissionProjectMap.get(thisExp);

            if (labIdMap.containsKey(prov)) {
                continue;
            }
            LOG.debug("PROV: " + prov);
            Item lab = getChadoDBConverter().createItem("Lab");
            lab.setAttribute("surname", prov);
            lab.setReference("project", projectIdRefMap.get(project));

            Integer intermineObjectId = getChadoDBConverter().store(lab);
            storeInLabMaps(lab, prov, intermineObjectId);
        }
        LOG.info("created " + labIdMap.size() + " labs");
        LOG.info("PROCESS TIME labs: " + (System.currentTimeMillis() - bT));
    }

    /**
     * Return the lab name.
     * This is a protected method so that it can be overridden for testing
     *
     * @param connection the db connection
     * @return the SQL result set
     * @throws SQLException if a database problem occurs
     */
    protected ResultSet getLabs(Connection connection)
    throws SQLException {
        String query =
            "SELECT distinct a.experiment_id, a.name, a.value "
            + " FROM experiment_prop a "
            + " where a.name = 'Lab' "
            + " AND a.rank=0";
        return doQuery(connection, query, "getLabs");
    }


    /**
     *
     * ================
     *    EXPERIMENT
     * ================
     *
     * Experiment is a collection of submissions. They all share the same description.
     * It has been added later to the model.
     * A map is built between submissionId and experiment name.
     * 2 maps store intermine objectId and itemId, with key the experiment name.
     * They are probably not needed.
     *
     */
    private void processExperiment(Connection connection)
    throws SQLException, ObjectStoreException {
        long bT = System.currentTimeMillis(); // to monitor time spent in the process

        ResultSet res = getExperimentTitles(connection);
        Map<String, String> expProMap = new HashMap<String, String>();
        while (res.next()) {
            Integer submissionId = new Integer(res.getInt("experiment_id"));
            String name = cleanWikiLinks(res.getString("name"));

            addToMap(expSubMap, name, submissionId);
            expProMap.put(name, submissionProjectMap.get(submissionId));
        }
        res.close();

        Set <String> experiment = expSubMap.keySet();
        Iterator <String> i  = experiment.iterator();
        while (i.hasNext()) {
            String name = i.next();

            Item exp = getChadoDBConverter().createItem("Experiment");
            exp.setAttribute("name", name);

            String project = expProMap.get(name);
            exp.setReference("project", projectIdRefMap.get(project));
            // note: the reference to submission collection is in a separate method
            Integer intermineObjectId = getChadoDBConverter().store(exp);

            experimentIdMap .put(name, intermineObjectId);
            experimentIdRefMap .put(name, exp.getIdentifier());
        }
        LOG.info("created " + expSubMap.size() + " experiments");
        LOG.info("PROCESS TIME experiments: " + (System.currentTimeMillis() - bT));
    }

    /**
     * method to clean a wiki reference (url to a named page) in chado
     * @param w       the wiki reference
     */
    private String cleanWikiLinks(String w) {
        String url = "http://wiki.modencode.org/project/index.php?title=";
        // we are stripping from first ':', maybe we want to include project suffix
        // e.g.:
        // original "http://...?title=Gene Model Prediction:SC:1&amp;oldid=12356"
        // now: Gene Model Prediction
        // maybe? Gene Model Prediction:SC:1
        // (:->&)
        String w1 = StringUtils.replace(w, url, "");
        String s1 = null;
        if (w1.contains(":")) {
            s1 = StringUtils.substringBefore(w1, ":");
        } else {
            // for links missing the : char, e.g.
            // MacAlpine Early Origin of Replication Identification&oldid=10464
            s1 = StringUtils.substringBefore(w1, "&");
        }
        String s = s1.replace('"', ' ').trim();
        if (s.contains("%E2%80%99")) {
            // prime: for the Piano experiment
            String s2 = s.replace("%E2%80%99", "'");
            return s2;
        }
        return s;
    }

    /**
     * Return the rows needed for experiment from the experiment_prop table.
     * This is a protected method so that it can be overridden for testing
     *
     * @param connection the db connection
     * @return the SQL result set
     * @throws SQLException if a database problem occurs
     */
    protected ResultSet getExperimentTitles(Connection connection)
    throws SQLException {
        // TODO use standard SQl and deal with string in java
        String query =
            "select e.experiment_id, "
            + " translate(x.accession, '_', ' ') as name "
            + " from experiment_prop e, dbxref x "
            + " where e.dbxref_id = x.dbxref_id "
            + " and e.name='Experiment Description' ";
        return doQuery(connection, query, "getExperimentTitles");
    }


    /**
     *
     * ================
     *    SUBMISSION
     * ================
     *
     * @param connection
     * @throws SQLException
     * @throws ObjectStoreException
     */
    private void processSubmission(Connection connection)
    throws SQLException, ObjectStoreException {
        long bT = System.currentTimeMillis(); // to monitor time spent in the process

        ResultSet res = getSubmissions(connection);
        int count = 0;
        while (res.next()) {
            Integer submissionId = new Integer(res.getInt("experiment_id"));
            String name = res.getString("uniquename");
            Item submission = getChadoDBConverter().createItem("Submission");
            submission.setAttribute("title", name);

            String project = submissionProjectMap.get(submissionId);
            String projectItemIdentifier = projectIdRefMap.get(project);
            submission.setReference("project", projectItemIdentifier);

            String labName = submissionLabMap.get(submissionId);
            String labItemIdentifier = labIdRefMap.get(labName);
            submission.setReference("lab", labItemIdentifier);

            String organismName = submissionOrganismMap.get(submissionId);

            int divPos = organismName.indexOf(' ');
            String genus = organismName.substring(0, divPos);
            String species = organismName.substring(divPos + 1);

            OrganismRepository or = OrganismRepository.getOrganismRepository();

            Integer taxId = Integer.valueOf
            (or.getOrganismDataByGenusSpecies(genus, species).getTaxonId());

            LOG.debug("SPECIES: " + organismName + "|" + taxId);

            String organismItemIdentifier = getChadoDBConverter().getOrganismItem
            (or.getOrganismDataByGenusSpecies(genus, species).getTaxonId()).getIdentifier();

            submission.setReference("organism", organismItemIdentifier);

            // ..store all
            Integer intermineObjectId = getChadoDBConverter().store(submission);
            // ..and fill the SubmissionDetails object
            SubmissionDetails details = new SubmissionDetails();
            details.interMineObjectId = intermineObjectId;
            details.itemIdentifier = submission.getIdentifier();
            details.labItemIdentifier = labItemIdentifier;
            details.title = name;
            submissionMap.put(submissionId, details);

            debugMap .put(details.itemIdentifier, submission.getClassName());
            count++;
        }
        LOG.info("created " + count + " submissions");
        res.close();
        LOG.info("PROCESS TIME submissions: " + (System.currentTimeMillis() - bT));
    }

    /**
     * Return the rows needed for the submission table.
     * This is a protected method so that it can be overridden for testing
     *
     * @param connection the db connection
     * @return the SQL result set
     * @throws SQLException if a database problem occurs
     */
    protected ResultSet getSubmissions(Connection connection)
    throws SQLException {
        String query =
            "SELECT experiment_id, uniquename"
            + "  FROM experiment";
        return doQuery(connection, query, "getSubmissions");
    }

    /**
     * submission attributes (table experiment_prop)
     *
     * @param connection
     * @throws SQLException
     * @throws ObjectStoreException
     */
    private void processExperimentProps(Connection connection)
    throws SQLException, ObjectStoreException {
        long bT = System.currentTimeMillis(); // to monitor time spent in the process

        ResultSet res = getExperimentProperties(connection);
        int count = 0;
        while (res.next()) {
            Integer submissionId = new Integer(res.getInt("experiment_id"));
            String heading = res.getString("name");
            String value = res.getString("value");

            // TODO this is a temporary hack to make sure we get properly matched Experiment.factors
            // EF are dealt with separately
            if (heading.startsWith("Experimental Factor")) {
                continue;
            }

            String fieldName = FIELD_NAME_MAP.get(heading);
            if (fieldName == null) {
                LOG.error("NOT FOUND in FIELD_NAME_MAP: " + heading + " [experiment]");
                continue;
            } else if (fieldName == NOT_TO_BE_LOADED) {
                continue;
            }
            if (fieldName.equals("DCCid")) {
                LOG.info("DCC: " + submissionId + ", " + value);
                dccIdMap.put(submissionId, value);
            }

            if (fieldName.equals("pubMedId")) {
                // sometime in the form PMID:16938558
                if (value.contains(":")) {
                    value = value.substring(value.indexOf(':') + 1);
                }

                Item pub = getChadoDBConverter().createItem("Publication");
                pub.setAttribute(fieldName, value);
                Integer intermineObjectId = getChadoDBConverter().store(pub);

                publicationIdMap.put(submissionId, intermineObjectId);
                publicationIdRefMap.put(submissionId, pub.getIdentifier());
                continue;
            }

            setAttribute(submissionMap.get(submissionId).interMineObjectId, fieldName, value);
            count++;
        }
        LOG.info("created " + count + " submission properties");
        res.close();
        LOG.info("PROCESS TIME submission properties: " + (System.currentTimeMillis() - bT));
    }

    /**
     * Return the rows needed for submission from the experiment_prop table.
     * This is a protected method so that it can be overridden for testing
     *
     * @param connection the db connection
     * @return the SQL result set
     * @throws SQLException if a database problem occurs
     */
    protected ResultSet getExperimentProperties(Connection connection)
    throws SQLException {
        String query =
            "SELECT ep.experiment_id, ep.name, ep.value, ep.rank "
            + "from experiment_prop ep ";
        return doQuery(connection, query, "getExperimentProperties");
    }


    /**
     *
     * ==========================
     *    EXPERIMENTAL FACTORS
     * ==========================
     *
     *
     * @param connection
     * @throws SQLException
     * @throws ObjectStoreException
     */
    private void processEFactor(Connection connection)
    throws SQLException, ObjectStoreException {
        long bT = System.currentTimeMillis(); // to monitor time spent in the process

        ResultSet res = getEFactors(connection);
        int count = 0;
        int prevRank = -1;
        int prevSub = -1;
        ExperimentalFactor ef = null;
        String name = null;

        while (res.next()) {
            Integer submissionId = new Integer(res.getInt("experiment_id"));
            Integer rank = new Integer(res.getInt("rank"));
            String  value    = res.getString("value");

            // the data is alternating between EF types and names, in order.
            if (submissionId != prevSub) {
                // except for the first record, this is a new EF object
                if (!res.isFirst()) {
                    submissionEFMap.put(prevSub, ef);
                }
                ef = new ExperimentalFactor();
            }
            if (rank != prevRank || submissionId != prevSub) {
                // this is a name
                if (getPreferredSynonym(value) != null) {
                    value = getPreferredSynonym(value);
                }
                ef.efNames.add(value);
                name = value;
                count++;
            } else {
                // this is a type
                ef.efTypes.put(name, value);
                name = null;
                if (res.isLast()) {
                    submissionEFMap.put(submissionId, ef);
                    LOG.debug("EF MAP last: " + submissionId + "|" + rank + "|" + ef.efNames);
                }
            }
            prevRank = rank;
            prevSub = submissionId;
        }
        res.close();
        LOG.info("created " + count + " experimental factors");
        LOG.info("PROCESS TIME experimental factors: " + (System.currentTimeMillis() - bT));
}

    /**
     * Return the rows needed for the experimental factors.
     * This is a protected method so that it can be overridden for testing
     *
     * @param connection the db connection
     * @return the SQL result set
     * @throws SQLException if a database problem occurs
     */
    protected ResultSet getEFactors(Connection connection)
    throws SQLException {
        String query =
            "SELECT ep.experiment_id, ep.name, ep.value, ep.rank "
            + " FROM experiment_prop ep "
            + " where ep.name = 'Experimental Factor Name' "
            + " OR ep.name = 'Experimental Factor Type' "
            + " ORDER BY 1,4,2";
        return doQuery(connection, query, "getEFactors");
    }


    /**
     *
     * ==============
     *    PROTOCOL
     * ==============
     *
     * @param connection
     * @throws SQLException
     * @throws ObjectStoreException
     */
    private void processProtocolTable(Connection connection)
    throws SQLException, ObjectStoreException {
        long bT = System.currentTimeMillis(); // to monitor time spent in the process

        ResultSet res = getProtocols(connection);
        int count = 0;
        while (res.next()) {
            Integer protocolChadoId = new Integer(res.getInt("protocol_id"));
            String name = res.getString("name");
            String description = res.getString("description");
            String wikiLink = res.getString("accession");
            Integer version = res.getInt("version");
            // needed: it breaks otherwise
            if (description.length() == 0) {
                description = "N/A";
            }
            createProtocol(protocolChadoId, name, description, wikiLink, version);
            count++;
        }
        res.close();
        LOG.info("created " + count + " protocols");
        LOG.info("PROCESS TIME protocols: " + (System.currentTimeMillis() - bT));
    }


    private String createProtocol(Integer chadoId, String name, String description, String wikiLink,
            Integer version) throws ObjectStoreException {
        String protocolItemId = protocolsMap.get(wikiLink);
        if (protocolItemId == null) {
            Item protocol = getChadoDBConverter().createItem("Protocol");
            protocol.setAttribute("name", name);
            protocol.setAttribute("description", description);
            protocol.setAttribute("wikiLink", wikiLink);
            protocol.setAttribute("version", "" + version);
            Integer intermineObjectId = getChadoDBConverter().store(protocol);


            protocolItemId = protocol.getIdentifier();
            protocolItemToObjectId.put(protocolItemId, intermineObjectId);
            protocolsMap.put(wikiLink, protocolItemId);
        }
        protocolItemIds.put(chadoId, protocolItemId);
        return protocolItemId;
    }

    private Integer getProtocolInterMineId(Integer chadoId) {
        return protocolItemToObjectId.get(protocolItemIds.get(chadoId));
    }


    /**
     * Return the rows needed from the protocol table.
     * This is a protected method so that it can be overridden for testing
     *
     * @param connection the db connection
     * @return the SQL result set
     * @throws SQLException if a database problem occurs
     */
    protected ResultSet getProtocols(Connection connection) throws SQLException {
        String query =
            "SELECT protocol_id, name, protocol.description, accession, protocol.version"
            + "  FROM protocol, dbxref"
            + "  WHERE protocol.dbxref_id = dbxref.dbxref_id";
        return doQuery(connection, query, "getProtocols");
    }

    /**
     * to store protocol attributes
     *
     * @param connection
     * @throws SQLException
     * @throws ObjectStoreException
     */
    private void processProtocolAttributes(Connection connection)
    throws SQLException, ObjectStoreException {
        long bT = System.currentTimeMillis(); // to monitor time spent in the process

        ResultSet res = getProtocolAttributes(connection);
        int count = 0;
        while (res.next()) {
            Integer protocolId = new Integer(res.getInt("protocol_id"));
            String heading = res.getString("heading");
            String value = res.getString("value");
            String fieldName = FIELD_NAME_MAP.get(heading);
            if (fieldName == null) {
                LOG.error("NOT FOUND in FIELD_NAME_MAP: " + heading + " [protocol]");
                continue;
            } else if (fieldName == NOT_TO_BE_LOADED) {
                continue;
            }
            setAttribute(getProtocolInterMineId(protocolId), fieldName, value);
            if (fieldName.equals("type")) {
                protocolTypesMap.put(protocolId, value);
            }
            count++;
        }
        LOG.info("created " + count + " protocol attributes");
        res.close();
        LOG.info("PROCESS TIME protocol attributes: " + (System.currentTimeMillis() - bT));
    }

    /**
     * Return the rows needed for protocols from the attribute table.
     * This is a protected method so that it can be overridden for testing
     *
     * @param connection the db connection
     * @return the SQL result set
     * @throws SQLException if a database problem occurs
     */
    protected ResultSet getProtocolAttributes(Connection connection) throws SQLException {
        String query =
            "SELECT p.protocol_id, a.heading, a.value "
            + "from protocol p, attribute a, protocol_attribute pa "
            + "where pa.attribute_id = a.attribute_id "
            + "and pa.protocol_id = p.protocol_id ";
        return doQuery(connection, query, "getProtocolAttributes");
    }

    /**
     * ======================
     *    APPLIED PROTOCOL
     * ======================
     *
     * @param connection
     * @throws SQLException
     * @throws ObjectStoreException
     */
    private void processAppliedProtocolTable(Connection connection)
    throws SQLException, ObjectStoreException {
        long bT = System.currentTimeMillis(); // to monitor time spent in the process

        ResultSet res = getAppliedProtocols(connection);
        int count = 0;
        while (res.next()) {
            Integer appliedProtocolId = new Integer(res.getInt("applied_protocol_id"));
            Integer protocolId = new Integer(res.getInt("protocol_id"));
            Integer submissionId = new Integer(res.getInt("experiment_id"));
            Item appliedProtocol = getChadoDBConverter().createItem("AppliedProtocol");
            // setting references to protocols
            String protocolItemId = protocolItemIds.get(protocolId);
            if (protocolId != null) {
                appliedProtocol.setReference("protocol", protocolItemId);
            }
            if (submissionId > 0) {
                // setting reference to submission
                // probably to rm (we do it later anyway). TODO: check
                appliedProtocol.setReference("submission",
                        submissionMap.get(submissionId).itemIdentifier);
            }
            // store it and add to maps
            Integer intermineObjectId = getChadoDBConverter().store(appliedProtocol);
            appliedProtocolIdMap .put(appliedProtocolId, intermineObjectId);
            appliedProtocolIdRefMap .put(appliedProtocolId, appliedProtocol.getIdentifier());
            count++;
        }
        LOG.info("created " + count + " appliedProtocol");
        res.close();
        LOG.info("PROCESS TIME applied protocols: " + (System.currentTimeMillis() - bT));
    }

    /**
     * Return the rows needed from the appliedProtocol table.
     * This is a protected method so that it can be overridden for testing
     *
     * @param connection the db connection
     * @return the SQL result set
     * @throws SQLException if a database problem occurs
     */
    protected ResultSet getAppliedProtocols(Connection connection)
    throws SQLException {
        String query =
            "SELECT eap.experiment_id ,ap.applied_protocol_id, ap.protocol_id"
            + " FROM applied_protocol ap"
            + " LEFT JOIN experiment_applied_protocol eap"
            + " ON (eap.first_applied_protocol_id = ap.applied_protocol_id )";

        /*        "SELECT ap.applied_protocol_id, ap.protocol_id, apd.data_id, apd.direction"
        + " FROM applied_protocol ap, applied_protocol_data apd"
        + " WHERE apd.applied_protocol_id = ap.applied_protocol_id";
         */

        return doQuery(connection, query, "getAppliedProtocols");
    }


    /**
     * ======================
     *    APPLIED DATA
     * ======================
     *
     * @param connection
     * @throws SQLException
     * @throws ObjectStoreException
     */

    private void processAppliedData(Connection connection)
    throws SQLException, ObjectStoreException {
        long bT = System.currentTimeMillis(); // to monitor time spent in the process

        ResultSet res = getAppliedData(connection);
        int count = 0;
        while (res.next()) {
            Integer dataId = new Integer(res.getInt("data_id"));
            String name = res.getString("name");
            String heading = res.getString("heading");
            String value = res.getString("value");
            String typeId = res.getString("type_id");

            // check if this datum has an official name:
            ResultSet oName = getOfficialName(connection, dataId);
            String officialName = null;
            while (oName.next()) {
                officialName = oName.getString(1);
            }

            // if there is one, use it instead of the value
<<<<<<< HEAD
            name = getCvterm(connection, typeId);
            String datumType = name;
=======
            String datumType = name = getCvterm(connection, typeId);
>>>>>>> 8e755987
            if (!StringUtils.isEmpty(officialName)
                    && doReplaceWithOfficialName(heading, datumType)) {
                value = officialName;
            }

            Item submissionData = getChadoDBConverter().createItem("SubmissionData");

            if (name != null && !name.equals("")) {
                submissionData.setAttribute("name", name);
            }
            // if no name for attribute fetch the cvterm of the type
            if ((name == null || name.equals("")) && typeId != null) {
                name = getCvterm(connection, typeId);
                submissionData.setAttribute("name", name);
            }

            if (!StringUtils.isEmpty(value)) {
                submissionData.setAttribute("value", value);
            }
            submissionData.setAttribute("type", heading);

            // store it and add to object and maps
            Integer intermineObjectId = getChadoDBConverter().store(submissionData);

            AppliedData aData = new AppliedData();
            aData.intermineObjectId = intermineObjectId;
            aData.itemIdentifier = submissionData.getIdentifier();
            aData.value = value;
            aData.actualValue = res.getString("value");
            aData.dataId = dataId;
            aData.type = heading;
            aData.name = name;
            appliedDataMap.put(dataId, aData);

            count++;
        }
        LOG.info("created " + count + " SubmissionData");
        res.close();
        LOG.info("PROCESS TIME submission data: " + (System.currentTimeMillis() - bT));
    }

    // For some data types we don't want to replace with official name - e.g. file names and
    // database record ids.  It looks like the official name shouldn't actually be present.
    private boolean doReplaceWithOfficialName(String heading, String type) {
        if (heading.equals("Result File")) {
            return false;
        }

        if (heading.equals("Result Value") && DB_RECORD_TYPES.contains(type)) {
            return false;
        }
        return true;
    }
    /**
     * Return the rows needed for data from the applied_protocol_data table.
     *
     * @param connection the db connection
     * @return the SQL result set
     * @throws SQLException if a database problem occurs
     */
    protected ResultSet getAppliedData(Connection connection)
    throws SQLException {
        String query =
            "SELECT d.data_id,"
            + " d.heading, d.name, d.value, d.type_id"
            + " FROM data d";
        return doQuery(connection, query, "getAppliedData");
    }


    /**
     * Return the rows needed for data from the applied_protocol_data table.
     *
     * @param connection the db connection
     * @param dataId the dataId
     * @return the SQL result set
     * @throws SQLException if a database problem occurs
     */
    protected ResultSet getOfficialName(Connection connection, Integer dataId)
    throws SQLException {
        String query =
            "SELECT a.value "
            + " from attribute a, data_attribute da "
            + " where a.attribute_id=da.attribute_id "
            + " and da.data_id=" + dataId
            + " and a.heading='official name'";
        return doQuery(connection, query);
    }

    /**
     * Fetch a cvterm by id and cache results in cvtermCache.  Returns null if the cv terms isn't
     * found.
     * @param connection to chado database
     * @param cvtermId internal chado id for a cvterm
     * @return the cvterm name or null if not found
     * @throws SQLException if database access problem
     */
    private String getCvterm(Connection connection, String cvtermId) throws SQLException {
        String cvTerm = cvtermCache.get(cvtermId);
        if (cvTerm == null) {
            String query =
                "SELECT c.name "
                + " from cvterm c"
                + " where c.cvterm_id=" + cvtermId;

            Statement stmt = connection.createStatement();

            ResultSet res = stmt.executeQuery(query);
            while (res.next()) {
                cvTerm = res.getString("name");
            }
            cvtermCache.put(cvtermId, cvTerm);
        }
        return cvTerm;
    }


    /**
     * =====================
     *    DATA ATTRIBUTES
     * =====================
     *
     * @param connection
     * @throws SQLException
     * @throws ObjectStoreException
     */
    private void processAppliedDataAttributes(Connection connection)
    throws SQLException, ObjectStoreException {
        long bT = System.currentTimeMillis(); // to monitor time spent in the process

        ResultSet res = getAppliedDataAttributes(connection);
        int count = 0;
        while (res.next()) {
            Integer dataId = new Integer(res.getInt("data_id"));
            String name  = res.getString("heading");
            String value = res.getString("value");
            String type  = res.getString("name");
            Item dataAttribute = getChadoDBConverter().createItem("SubmissionDataAttribute");

            if (name != null && !name.equals("")) {
                dataAttribute.setAttribute("name", name);
            }
            if (!StringUtils.isEmpty(value)) {
                dataAttribute.setAttribute("value", value);
            }
            if (!StringUtils.isEmpty(type)) {
                dataAttribute.setAttribute("type", type);
            }

            // setting references to SubmissionData
            dataAttribute.setReference("submissionData", appliedDataMap.get(dataId).itemIdentifier);

            getChadoDBConverter().store(dataAttribute);

            count++;
        }
        LOG.info("created " + count + " data attributes");
        res.close();
        LOG.info("PROCESS TIME data attributes: " + (System.currentTimeMillis() - bT));
    }

    // first value in the list of synonyms is the 'preferred' value
    private static String[][] synonyms = new String[][]{
            new String[] {"developmental stage", "stage",
                    "developmental_stage", "dev stage", "devstage"},
                    new String[] {"strain", "strain_or_line"},
                    new String[] {"cell line", "cell_line", "Cell line", "cell id"},
                    new String[] {"array", "adf"},
                    new String[] {"compound", "Compound"},
                    new String[] {"incubation time", "Incubation Time"},
                    new String[] {"RNAi reagent", "RNAi_reagent", "dsRNA"},
                    new String[] {"temperature", "temp"}
    };

    private static List<String> makeLookupList(String initialLookup) {
        for (String[] synonymType : synonyms) {
            for (String synonym : synonymType) {
                if (synonym.equals(initialLookup)) {
                    return (List<String>) Arrays.asList(synonymType);
                }
            }
        }
        return new ArrayList<String>(Collections.singleton(initialLookup));
    }

    private static String getPreferredSynonym(String initialLookup) {
        return makeLookupList(initialLookup).get(0);
    }

    private static Set<String> unifyFactorNames(Collection<String> original) {
        Set<String> unified = new HashSet<String>();
        for (String name : original) {
            unified.add(getPreferredSynonym(name));
        }
        return unified;
    }


    private class SubmissionReference
    {
        public SubmissionReference(Integer referencedSubmissionId, String dataValue) {
            this.referencedSubmissionId = referencedSubmissionId;
            this.dataValue = dataValue;
        }
        private Integer referencedSubmissionId;
        private String dataValue;
    }

    // process new query
    // get DCC id
    // add antibody to types

    private void processSubmissionProperties(Connection connection) throws SQLException,
    IOException, ObjectStoreException {
        long bT = System.currentTimeMillis(); // to monitor time spent in the process

        ResultSet res = getAppliedDataAll(connection);
        String comma = ",";
        String reportName = getChadoDBConverter().getDatabase().getName() + "_subs_report.csv";
        File f = new File(reportName);
        FileWriter writer = new FileWriter(f);

        writer.write("submission" + comma);
        writer.write("data_heading" + comma);
        writer.write("data_name" + comma);
        writer.write("data_value" + comma);
        writer.write("cv_term" + comma);
        writer.write("att_heading" + comma);
        writer.write("att_name" + comma);
        writer.write("att_value" + comma);
        writer.write(System.getProperty("line.separator"));

        SubmissionProperty buildSubProperty = null;
        Integer lastDataId = new Integer(-1);
        Map<String, SubmissionProperty> props = new HashMap <String, SubmissionProperty>();

        Map<Integer, Map<String, List<SubmissionProperty>>> subToTypes =
            new HashMap<Integer, Map<String, List<SubmissionProperty>>>();

        submissionRefs = new HashMap<Integer, SubmissionReference>();

        while (res.next()) {
            Integer dataId = new Integer(res.getInt("data_id"));
            String dataHeading  = res.getString("data_heading");
            String dataName = res.getString("data_name");
            String wikiPageUrl  = res.getString("data_value");
            String cvTerm = res.getString("cv_term");
            String attHeading = res.getString("att_heading");
            String attName = res.getString("att_name");
            String attValue = res.getString("att_value");
            String attDbxref = res.getString("att_dbxref");
            int attRank = res.getInt("att_rank");

            Integer submissionId = dataSubmissionMap.get(dataId);
            LOG.debug("DCC fetch: " + submissionId + ", " + dccIdMap.get(submissionId));
            String dccId = dccIdMap.get(submissionId);

            writer.write(dccId + comma + dataHeading + comma + dataName + comma
                    + wikiPageUrl + comma + cvTerm + comma + attHeading + comma + attName
                    + comma + attValue + comma + attDbxref + System.getProperty("line.separator"));

            if (submissionId == null) {
                LOG.warn("Failed to find a submission id for data id " + dataId + " - this probably"
                        + " means there is a problem with the applied_protocol DAG strucuture.");
                continue;
            }

            // Currently using attValue for referenced submission DCC id, should be dbUrl but seems
            // to be filled in incorrectly
            if (attHeading != null && attHeading.startsWith("modENCODE Reference")) {
                if (attValue.indexOf(":") > 0) {
                    attValue = attValue.substring(0, attValue.indexOf(":"));
                }
                Integer referencedSubId = getSubmissionIdFromDccId(attValue);
                if (referencedSubId != null) {
                    SubmissionReference subRef =
                        new SubmissionReference(referencedSubId, wikiPageUrl);
                    submissionRefs.put(submissionId, subRef);
                    LOG.info("Submission " + dccId + " (" + submissionId + ") has reference to "
                            + attValue + " (" + referencedSubId + ")");
                } else {
                    LOG.warn("Could not find submission " + attValue + " referenced by " + dccId);
                }
            }

            // we are starting a new data row
            if (dataId.intValue() != lastDataId.intValue()) {
                // have we seen this modencodewiki entry before?
                if (props.containsKey(wikiPageUrl)) {
                    buildSubProperty = null;
                } else {
                    buildSubProperty =
                        new SubmissionProperty(getPreferredSynonym(dataName), wikiPageUrl);
                    props.put(wikiPageUrl, buildSubProperty);
                }
                // submissionId -> [type -> SubmissionProperty]
                addToSubToTypes(subToTypes, submissionId, props.get(wikiPageUrl));
            }
            if (buildSubProperty != null) {
                // we are building a new submission attribute, this is the first time we have
                // seen a data.value that points to modencodewiki
                buildSubProperty.addDetail(attHeading, attValue, attRank);
            }
            lastDataId = dataId;
        }
        writer.flush();
        writer.close();

        // Characteristics are modelled differently to protocol inputs/outputs, read in extra
        // properties here
        addSubmissionPropsFromCharacteristics(subToTypes, connection);

        // some submissions use reagents created in reference submissions, find the properties
        // of the reagents and add to referencing submission
        addSubmissionPropsFromReferencedSubmissions(subToTypes, props, submissionRefs);

        // create and store properties of submission
        for (Integer submissionId : subToTypes.keySet()) {
            Integer storedSubmissionId = submissionMap.get(submissionId).interMineObjectId;

            Map<String, List<SubmissionProperty>> typeToProp = subToTypes.get(submissionId);

            String dccId = dccIdMap.get(submissionId);

            ExperimentalFactor ef = submissionEFMap.get(submissionId);
            if (ef == null) {
                LOG.warn("No experimental factors found for submission: " + dccId);
                continue;
            }
            Set<String> exFactorNames = unifyFactorNames(ef.efNames);
            LOG.info("PROPERTIES " + dccId + " typeToProp keys: " + typeToProp.keySet());

            List<Item> allPropertyItems = new ArrayList<Item>();

            // DEVELOPMENTAL STAGE
            List<Item> devStageItems = new ArrayList<Item>();
            devStageItems.addAll(createFromWikiPage(dccId, "DevelopmentalStage", typeToProp,
                    makeLookupList("developmental stage")));
            if (devStageItems.isEmpty()) {
                devStageItems.addAll(lookForAttributesInOtherWikiPages(dccId, "DevelopmentalStage",
                        typeToProp, new String[] {
                        "developmental stage.developmental stage",
                        "tissue.developmental stage",
                        "tissue source.developmental stage",
                        "cell line.developmental stage",
                        "cell id.developmental stage"
                        }));
                if (!devStageItems.isEmpty()) {
                 }
            }
            storeSubmissionCollection(storedSubmissionId, "developmentalStages", devStageItems);
            if (!devStageItems.isEmpty() && exFactorNames.contains("developmental stage")) {
                createExperimentalFactors(submissionId, "developmental stage", devStageItems);
                exFactorNames.remove("developmental stage");
            }
            allPropertyItems.addAll(devStageItems);

            // STRAIN
            List<Item> strainItems = new ArrayList<Item>();
            strainItems.addAll(createFromWikiPage(
                    dccId, "Strain", typeToProp, makeLookupList("strain")));

            storeSubmissionCollection(storedSubmissionId, "strains", strainItems);
            if (!strainItems.isEmpty() && exFactorNames.contains("strain")) {
                createExperimentalFactors(submissionId, "strain", strainItems);
                exFactorNames.remove("strain");
            }
            allPropertyItems.addAll(strainItems);


            // ARRAY
            List<Item> arrayItems = new ArrayList<Item>();
            arrayItems.addAll(createFromWikiPage(
                    dccId, "Array", typeToProp, makeLookupList("array")));
            LOG.debug("ARRAY: " + typeToProp.get("array"));
            if (arrayItems.isEmpty()) {
                arrayItems.addAll(lookForAttributesInOtherWikiPages(dccId, "Array",
                        typeToProp, new String[] {
                        "adf.official name"
                        }));
                if (!arrayItems.isEmpty()) {
                    LOG.debug("Attribute found in other wiki pages: "
                            + dccId + " ARRAY ");
                }
            }
            storeSubmissionCollection(storedSubmissionId, "arrays", arrayItems);
            if (!arrayItems.isEmpty() && exFactorNames.contains("array")) {
                createExperimentalFactors(submissionId, "array", arrayItems);
                exFactorNames.remove("array");
            }
            allPropertyItems.addAll(arrayItems);

            // CELL LINE
            List<Item> lineItems = new ArrayList<Item>();
            lineItems.addAll(createFromWikiPage(dccId, "CellLine", typeToProp,
                    makeLookupList("cell line")));
            storeSubmissionCollection(storedSubmissionId, "cellLines", lineItems);
            if (!lineItems.isEmpty() && exFactorNames.contains("cell line")) {
                createExperimentalFactors(submissionId, "cell line", lineItems);
                exFactorNames.remove("cell line");
            }
            allPropertyItems.addAll(lineItems);

            // RNAi REAGENT
            List<Item> reagentItems = new ArrayList<Item>();
            reagentItems.addAll(createFromWikiPage(dccId, "SubmissionProperty", typeToProp,
                    makeLookupList("dsRNA")));
            if (!reagentItems.isEmpty() && exFactorNames.contains("RNAi reagent")) {
                createExperimentalFactors(submissionId, "RNAi reagent", reagentItems);
                exFactorNames.remove("RNAi reagent");
            }
            allPropertyItems.addAll(reagentItems);

            // ANTIBODY
            List<Item> antibodyItems = new ArrayList<Item>();
            antibodyItems.addAll(createFromWikiPage(dccId, "Antibody", typeToProp,
                    makeLookupList("antibody")));
            if (antibodyItems.isEmpty()) {
                LOG.debug("ANTIBODY: " + typeToProp.get("antibody"));
                antibodyItems.addAll(lookForAttributesInOtherWikiPages(dccId, "Antibody",
                        typeToProp, new String[] {
                        "antibody.official name"
                        }));
                if (!antibodyItems.isEmpty()) {
                    LOG.debug("Attribute found in other wiki pages: "
                            + dccId + " ANTIBODY ");
                }
            }
            storeSubmissionCollection(storedSubmissionId, "antibodies", antibodyItems);
            if (!antibodyItems.isEmpty() && exFactorNames.contains("antibody")) {
                createExperimentalFactors(submissionId, "antibody", antibodyItems);
                exFactorNames.remove("antibody");
            }
            allPropertyItems.addAll(antibodyItems);


            // TISSUE
            List<Item> tissueItems = new ArrayList<Item>();
            tissueItems.addAll(createFromWikiPage(
                    dccId, "Tissue", typeToProp, makeLookupList("tissue")));
            if (tissueItems.isEmpty()) {
                tissueItems.addAll(lookForAttributesInOtherWikiPages(dccId, "Tissue",
                        typeToProp, new String[] {
                        "stage.tissue"
                        , "cell line.tissue"
                        , "cell id.tissue"
                        }));
                if (!tissueItems.isEmpty()) {
                    LOG.info("Attribute found in other wiki pages: "
                            + dccId + " TISSUE");
                }
            }
            storeSubmissionCollection(storedSubmissionId, "tissues", tissueItems);
            if (!tissueItems.isEmpty() && exFactorNames.contains("tissue")) {
                createExperimentalFactors(submissionId, "tissue", tissueItems);
                exFactorNames.remove("tissue");
            }
            allPropertyItems.addAll(tissueItems);



            // There may be some other experimental factors that require SubmissionProperty objects
            // but don't fall into the categories above.  Create them here and set experimental
            // factors.
            ArrayList<String> extraPropNames = new ArrayList<String>(exFactorNames);
            for (String exFactor : extraPropNames) {
                List<Item> extraPropItems = new ArrayList<Item>();
                extraPropItems.addAll(lookForAttributesInOtherWikiPages(dccId, "SubmissionProperty",
                        typeToProp, new String[] {exFactor}));
                allPropertyItems.addAll(extraPropItems);
                createExperimentalFactors(submissionId, exFactor, extraPropItems);
                exFactorNames.remove(exFactor);
            }


            // Store Submission.properties/ SubmissionProperty.submissions
            storeSubmissionCollection(storedSubmissionId, "properties", allPropertyItems);

            // deal with remaining factor names (e.g. the ones for which we did
            // not find a corresponding attribute
            for (String exFactor : exFactorNames) {
                String type = ef.efTypes.get(exFactor);
                createEFItem(submissionId, type, exFactor, null);
            }
        }
        LOG.info("PROCESS TIME submission properties: " + (System.currentTimeMillis() - bT));
    }

    // Traverse DAG following previous applied protocol links to build a list of all AppliedData
    private void findAppliedProtocolsAndDataFromEarlierInDag(Integer startDataId,
            List<AppliedData> foundAppliedData, List<AppliedProtocol> foundAppliedProtocols) {
        AppliedData aData = appliedDataMap.get(startDataId);
        if (foundAppliedData != null) {
            foundAppliedData.add(aData);
        }

        for (Integer previousAppliedProtocolId : aData.previousAppliedProtocols) {
            AppliedProtocol ap = appliedProtocolMap.get(previousAppliedProtocolId);
            if (foundAppliedProtocols != null) {
                foundAppliedProtocols.add(ap);
            }
            for (Integer previousDataId : ap.inputs) {
                findAppliedProtocolsAndDataFromEarlierInDag(previousDataId, foundAppliedData,
                        foundAppliedProtocols);
            }
        }
    }


    private void createExperimentalFactors(Integer submissionId, String type,
            Collection<Item> items) throws ObjectStoreException {
        for (Item item : items) {
            createEFItem(submissionId, type, item.getAttribute("name").getValue(),
                    item.getIdentifier());
        }
    }


    private void createEFItem(Integer current, String type,
            String efName, String propertyIdentifier) throws ObjectStoreException {
        // create the EF, if not there already
        if (!eFactorIdMap.containsKey(efName)) {
            Item ef = getChadoDBConverter().createItem("ExperimentalFactor");
            String preferredType = getPreferredSynonym(type);
            ef.setAttribute ("type", preferredType);
            ef.setAttribute ("name", efName);
            if (propertyIdentifier != null) {
                ef.setReference("property", propertyIdentifier);
            }
            LOG.debug("ExFactor created for sub " + current + ":" + efName + "|" + type);

            Integer intermineObjectId = getChadoDBConverter().store(ef);
            eFactorIdMap.put(efName, intermineObjectId);
            eFactorIdRefMap.put(efName, ef.getIdentifier());
        }
        // if pertinent to the current sub, add to the map for the references
        addToMap(submissionEFactorMap, current, efName);
    }


    private void addToSubToTypes(Map<Integer, Map<String, List<SubmissionProperty>>> subToTypes,
            Integer submissionId, SubmissionProperty prop) {
     // submissionId -> [type -> SubmissionProperty]
        if (submissionId == null) {
            throw new RuntimeException("Called addToSubToTypes with a null sub id!");
        }

        Map<String, List<SubmissionProperty>> typeToSubProp = subToTypes.get(submissionId);
        if (typeToSubProp == null) {
            typeToSubProp = new HashMap<String, List<SubmissionProperty>>();
            subToTypes.put(submissionId, typeToSubProp);
        }
        List<SubmissionProperty> subProps = typeToSubProp.get(prop.type);
        if (subProps == null) {
            subProps = new ArrayList<SubmissionProperty>();
            typeToSubProp.put(prop.type, subProps);
        }
        subProps.add(prop);
    }


    private void addSubmissionPropsFromCharacteristics(
            Map<Integer, Map<String, List<SubmissionProperty>>> subToTypes,
            Connection connection)
    throws SQLException {

        ResultSet res = getAppliedDataCharacteristics(connection);

        Integer lastAttDbXref = new Integer(-1);
        Integer lastDataId = new Integer(-1);

        Map<Integer, SubmissionProperty> createdProps = new HashMap<Integer, SubmissionProperty>();
        SubmissionProperty buildSubProperty = null;
        boolean isValidCharacteristic = false;
        Integer currentSubId = null;   // we need those to attach the property to the correct sub
        Integer previousSubId = null;

        while (res.next()) {
            Integer dataId = new Integer(res.getInt("data_id"));
            String attHeading = res.getString("att_heading");
            String attName = res.getString("att_name");
            String attValue = res.getString("att_value");
            Integer attDbxref = new Integer(res.getInt("att_dbxref"));
            int attRank = res.getInt("att_rank");

            currentSubId = dataSubmissionMap.get(dataId);

            if (dataId.intValue() != lastDataId.intValue()
                    || attDbxref.intValue() != lastAttDbXref.intValue()
                    || currentSubId != previousSubId) {
                // store the last build property if created, type is set only if we found an
                // attHeading of Characteristics
                // note: dbxref can remain the same in different subs -> or
                if (buildSubProperty != null && buildSubProperty.type != null) {
                    LOG.info("XXX11if ADD PREVIOUS" + lastAttDbXref + "|" + buildSubProperty);
                    createdProps.put(lastAttDbXref, buildSubProperty);
//                    createdProps.put(lastDataId, buildSubProperty);
                    addToSubToTypes(subToTypes, previousSubId, buildSubProperty);
                }
                // set up for next attDbxref
                if (createdProps.containsKey(attDbxref) && isValidCharacteristic) {
//                if (createdProps.containsKey(dataId) && isValidCharacteristic) {
//                    LOG.info("XXX12if ADD CURRENT" + attDbxref+"|"+ createdProps.get(attDbxref));
                    // seen this property before so just add for this submission, don't build again
                    buildSubProperty = null;
                    isValidCharacteristic = false;
                    addToSubToTypes(subToTypes, currentSubId, createdProps.get(attDbxref));
//                    addToSubToTypes(subToTypes, currentSubId, createdProps.get(dataId));
                } else {
//                    LOG.info("XXX12else NEW SP");
                    buildSubProperty = new SubmissionProperty();
                    isValidCharacteristic = false;
                }
            }

            if (attHeading.startsWith("Characteristic")) {
//                LOG.info("XXX2if Characteristic");
                isValidCharacteristic = true;
            }

            if (buildSubProperty != null) {
                if (attHeading.startsWith("Characteristic")) {
                    buildSubProperty.type = getPreferredSynonym(attName);
                    buildSubProperty.wikiPageUrl = attValue;
                    // add detail here as some Characteristics don't reference a wiki page
                    // but have all information on single row
                    buildSubProperty.addDetail(attName, attValue, attRank);
                } else {
//                    LOG.info("XXX3else ADD for OTHER"+ attValue + "|"+ attHeading);
                    buildSubProperty.addDetail(attHeading, attValue, attRank);
                }
            }
            previousSubId = currentSubId;
            lastAttDbXref = attDbxref;
            lastDataId = dataId;
        }

        if (buildSubProperty != null && buildSubProperty.type != null) {
//            LOG.info("XXX3end "+ lastAttDbXref + "|"+ buildSubProperty);
//            LOG.info("XXX32end " +currentSubId+ "|"+ subToTypes);
            createdProps.put(lastAttDbXref, buildSubProperty);
//            createdProps.put(lastDataId, buildSubProperty);
            addToSubToTypes(subToTypes, currentSubId, buildSubProperty);
        }
    }

    // Some submission mention e.g. an RNA Sample but the details of how that sample was created,
    // stage, strain, etc are in a previous submission.  There are references to previous submission
    // DCC ids where a sample with the corresponding name can be found.  We then need to traverse
    // backwards along the AppliedProtocol DAG to find the stage, strain, etc wiki pages.  These
    // should already have been processed so the properties can just be added to the referencing
    // submission.
    private void addSubmissionPropsFromReferencedSubmissions(
            Map<Integer, Map<String, List<SubmissionProperty>>> subToTypes,
            Map<String, SubmissionProperty> props,
            Map<Integer, SubmissionReference> submissionRefs) {

        for (Map.Entry<Integer, SubmissionReference> entry : submissionRefs.entrySet()) {
            Integer submissionId = entry.getKey();
            SubmissionReference subRef = entry.getValue();


            List<AppliedData> refAppliedData = findAppliedDataFromReferencedSubmission(subRef);
            for (AppliedData aData : refAppliedData) {
                String possibleWikiUrl = aData.actualValue;
                if (possibleWikiUrl != null && props.containsKey(possibleWikiUrl)) {
                    SubmissionProperty propFromReferencedSub = props.get(possibleWikiUrl);
                    addToSubToTypes(subToTypes, submissionId, propFromReferencedSub);
                }
            }
        }
    }

    private List<AppliedData> findAppliedDataFromReferencedSubmission(SubmissionReference subRef) {
        List<AppliedData> foundAppliedData = new ArrayList<AppliedData>();
        findAppliedProtocolsAndDataFromReferencedSubmission(subRef, foundAppliedData, null);
        return foundAppliedData;
    }

    private List<AppliedProtocol> findAppliedProtocolsFromReferencedSubmission(
            SubmissionReference subRef) {
        List<AppliedProtocol> foundAppliedProtocols = new ArrayList<AppliedProtocol>();
        findAppliedProtocolsAndDataFromReferencedSubmission(subRef, null, foundAppliedProtocols);
        return foundAppliedProtocols;
    }

    private void findAppliedProtocolsAndDataFromReferencedSubmission(
            SubmissionReference subRef,
            List<AppliedData> foundAppliedData,
            List<AppliedProtocol> foundAppliedProtocols) {
        String refDataValue = subRef.dataValue;
        Integer refSubId = subRef.referencedSubmissionId;

        for (AppliedData aData : appliedDataMap.values()) {
            String currentDataValue = aData.value;
            Integer currentDataSubId = dataSubmissionMap.get(aData.dataId);

            if (refDataValue.equals(currentDataValue) && refSubId.equals(currentDataSubId)) {
                LOG.info("REFSUBS found a matching data value: " + currentDataValue + " in sub "
                        + dccIdMap.get(currentDataSubId) + " ref sub = "
                        + dccIdMap.get(refSubId));

                Integer foundDataId = aData.dataId;

                findAppliedProtocolsAndDataFromEarlierInDag(foundDataId, foundAppliedData,
                        foundAppliedProtocols);
            }
        }
    }


    private List<Item> createFromWikiPage(String dccId, String clsName,
            Map<String, List<SubmissionProperty>> typeToProp, List<String> types)
            throws ObjectStoreException {
        List<Item> items = new ArrayList<Item>();

        List<SubmissionProperty> props = new ArrayList<SubmissionProperty>();
        for (String type : types) {
            if (typeToProp.containsKey(type)) {
                props.addAll(typeToProp.get(type));
            }
        }
        items.addAll(createItemsForSubmissionProperties(dccId, clsName, props));
        return items;
    }

    private void storeSubmissionCollection(Integer storedSubmissionId, String name,
            List<Item> items)
    throws ObjectStoreException {
        if (!items.isEmpty()) {
            ReferenceList refList = new ReferenceList(name, getIdentifiersFromItems(items));
            getChadoDBConverter().store(refList, storedSubmissionId);
        }
    }

    private List<String> getIdentifiersFromItems(Collection<Item> items) {
        List<String> ids = new ArrayList<String>();
        for (Item item : items) {
            ids.add(item.getIdentifier());
        }
        return ids;
    }

    private List<Item> createItemsForSubmissionProperties(String dccId, String clsName,
            List<SubmissionProperty> subProps)
    throws ObjectStoreException {
        List<Item> items = new ArrayList<Item>();
        for (SubmissionProperty subProp : subProps) {
            Item item = getItemForSubmissionProperty(clsName, subProp, dccId);
            if (item != null) {
                items.add(item);
            }
        }
        return items;
    }



    private Item getItemForSubmissionProperty(String clsName, SubmissionProperty prop, String dccId)
    throws ObjectStoreException {
        Item propItem = subItemsMap.get(prop.wikiPageUrl);
        if (propItem == null) {

            if (clsName != null) {
                List<String> checkOfficialName = prop.details.get("official name");

                if (checkOfficialName == null) {
                    LOG.warn("No 'official name', using 'name' instead for: " + prop.wikiPageUrl);
                    checkOfficialName = prop.details.get("name");
                }
                if (checkOfficialName == null) {
                    LOG.info("Official name - missing for property: "
                            + prop.type + ", " + prop.wikiPageUrl);
                    return null;
                } else if (checkOfficialName.size() != 1) {
                    LOG.info("Official name - multiple times for property: "
                            + prop.type + ", " + prop.wikiPageUrl + ", "
                            + checkOfficialName);
                }

                String officialName = getCorrectedOfficialName(prop);
                propItem = createSubmissionProperty(clsName, officialName);
                propItem.setAttribute("type", getPreferredSynonym(prop.type));
                propItem.setAttribute("wikiLink", WIKI_URL + prop.wikiPageUrl);
                if (clsName.equals("DevelopmentalStage")) {
                    setAttributeOnProp(prop, propItem, "sex", "sex");

                    List<String> devStageValues = prop.details.get("developmental stage");
                    if (devStageValues != null) {
                        for (String devStageValue : devStageValues) {
                            propItem.addToCollection("ontologyTerms",
                                    getDevStageTerm(devStageValue, dccId));
                        }
                    } else {
                        LOG.error("METADATA FAIL: no 'developmental stage' values for wiki page: "
                                + prop.wikiPageUrl);
                    }
                } else if (clsName.equals("Antibody")) {
                    setAttributeOnProp(prop, propItem, "antigen", "antigen");
                    setAttributeOnProp(prop, propItem, "host", "hostOrganism");
                    setAttributeOnProp(prop, propItem, "target name", "targetName");
                    setGeneItem(dccId, prop, propItem, "Antibody");
                } else if (clsName.equals("Array")) {
                    setAttributeOnProp(prop, propItem, "platform", "platform");
                    setAttributeOnProp(prop, propItem, "resolution", "resolution");
                    setAttributeOnProp(prop, propItem, "genome", "genome");
                } else if (clsName.equals("CellLine")) {
                    setAttributeOnProp(prop, propItem, "sex", "sex");
                    setAttributeOnProp(prop, propItem, "short description",
                            "description");
                    setAttributeOnProp(prop, propItem, "species", "species");
                    setAttributeOnProp(prop, propItem, "tissue", "tissue");
                    setAttributeOnProp(prop, propItem, "cell type", "cellType");
                    setAttributeOnProp(prop, propItem, "target name", "targetName");
                    setGeneItem(dccId, prop, propItem, "CellLine");
                } else if (clsName.equals("Strain")) {
                    setAttributeOnProp(prop, propItem, "species", "species");
                    setAttributeOnProp(prop, propItem, "source", "source");
                    // the following 2 should be mutually exclusive
                    setAttributeOnProp(prop, propItem, "Description", "description");
                    setAttributeOnProp(prop, propItem, "details", "description");
                    setAttributeOnProp(prop, propItem, "aliases", "name");
                    setAttributeOnProp(prop, propItem, "reference", "reference");
                    setAttributeOnProp(prop, propItem, "target name", "targetName");
                    setGeneItem(dccId, prop, propItem, "Strain");
                }  else if (clsName.equals("Tissue")) {
                    setAttributeOnProp(prop, propItem, "species", "species");
                    setAttributeOnProp(prop, propItem, "sex", "sex");
                    setAttributeOnProp(prop, propItem, "organismPart", "organismPart");
                }
                getChadoDBConverter().store(propItem);
            }
            subItemsMap.put(prop.wikiPageUrl, propItem);
        }
        return propItem;
    }

    private void setGeneItem(String dccId, SubmissionProperty prop, Item propItem, String source)
            throws ObjectStoreException {
        String targetText = null;
        String[] possibleTypes = new String[] {"target id"};

        for (String targetType : possibleTypes) {
            if (prop.details.containsKey(targetType)) {
                if (prop.details.get(targetType).size() != 1) {

                    // we used to complain if multiple values, now only
                    // if they don't have the same value
                    checkIfSameValue(prop, source, targetType);
                }
                targetText = prop.details.get(targetType).get(0);
                break;
            }
        }
        if (targetText != null) {
            // if no target name was found use the target id
            if (!propItem.hasAttribute("targetName")) {
                propItem.setAttribute("targetName", targetText);
            }
            String geneItemId = getTargetGeneItemIdentfier(targetText, dccId);
            if (geneItemId != null) {
                propItem.setReference("target", geneItemId);
            }
        }
    }

    /**
     * @param prop
     * @param source
     * @param targetType
     * @throws RuntimeException
     */
    private void checkIfSameValue(SubmissionProperty prop, String source,
            String targetType) throws RuntimeException {
        String value = prop.details.get(targetType).get(0);
        for (int i = 1; i < prop.details.get(targetType).size(); i++) {
            String newValue = prop.details.get(targetType).get(i);
            if (!newValue.equals(value)) {
              throw new RuntimeException(source + " should only have one value for '" + targetType
              + "' field: " + prop.details.get(targetType));
            }
        }
    }


    private void setAttributeOnProp(SubmissionProperty subProp, Item item, String metadataName,
            String attributeName) {

        if (subProp.details.containsKey(metadataName)) {
            if (metadataName.equalsIgnoreCase("aliases")) {
                for (String s :subProp.details.get(metadataName)) {
                    if (s.equalsIgnoreCase("yellow cinnabar brown speck")) {
                        // swapping name with fullName
                        String full = item.getAttribute("name").getValue();
                        item.setAttribute("fullName", full);

                        item.setAttribute(attributeName, s);
                        break;
                    }
                }
            } else if (metadataName.equalsIgnoreCase("description")
                    || metadataName.equalsIgnoreCase("details")) {
                // description is often split in more than 1 line, details should be correct order
                StringBuffer sb = new StringBuffer();
                for (String desc : subProp.details.get(metadataName)) {
                    sb.append(desc);
                }
                if (sb.length() > 0) {
                    item.setAttribute(attributeName, sb.toString());
                }
            } else {
                String value = subProp.details.get(metadataName).get(0);
                item.setAttribute(attributeName, value);
            }
        }
    }


    private String getTargetGeneItemIdentfier(String geneTargetIdText, String dccId)
    throws ObjectStoreException {
        String taxonId = "";
        String originalId = null;

        String flyPrefix = "fly_genes:";
        String wormPrefix = "worm_genes:";

        if (geneTargetIdText.startsWith(flyPrefix)) {
            originalId = geneTargetIdText.substring(flyPrefix.length());
            taxonId = "7227";
        } else if (geneTargetIdText.startsWith(wormPrefix)) {
            originalId = geneTargetIdText.substring(wormPrefix.length());
            taxonId = "6239";
        } else {
            // attempt to work out the organism from the submission
            taxonId = getTaxonIdForSubmission(dccId);
            originalId = geneTargetIdText;
            LOG.info("RESOLVER: found taxon " + taxonId + " for submission " + dccId);
        }

        IdResolver resolver = null;
        if (taxonId.equals("7227")) {
            resolver = flyResolverFactory.getIdResolver();
        } else if (taxonId.equals("6239")) {
            resolver = wormResolverFactory.getIdResolver();
        } else {
            LOG.info("RESOLVER: unable to work out organism for target id text: "
                    + geneTargetIdText);
        }

        String geneItemId = null;

        String primaryIdentifier = resolveGene(originalId, taxonId, resolver);
        if (primaryIdentifier != null) {
            geneItemId = geneToItemIdentifier.get(primaryIdentifier);
            if (geneItemId == null) {
                Item gene = getChadoDBConverter().createItem("Gene");
                geneItemId = gene.getIdentifier();
                gene.setAttribute("primaryIdentifier", primaryIdentifier);
                getChadoDBConverter().store(gene);
                geneToItemIdentifier.put(primaryIdentifier, geneItemId);
            } else {
                LOG.info("RESOLVER fetched gene from cache: " + primaryIdentifier);
            }
        }
        return geneItemId;
    }

    private String resolveGene(String originalId, String taxonId, IdResolver resolver) {
        String primaryIdentifier = null;
        int resCount = resolver.countResolutions(taxonId, originalId);
        if (resCount != 1) {
            LOG.info("RESOLVER: failed to resolve gene to one identifier, ignoring "
                    + "gene: " + originalId + " for organism " + taxonId + " count: " + resCount
                    + " found ids: " + resolver.resolveId(taxonId, originalId) + ".");
        } else {
            primaryIdentifier =
                resolver.resolveId(taxonId, originalId).iterator().next();
            LOG.info("RESOLVER found gene " + primaryIdentifier
                    + " for original id: " + originalId);
        }
        return primaryIdentifier;
    }


    private List<Item> lookForAttributesInOtherWikiPages(String dccId, String clsName,
            Map<String, List<SubmissionProperty>> typeToProp, String[] lookFor)
            throws ObjectStoreException {

        List<Item> items = new ArrayList<Item>();
        for (String typeProp : lookFor) {
            if (typeProp.indexOf(".") > 0) {
                String[] bits = StringUtils.split(typeProp, '.');

                String type = bits[0];
                String propName = bits[1];

                if (typeToProp.containsKey(type)) {
                    for (SubmissionProperty subProp : typeToProp.get(type)) {
                        if (subProp.details.containsKey(propName)) {
                            for (String value : subProp.details.get(propName)) {
                                items.add(createNonWikiSubmissionPropertyItem(dccId, clsName,
                                        getPreferredSynonym(propName),
                                        correctAttrValue(value)));
                            }
                        }
                    }
                    if (!items.isEmpty()) {
                        break;
                    }
                }
            } else {
                // no attribute type given so use the data.value (SubmissionProperty.wikiPageUrl)
                // which probably won't be a wiki page
                if (typeToProp.containsKey(typeProp)) {
                    for (SubmissionProperty subProp : typeToProp.get(typeProp)) {

                        String value = subProp.wikiPageUrl;

                        // This is an ugly special case to deal with 'exposure time/24 hours'
                        if (subProp.details.containsKey("Unit")) {
                            String unit = subProp.details.get("Unit").get(0);
                            value = value + " " + unit + (unit.endsWith("s") ? "" : "s");
                        }

                        items.add(createNonWikiSubmissionPropertyItem(dccId, clsName, subProp.type,
                                correctAttrValue(value)));
                    }
                }
            }
        }
        return items;
    }

    private String correctAttrValue(String value) {
        if (value == null) {
            return null;
        }
        value = value.replace("–", "-");
        return value;
    }


    private Item createNonWikiSubmissionPropertyItem(String dccId, String clsName, String type,
            String name)
    throws ObjectStoreException {
        if (clsName.equals("DevelopmentalStage")) {
            name = correctDevStageTerm(name);
        }

        Item item = nonWikiSubmissionProperties.get(name);
        if (item == null) {
            item = createSubmissionProperty(clsName, name);
            item.setAttribute("type", getPreferredSynonym(type));

            if (clsName.equals("DevelopmentalStage")) {
                String ontologyTermId = getDevStageTerm(name, dccId);
                item.addToCollection("ontologyTerms", ontologyTermId);
            }
            getChadoDBConverter().store(item);

            nonWikiSubmissionProperties.put(name, item);
        }
        return item;
    }

    private Item createSubmissionProperty(String clsName, String name) {
        Item subProp = getChadoDBConverter().createItem(clsName);
        if (name != null) {
            subProp.setAttribute("name", name);
        }

        return subProp;
    }


    private String getCorrectedOfficialName(SubmissionProperty prop) {
        String preferredType = getPreferredSynonym(prop.type);
        String name = null;
        if (prop.details.containsKey("official name")) {
            name = prop.details.get("official name").get(0);
        } else if (prop.details.containsKey("name")) {
            name = prop.details.get("name").get(0);
        } else {
            // no official name so maybe there is a key that matches the type - sometimes the
            // setup for Characteristics
            for (String lookup : makeLookupList(prop.type)) {
                if (prop.details.containsKey(lookup)) {
                    name = prop.details.get(lookup).get(0);
                }
            }
        }
        return correctOfficialName(name, preferredType);
    }

    /**
     * Unify variations on similar official names.
     * @param name the original 'official name' value
     * @param type the treatment depends on the type
     * @return a unified official name
     */
    protected String correctOfficialName(String name, String type) {
        if (name == null) {
            return null;
        }

        if (type.equals("developmental stage")) {
            name = name.replace("_", " ");
            name = name.replaceFirst("embryo", "Embryo");
            name = name.replaceFirst("Embyro", "Embryo");
            if (name.matches("E\\d.*")) {
                name = name.replaceFirst("^E", "Embryo ");
            }
            if (name.matches("Embryo.*\\d")) {
                name = name + " h";
            }
            if (name.matches(".*hr")) {
                name = name.replace("hr", "h");
            }
            if (name.matches("Embryo.*\\dh")) {
                name = name.replaceFirst("h", " h");
            }
            if (name.startsWith("DevStage:")) {
                name = name.replaceFirst("DevStage:", "").trim();
            }
            if (name.matches("L\\d")) {
                name = name + " stage larvae";
            }
            if (name.matches(".*L\\d")) {
                name = name + " stage larvae";
            }
            if (name.matches("WPP.*")) {
                name = name.replaceFirst("WPP", "White prepupae (WPP)");
            }
        }
        return name;
    }



    private String getDevStageTerm(String value, String dccId) throws ObjectStoreException {
        value = correctDevStageTerm(value);

        // there may be duplicate terms for fly and worm, include taxon in key
        String taxonId = getTaxonIdForSubmission(dccId);
        OrganismRepository or = OrganismRepository.getOrganismRepository();
        String genus = or.getOrganismDataByTaxon(Integer.parseInt(taxonId)).getGenus();
        String key = value + "_" + genus;
        String identifier = devStageTerms.get(key);
        if (identifier == null) {
            Item term = getChadoDBConverter().createItem("OntologyTerm");
            term.setAttribute("name", value);
            String ontologyRef = getDevelopmentOntologyByTaxon(taxonId);
            if (ontologyRef != null) {
                term.setReference("ontology", ontologyRef);
            }
            getChadoDBConverter().store(term);
            devStageTerms.put(key, term.getIdentifier());
            identifier = term.getIdentifier();
        }
        return identifier;
    }

    private String correctDevStageTerm(String value) {
        // some terms are prefixed with ontology namespace
        String prefix = "FlyBase development CV:";
        if (value.startsWith(prefix)) {
            value = value.substring(prefix.length());
        }
        return value;
    }

    private String getTaxonIdForSubmission(String dccId) {
        Integer subChadoId = getSubmissionIdFromDccId(dccId);
        String organism = submissionOrganismMap.get(subChadoId);
        OrganismRepository or = OrganismRepository.getOrganismRepository();
        return "" + or.getOrganismDataByFullName(organism).getTaxonId();
    }

    private String getDevelopmentOntologyByTaxon(String taxonId) throws ObjectStoreException {
        if (taxonId == null) {
            return null;
        }
        String ontologyName = null;
        OrganismRepository or = OrganismRepository.getOrganismRepository();
        String genus = or.getOrganismDataByTaxon(Integer.parseInt(taxonId)).getGenus();
        if (genus.equals("Drosophila")) {
            ontologyName = "Fly Development";
        } else {
            ontologyName = "Worm Development";
        }

        String ontologyId = devOntologies.get(ontologyName);
        if (ontologyId == null) {
            Item ontology = getChadoDBConverter().createItem("Ontology");
            ontology.setAttribute("title", ontologyName);
            getChadoDBConverter().store(ontology);
            ontologyId = ontology.getIdentifier();
            devOntologies.put(ontologyName, ontologyId);
        }
        return ontologyId;
    }

    private Integer getSubmissionIdFromDccId(String dccId) {
        for (Map.Entry<Integer, String> entry : dccIdMap.entrySet()) {
            if (entry.getValue().equals(dccId)) {
                return entry.getKey();
            }
        }
        return null;
    }

    /**
     * Return the rows needed for data from the applied_protocol_data table.
     *
     * @param connection the db connection
     * @return the SQL result set
     * @throws SQLException if a database problem occurs
     */
    protected ResultSet getAppliedDataAll(Connection connection)
    throws SQLException {

        String sraAcc = "SRA acc";

        String query = "SELECT d.data_id, d.heading as data_heading,"
            + " d.name as data_name, d.value as data_value,"
            + " c.name as cv_term,"
            + " a.attribute_id, a.heading as att_heading, a.name as att_name, a.value as att_value,"
            + " a.dbxref_id as att_dbxref, a.rank as att_rank"
            + " FROM data d"
            + " LEFT JOIN data_attribute da ON (d.data_id = da.data_id)"
            + " LEFT JOIN attribute a ON (da.attribute_id = a.attribute_id)"
            + " LEFT JOIN cvterm c ON (d.type_id = c.cvterm_id)"
            + " LEFT JOIN dbxref as x ON (a.dbxref_id = x.dbxref_id)"
            + " WHERE d.name != '" + sraAcc + "'"
            + " AND d.value != '' "
            + " ORDER BY d.data_id";
        return doQuery(connection, query, "getAppliedDataAll");
    }

    /**
     * Return the rows needed for data from the applied_protocol_data table.
     *
     * @param connection the db connection
     * @return the SQL result set
     * @throws SQLException if a database problem occurs
     */
    protected ResultSet getAppliedDataCharacteristics(Connection connection)
    throws SQLException {
        String query = "select d.data_id, d.heading as data_heading,"
            + " d.name as data_name, d.value as data_value,"
            + " a.attribute_id, a.heading as att_heading, a.name as att_name, a.value as att_value,"
            + " a.dbxref_id as att_dbxref, a.rank as att_rank"
            + " FROM data d, data_attribute da, attribute a, dbxref ax, db"
             + " WHERE d.data_id = da.data_id"
            + " AND da.attribute_id = a.attribute_id"
            + " AND a.dbxref_id = ax.dbxref_id"
            + " AND ax.db_id = db.db_id"
            + " ORDER BY d.data_id, a.dbxref_id ";

        return doQuery(connection, query, "getAppliedDataCharacteristics");
    }

    private class SubmissionProperty
    {
        protected String type;
        protected String wikiPageUrl;
        protected Map<String, List<String>> details;

        protected SubmissionProperty() {
            details = new HashMap<String, List<String>>();
        }

        public SubmissionProperty(String type, String wikiPageUrl) {
            this.type = type;
            this.wikiPageUrl = wikiPageUrl;
            details = new HashMap<String, List<String>>();
        }

        public void addDetail(String type, String value, int rank) {
            List<String> values = details.get(type);
            if (values == null) {
                values = new ArrayList<String>();
                details.put(type, values);
            }
            while (values.size() <= rank) {
                values.add(null);
            }
            values.set(rank, value);
        }

        public String toString() {
            return this.type + ": " + this.wikiPageUrl + this.details.entrySet();
        }
    }


    private class DatabaseRecordConfig
    {
        private String dbName;
        private String dbDescrition;
        private String dbURL;
        private Set<String> types = new HashSet<String>();;
    }

    private Set<DatabaseRecordConfig> initDatabaseRecordConfigs() {
        Set<DatabaseRecordConfig> configs = new HashSet<DatabaseRecordConfig>();

        DatabaseRecordConfig geo = new DatabaseRecordConfig();
        geo.dbName = "GEO";
        geo.dbDescrition = "Gene Expression Omnibus (NCBI)";
        geo.dbURL = "http://www.ncbi.nlm.nih.gov/projects/geo/query/acc.cgi?acc=";
        geo.types.add("GEO_record");
        configs.add(geo);

        DatabaseRecordConfig ae = new DatabaseRecordConfig();
        ae.dbName = "ArrayExpress";
        ae.dbDescrition = "ArrayExpress (EMBL-EBI)";
        ae.dbURL = "http://www.ebi.ac.uk/microarray-as/ae/browse.html?keywords=";
        ae.types.add("ArrayExpress_record");
        configs.add(ae);

        DatabaseRecordConfig sra = new DatabaseRecordConfig();
        sra.dbName = "SRA";
        sra.dbDescrition = "Sequence Read Archive (NCBI)";
        sra.dbURL =
            "http://www.ncbi.nlm.nih.gov/Traces/sra/sra.cgi?cmd=viewer&m=data&s=viewer&run=";
        sra.types.add("ShortReadArchive_project_ID_list (SRA)");
        sra.types.add("ShortReadArchive_project_ID (SRA)");
        configs.add(sra);

        DatabaseRecordConfig ta = new DatabaseRecordConfig();
        ta.dbName = "Trace Archive";
        ta.dbDescrition = "Trace Archive (NCBI)";
        ta.dbURL = "http://www.ncbi.nlm.nih.gov/Traces/trace.cgi?&cmd=retrieve&val=";
        ta.types.add("TraceArchive_record");
        configs.add(ta);

        DatabaseRecordConfig de = new DatabaseRecordConfig();
        de.dbName = "dbEST";
        de.dbDescrition = "Expressed Sequence Tags database (NCBI)";
        de.dbURL = "http://www.ncbi.nlm.nih.gov/nucest/";
        de.types.add("dbEST_record");
        configs.add(de);

        return configs;
    }


    /**
     * Query to get data attributes
     * This is a protected method so that it can be overridden for testing.
     *
     *
     * @param connection the db connection
     * @return the SQL result set
     * @throws SQLException if a database problem occurs
     */
    protected ResultSet getAppliedDataAttributes(Connection connection)
    throws SQLException {
        String query =
            "select da.data_id, a.heading, a.value, a.name "
            + " from data_attribute da, attribute a"
            + " where da.attribute_id = a.attribute_id";
        return doQuery(connection, query, "getAppliedDataAttributes");
    }


    /**
     * ================
     *    REFERENCES
     * ================
     *
     * to store references between submission and submissionData
     * (1 to many)
     */
    private void setSubmissionRefs(Connection connection)
    throws ObjectStoreException {
        long bT = System.currentTimeMillis(); // to monitor time spent in the process

        for (Integer submissionId : submissionDataMap.keySet()) {
            for (Integer dataId : submissionDataMap.get(submissionId)) {
                if (appliedDataMap.get(dataId).intermineObjectId == null) {
                    continue;
                }

                Reference reference = new Reference();
                reference.setName("submission");
                reference.setRefId(submissionMap.get(submissionId).itemIdentifier);

                getChadoDBConverter().store(reference,
                        appliedDataMap.get(dataId).intermineObjectId);
            }
        }
        LOG.info("TIME setting submission-data references: " + (System.currentTimeMillis() - bT));
    }


    private void createDatabaseRecords(Connection connection)
    throws ObjectStoreException {
        long bT = System.currentTimeMillis(); // to monitor time spent in the process

        Set<DatabaseRecordConfig> configs = initDatabaseRecordConfigs();

        for (Integer submissionId : submissionDataMap.keySet()) {
            List<String> submissionDbRecords = new ArrayList<String>();
            for (Integer dataId : submissionDataMap.get(submissionId)) {
                AppliedData ad = appliedDataMap.get(dataId);
                if (ad.type.equalsIgnoreCase("Result Value")) {
                    for (DatabaseRecordConfig conf : configs) {
                        for (String type : conf.types) {
                            if (ad.name.equals(type)) {
                                submissionDbRecords.addAll(createDatabaseRecords(ad.value, conf));
                            }
                        }
                    }
                }
                if (!submissionDbRecords.isEmpty()) {
                    ReferenceList col = new ReferenceList("databaseRecords", submissionDbRecords);
                    getChadoDBConverter().store(col,
                            submissionMap.get(submissionId).interMineObjectId);
                }
            }
        }
        LOG.info("TIME creating DatabaseRecord objects: " + (System.currentTimeMillis() - bT));
    }

    private void createResultFiles(Connection connection)
    throws ObjectStoreException {
        long bT = System.currentTimeMillis(); // to monitor time spent in the process

        for (Integer submissionId : submissionDataMap.keySet()) {
            for (Integer dataId : submissionDataMap.get(submissionId)) {
                AppliedData ad = appliedDataMap.get(dataId);
                if (ad.type.equalsIgnoreCase("Result File")) {
                    if (!StringUtils.isBlank(ad.value)) {
                        createResultFile(ad.value, ad.name, submissionId);
                    }
                }
            }
        }
        LOG.info("TIME creating ResultFile objects: " + (System.currentTimeMillis() - bT));
    }


    private List<String> createDatabaseRecords(String accession, DatabaseRecordConfig config)
    throws ObjectStoreException {
        List<String> dbRecordIds = new ArrayList<String>();

        Set<String> cleanAccessions = new HashSet<String>();

        // NOTE - this is a special case to deal with a very strange SRA accession format in some
        // Celniker submissions.  The 'accession' is provided as e.g.
        //   SRR013492.225322.1;SRR013492.462158.1;...
        // We just want the unique SRR ids
        if (config.dbName.equals("SRA") && (accession.indexOf(';') != -1
                || accession.indexOf('.') != -1)) {
            for (String part : accession.split(";")) {
                if (part.indexOf('.') != -1) {
                    cleanAccessions.add(part.substring(0, part.indexOf('.')));
                } else {
                    cleanAccessions.add(part);
                }
            }
        } else {
            cleanAccessions.add(accession);
        }

        for (String cleanAccession : cleanAccessions) {
            dbRecordIds.add(createDatabaseRecord(cleanAccession, config));
        }
        return dbRecordIds;
    }


    private String createDatabaseRecord(String accession, DatabaseRecordConfig config)
    throws ObjectStoreException {
        DatabaseRecordKey key = new DatabaseRecordKey(config.dbName, accession);
        String dbRecordId = dbRecords.get(key);
        if (dbRecordId == null) {
            Item dbRecord = getChadoDBConverter().createItem("DatabaseRecord");
            dbRecord.setAttribute("database", config.dbName);
            dbRecord.setAttribute("description", config.dbDescrition);
            if (StringUtils.isEmpty(accession)) {
                dbRecord.setAttribute("accession", "To be confirmed");
            } else {
                dbRecord.setAttribute("url", config.dbURL + accession);
                dbRecord.setAttribute("accession", accession);
            }
            getChadoDBConverter().store(dbRecord);

            dbRecordId = dbRecord.getIdentifier();
            dbRecords.put(key, dbRecordId);
        }
        return dbRecordId;
    }


    private class DatabaseRecordKey
    {
        private String db;
        private String accession;

        /**
         * Construct with the database and accession
         * @param db database name
         * @param accession id in database
         */
        public DatabaseRecordKey(String db, String accession) {
            this.db = db;
            this.accession = accession;
        }

        /**
         * {@inheritDoc}
         */
        public boolean equals(Object o) {
            if (o instanceof DatabaseRecordKey) {
                DatabaseRecordKey otherKey = (DatabaseRecordKey) o;
                if (StringUtils.isNotEmpty(accession)
                        && StringUtils.isNotEmpty(otherKey.accession)) {
                    return this.db.equals(otherKey.db)
                    && this.accession.equals(otherKey.accession);
                }
            }
            return false;
        }

        /**
         * {@inheritDoc}
         */
        public int hashCode() {
            return db.hashCode() + 3 * accession.hashCode();
        }
    }


    private void createResultFile(String fileName, String type, Integer submissionId)
    throws ObjectStoreException {
        Item resultFile = getChadoDBConverter().createItem("ResultFile");
        resultFile.setAttribute("name", fileName);
        String url = null;
        if (fileName.startsWith("http") || fileName.startsWith("ftp")) {
            url = fileName;
        } else {
            String dccId = dccIdMap.get(submissionId);
            url = FILE_URL + dccId + "/extracted/" + fileName;
        }
        resultFile.setAttribute("url", url);
        resultFile.setAttribute("type", type);
        resultFile.setReference("submission", submissionMap.get(submissionId).itemIdentifier);
        getChadoDBConverter().store(resultFile);
    }

    private void createRelatedSubmissions(Connection connection) throws ObjectStoreException {
        Map<Integer, Set<String>> relatedSubs = new HashMap<Integer, Set<String>>();
        for (Map.Entry<Integer, SubmissionReference> entry : submissionRefs.entrySet()) {
            Integer submissionId = entry.getKey();
            SubmissionReference ref = entry.getValue();
            addRelatedSubmissions(relatedSubs, submissionId, ref.referencedSubmissionId);
            addRelatedSubmissions(relatedSubs, ref.referencedSubmissionId, submissionId);
        }
        for (Map.Entry<Integer, Set<String>> entry : relatedSubs.entrySet()) {
            ReferenceList related = new ReferenceList("relatedSubmissions",
                    new ArrayList<String>(entry.getValue()));
            getChadoDBConverter().store(related, entry.getKey());
        }
    }

    private void addRelatedSubmissions(Map<Integer, Set<String>> relatedSubs, Integer subId,
            Integer relatedId) {
        Set<String> itemIds = relatedSubs.get(subId);
        if (itemIds == null) {
            itemIds = new HashSet<String>();
            relatedSubs.put(submissionMap.get(subId).interMineObjectId, itemIds);
        }
        itemIds.add(submissionMap.get(relatedId).itemIdentifier);
    }
    //sub -> prot
    private void setSubmissionProtocolsRefs(Connection connection)
    throws ObjectStoreException {
        long bT = System.currentTimeMillis(); // to monitor time spent in the process

        Map<Integer, List<Integer>> submissionProtocolMap = new HashMap<Integer, List<Integer>>();
        Iterator<Integer> apId = appliedProtocolMap.keySet().iterator();
        while (apId.hasNext()) {
            Integer thisAP = apId.next();
            AppliedProtocol ap = appliedProtocolMap.get(thisAP);
            addToMap(submissionProtocolMap, ap.submissionId, ap.protocolId);
        }

        Iterator<Integer> subs = submissionProtocolMap.keySet().iterator();
        while (subs.hasNext()) {
            Integer thisSubmissionId = subs.next();
            List<Integer> protocolChadoIds = submissionProtocolMap.get(thisSubmissionId);

            ReferenceList collection = new ReferenceList();
            collection.setName("protocols");
            for (Integer protocolChadoId : protocolChadoIds) {
                collection.addRefId(protocolItemIds.get(protocolChadoId));
            }
            Integer storedSubmissionId = submissionMap.get(thisSubmissionId).interMineObjectId;
            getChadoDBConverter().store(collection, storedSubmissionId);

            // may need protocols from referenced submissions to work out experiment type
            protocolChadoIds.addAll(findProtocolIdsFromReferencedSubmissions(thisSubmissionId));

            String piName = submissionProjectMap.get(thisSubmissionId);
            setSubmissionExperimentType(storedSubmissionId, protocolChadoIds, piName);
        }
        LOG.info("TIME setting submission-protocol references: "
                + (System.currentTimeMillis() - bT));
    }

    // store Submission.experimentType if it can be inferred from protocols
    private void setSubmissionExperimentType(Integer storedSubId, List<Integer> protocolIds,
            String piName) throws ObjectStoreException {
        Set<String> protocolTypes = new HashSet<String>();
        for (Integer protocolId : protocolIds) {
            protocolTypes.add(protocolTypesMap.get(protocolId).trim());
        }

        String experimentType = inferExperimentType(protocolTypes, piName);
        if (experimentType != null) {
            Attribute expTypeAtt = new Attribute("experimentType", experimentType);
            getChadoDBConverter().store(expTypeAtt, storedSubId);
        }
    }

    // Fetch protocols used to create reagents that are inputs to this submission, these are
    // found in referenced submissions
    private List<Integer> findProtocolIdsFromReferencedSubmissions(Integer submissionId) {
        List<Integer> protocolIds = new ArrayList<Integer>();

        if (submissionRefs == null) {
            throw new RuntimeException("Attempting to access submissionRefs before it has been"
                    + " populated, this method needs to be called after"
                    + " processSubmissionProperties");
        }

        SubmissionReference subRef = submissionRefs.get(submissionId);
        if (subRef != null) {
            for (AppliedProtocol aProtocol : findAppliedProtocolsFromReferencedSubmission(subRef)) {
                protocolIds.add(aProtocol.protocolId);
            }
        }

        return protocolIds;
    }

    /**
     * Work out an experiment type give the combination of protocols used for the
     * submussion.  e.g. *immunoprecipitation + hybridization = chIP-chip
     * @param protocolTypes the protocal types
     * @param piName name of PI
     * @return a short experiment type
     */
    protected String inferExperimentType(Set<String> protocolTypes, String piName) {

        // extraction + sequencing + reverse transcription - ChIP = RTPCR
        // extraction + sequencing - reverse transcription - ChIP = RNA-seq
        if (containsMatch(protocolTypes, "nucleic_acid_extraction|RNA extraction")
                && containsMatch(protocolTypes, "sequencing(_protocol)?")
                && !containsMatch(protocolTypes, "chromatin_immunoprecipitation")) {
            if (containsMatch(protocolTypes, "reverse_transcription")) {
                return "RTPCR";
            } else {
                return "RNA-seq";
            }
        }

        // reverse transcription + PCR + RACE = RACE
        // reverse transcription + PCR - RACE = RTPCR
        if (containsMatch(protocolTypes, "reverse_transcription")
                && containsMatch(protocolTypes, "PCR(_amplification)?")) {
            if (containsMatch(protocolTypes, "RACE")) {
                return "RACE";
            } else {
                return "RTPCR";
            }
        }

        // ChIP + hybridization = ChIP-chip
        // ChIP - hybridization = ChIP-seq
        if (containsMatch(protocolTypes, "(.*)?immunoprecipitation")) {
            if (containsMatch(protocolTypes, "hybridization")) {
                return "ChIP-chip";
            } else {
                return "ChIP-seq";
            }
        }

        // hybridization - ChIP =
        //    Celniker:  RNA tiling array
        //    Henikoff:  Chromatin-chip
        //    otherwise: Tiling array
        if (containsMatch(protocolTypes, "hybridization")
                && !containsMatch(protocolTypes, "immunoprecipitation")) {
            if (piName.equals("Celniker")) {
                return "RNA tiling array";
            } else if (piName.equals("Henikoff")) {
                return "Chromatin-chip";
            } else {
                return "Tiling array";
            }

        }

        // annotation = Computational annotation
        if (containsMatch(protocolTypes, "annotation")) {
            return "Computational annotation";
        }

        // If we haven't found a type yet, and there is a growth protocol, then
        // this is probably an RNA sample creation experiment from Celniker
        if (containsMatch(protocolTypes, "grow")) {
            return "RNA sample creation";
        }

        return null;
    }

    // utility method for looking up in a set by regular expression
    private boolean containsMatch(Set<String> testSet, String regex) {
        boolean matches = false;
        Pattern p = Pattern.compile(regex);
        for (String test : testSet) {
            Matcher m = p.matcher(test);
            if (m.matches()) {
                matches = true;
            }
        }
        return matches;
    }

    //sub -> exp
    private void setSubmissionExperimetRefs(Connection connection)
    throws ObjectStoreException {
        long bT = System.currentTimeMillis(); // to monitor time spent in the process

        Iterator<String> exp = expSubMap.keySet().iterator();
        while (exp.hasNext()) {
            String thisExp = exp.next();
            List<Integer> subs = expSubMap.get(thisExp);
            Iterator <Integer> s = subs.iterator();
            while (s.hasNext()) {
                Integer thisSubId = s.next();
                Reference reference = new Reference();
                reference.setName("experiment");
                reference.setRefId(experimentIdRefMap.get(thisExp));
                getChadoDBConverter().store(reference,
                        submissionMap.get(thisSubId).interMineObjectId);
            }
        }
        LOG.info("TIME setting submission-experiment references: "
                + (System.currentTimeMillis() - bT));
    }


    //sub -> ef
    private void setSubmissionEFactorsRefs(Connection connection)
    throws ObjectStoreException {
        long bT = System.currentTimeMillis(); // to monitor time spent in the process

        Iterator<Integer> subs = submissionEFactorMap.keySet().iterator();
        while (subs.hasNext()) {
            Integer thisSubmissionId = subs.next();
            List<String> eFactors = submissionEFactorMap.get(thisSubmissionId);

            LOG.debug("EF REFS: " + thisSubmissionId + " (" + eFactors + ")");
            Iterator<String> ef = eFactors.iterator();
            ReferenceList collection = new ReferenceList();
            collection.setName("experimentalFactors");
            while (ef.hasNext()) {
                String currentEF = ef.next();
                collection.addRefId(eFactorIdRefMap.get(currentEF));
                LOG.debug("EF REFS: ->" + currentEF + " ref: " + eFactorIdRefMap.get(currentEF));
            }
            if (!collection.equals(null)) {
                LOG.debug("EF REFS: ->" + thisSubmissionId + "|"
                        + submissionMap.get(thisSubmissionId).interMineObjectId);
                getChadoDBConverter().store(collection,
                        submissionMap.get(thisSubmissionId).interMineObjectId);
            }
        }
        LOG.info("TIME setting submission-exFactors references: "
                + (System.currentTimeMillis() - bT));
    }


    //sub -> publication
    private void setSubmissionPublicationRefs(Connection connection)
    throws ObjectStoreException {
        long bT = System.currentTimeMillis(); // to monitor time spent in the process

        Iterator<Integer> subs = publicationIdMap.keySet().iterator();
        while (subs.hasNext()) {
            Integer thisSubmissionId = subs.next();
//            Integer im_oid = publicationIdMap.get(thisSubmissionId);
            Reference reference = new Reference();
            reference.setName("publication");
            reference.setRefId(publicationIdRefMap.get(thisSubmissionId));
            getChadoDBConverter().store(reference,
                    submissionMap.get(thisSubmissionId).interMineObjectId);
            }
        LOG.info("TIME setting submission-publication references: "
                + (System.currentTimeMillis() - bT));
    }





    /**
     * to store references between applied protocols and their input data
     * reverse reference: data -> next appliedProtocols
     * and between applied protocols and their output data
     * reverse reference: data -> previous appliedProtocols
     * (many to many)
     */
    private void setDAGRefs(Connection connection)
    throws ObjectStoreException {
        long bT = System.currentTimeMillis(); // to monitor time spent in the process

        for (Integer thisAP : appliedProtocolMap.keySet()) {
            AppliedProtocol ap = appliedProtocolMap.get(thisAP);

            if (!ap.inputs.isEmpty()) {
                ReferenceList collection = new ReferenceList("inputs");
                for (Integer inputId : ap.inputs) {
                    collection.addRefId(appliedDataMap.get(inputId).itemIdentifier);
                }
                getChadoDBConverter().store(collection, appliedProtocolIdMap.get(thisAP));
            }

            if (!ap.outputs.isEmpty()) {
                ReferenceList collection = new ReferenceList("outputs");
                for (Integer outputId : ap.outputs) {
                    collection.addRefId(appliedDataMap.get(outputId).itemIdentifier);
                }
                getChadoDBConverter().store(collection, appliedProtocolIdMap.get(thisAP));
            }
        }
        LOG.info("TIME setting DAG references: " + (System.currentTimeMillis() - bT));
    }

    /**
     * maps from chado field names to ours.
     *
     * TODO: check if up to date
     *
     * if a field is not needed it is marked with NOT_TO_BE_LOADED
     * a check is performed and fields unaccounted for are logged.
     */
    private static final Map<String, String> FIELD_NAME_MAP =
        new HashMap<String, String>();
    private static final String NOT_TO_BE_LOADED = "this is ; illegal - anyway";

    static {
        // experiment
        // swapping back to uniquename in experiment table
        // FIELD_NAME_MAP.put("Investigation Title", "title");
        FIELD_NAME_MAP.put("Investigation Title", NOT_TO_BE_LOADED);
        FIELD_NAME_MAP.put("Project", NOT_TO_BE_LOADED);
        FIELD_NAME_MAP.put("Project URL", NOT_TO_BE_LOADED);
        FIELD_NAME_MAP.put("Lab", NOT_TO_BE_LOADED);
        FIELD_NAME_MAP.put("Experiment Description", "description");
        FIELD_NAME_MAP.put("Experimental Design", "design");
        FIELD_NAME_MAP.put("Experimental Factor Type", "factorType");
        FIELD_NAME_MAP.put("Experimental Factor Name", "factorName");
        FIELD_NAME_MAP.put("Quality Control Type", "qualityControl");
        FIELD_NAME_MAP.put("Replicate Type", "replicate");
        FIELD_NAME_MAP.put("Date of Experiment", "experimentDate");
        FIELD_NAME_MAP.put("Public Release Date", "publicReleaseDate");
        FIELD_NAME_MAP.put("Embargo Date", "embargoDate");
        FIELD_NAME_MAP.put("dcc_id", "DCCid");
        FIELD_NAME_MAP.put("PubMed ID", "pubMedId");
        FIELD_NAME_MAP.put("Person First Name", NOT_TO_BE_LOADED);
        FIELD_NAME_MAP.put("Person Mid Initials", NOT_TO_BE_LOADED);
        FIELD_NAME_MAP.put("Person Last Name", NOT_TO_BE_LOADED);
        FIELD_NAME_MAP.put("Person Affiliation", NOT_TO_BE_LOADED);
        FIELD_NAME_MAP.put("Person Address", NOT_TO_BE_LOADED);
        FIELD_NAME_MAP.put("Person Phone", NOT_TO_BE_LOADED);
        FIELD_NAME_MAP.put("Person Email", NOT_TO_BE_LOADED);
        FIELD_NAME_MAP.put("Person Roles", NOT_TO_BE_LOADED);

        // data: parameter values
        FIELD_NAME_MAP.put("Array Data File", "arrayDataFile");
        FIELD_NAME_MAP.put("Array Design REF", "arrayDesignRef");
        FIELD_NAME_MAP.put("Derived Array Data File", "derivedArrayDataFile");
        FIELD_NAME_MAP.put("Result File", "resultFile");

        // protocol
        FIELD_NAME_MAP.put("Protocol Type", "type");
        FIELD_NAME_MAP.put("url protocol", "url");
        FIELD_NAME_MAP.put("species", NOT_TO_BE_LOADED);
        FIELD_NAME_MAP.put("references", NOT_TO_BE_LOADED);
        FIELD_NAME_MAP.put("lab", NOT_TO_BE_LOADED);
        FIELD_NAME_MAP.put("Comment", NOT_TO_BE_LOADED);
    }

    /**
     * to store identifiers in project maps.
     * @param i
     * @param chadoId
     * @param intermineObjectId
     * @throws ObjectStoreException
     */
    private void storeInProjectMaps(Item i, String surnamePI, Integer intermineObjectId)
    throws ObjectStoreException {
        if (i.getClassName().equals("Project")) {
            projectIdMap .put(surnamePI, intermineObjectId);
            projectIdRefMap .put(surnamePI, i.getIdentifier());
        } else {
            throw new IllegalArgumentException(
                    "Type mismatch: expecting Project, getting "
                    + i.getClassName().substring(37) + " with intermineObjectId = "
                    + intermineObjectId + ", project = " + surnamePI);
        }
        debugMap .put(i.getIdentifier(), i.getClassName());
    }

    /**
     * to store identifiers in lab maps.
     * @param i
     * @param chadoId
     * @param intermineObjectId
     * @throws ObjectStoreException
     */
    private void storeInLabMaps(Item i, String labName, Integer intermineObjectId)
    throws ObjectStoreException {
        if (i.getClassName().equals("Lab")) {
            labIdMap .put(labName, intermineObjectId);
            labIdRefMap .put(labName, i.getIdentifier());
        } else {
            throw new IllegalArgumentException(
                    "Type mismatch: expecting Lab, getting "
                    + i.getClassName().substring(37) + " with intermineObjectId = "
                    + intermineObjectId + ", lab = " + labName);
        }
        debugMap .put(i.getIdentifier(), i.getClassName());
    }


    private void mapSubmissionAndData(Integer submissionId, Integer dataId) {
        addToMap(submissionDataMap, submissionId, dataId);
        dataSubmissionMap.put(dataId, submissionId);
    }

    /**
     * =====================
     *    UTILITY METHODS
     * =====================
     */

    /**
     * method to wrap the execution of a query, without log info
     * @param connection
     * @param query
     * @return the result set
     * @throws SQLException
     */
    private ResultSet doQuery(Connection connection, String query)
    throws SQLException {
        Statement stmt = connection.createStatement();
        ResultSet res = stmt.executeQuery(query);
        return res;
    }
    /**
     * method to wrap the execution of a query with log info)
     * @param connection
     * @param query
     * @param comment for not logging
     * @return the result set
     * @throws SQLException
     */
    private ResultSet doQuery(Connection connection, String query, String comment)
    throws SQLException {
        // we could avoid passing comment if we trace the calling method
        // new Throwable().fillInStackTrace().getStackTrace()[1].getMethodName()
        LOG.info("executing: " + query);
        long bT = System.currentTimeMillis();
        Statement stmt = connection.createStatement();
        ResultSet res = stmt.executeQuery(query);
        LOG.info("QUERY TIME " + comment + ": " + (System.currentTimeMillis() - bT));
        return res;
    }


    /**
     * adds an element to a list which is the value of a map
     * @param m       the map (<Integer, List<Integer>>)
     * @param key     the key for the map
     * @param value   the list
     */
    private void addToMap(Map<Integer, List<Integer>> m, Integer key, Integer value) {

        List<Integer> values = new ArrayList<Integer>();

        if (m.containsKey(key)) {
            values = m.get(key);
        }
        if (!values.contains(value)) {
            values.add(value);
            m.put(key, values);
        }
    }

    /**
     * adds an element to a list which is the value of a map
     * @param m       the map (<Integer, List<String>>)
     * @param key     the key for the map
     * @param value   the list
     */
    private void addToMap(Map<Integer, List<String>> m, Integer key, String value) {

        List<String> ids = new ArrayList<String>();

        if (m.containsKey(key)) {
            ids = m.get(key);
        }
        if (!ids.contains(value)) {
            ids.add(value);
            m.put(key, ids);
        }
    }


    /**
     * adds an element to a list which is the value of a map
     * @param m       the map (<String, List<Integer>>)
     * @param key     the key for the map
     * @param value   the list
     */
    private void addToMap(Map<String, List<Integer>> m, String key, Integer value) {

        List<Integer> ids = new ArrayList<Integer>();

        if (m.containsKey(key)) {
            ids = m.get(key);
        }
        if (!ids.contains(value)) {
            ids.add(value);
            m.put(key, ids);
        }
    }

}<|MERGE_RESOLUTION|>--- conflicted
+++ resolved
@@ -1457,12 +1457,7 @@
             }
 
             // if there is one, use it instead of the value
-<<<<<<< HEAD
-            name = getCvterm(connection, typeId);
-            String datumType = name;
-=======
             String datumType = name = getCvterm(connection, typeId);
->>>>>>> 8e755987
             if (!StringUtils.isEmpty(officialName)
                     && doReplaceWithOfficialName(heading, datumType)) {
                 value = officialName;
