--- conflicted
+++ resolved
@@ -73,11 +73,7 @@
 //        badTerms = getBadTerms();
 
         ontology = createItem("Ontology");
-<<<<<<< HEAD
-        ontology.setAttribute("name", "GO");
-=======
         ontology.setAttribute("name", "ImaGO");
->>>>>>> 144c60c0
         store(ontology);
 
         resolverFactory = new FlyBaseIdResolverFactory("gene");
