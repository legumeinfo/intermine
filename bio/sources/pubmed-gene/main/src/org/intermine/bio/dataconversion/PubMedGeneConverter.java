--- conflicted
+++ resolved
@@ -257,11 +257,7 @@
             }
             store(gs);
         } catch (ObjectStoreException e) {
-<<<<<<< HEAD
-            LOG.error(e);
-=======
             throw new RuntimeException("storing genes collection failed", e);
->>>>>>> 2db1e146
         }
         genes = new HashMap<String, Item>();
     }
