package org.intermine.bio.dataconversion;

/*
 * Copyright (C) 2002-2013 FlyMine
 *
 * This code may be freely distributed and modified under the
 * terms of the GNU Lesser General Public Licence.  This should
 * be distributed with the code.  See the LICENSE file for more
 * information or http://www.gnu.org/copyleft/lesser.html.
 *
 */

import java.io.IOException;
import java.io.Reader;
import java.util.Arrays;
import java.util.HashMap;
import java.util.HashSet;
import java.util.Iterator;
import java.util.Map;
import java.util.Properties;
import java.util.Set;

import org.apache.commons.collections.keyvalue.MultiKey;
import org.apache.commons.lang.StringUtils;
import org.apache.log4j.Logger;
import org.apache.tools.ant.BuildException;
import org.intermine.dataconversion.ItemWriter;
import org.intermine.metadata.Model;
import org.intermine.objectstore.ObjectStoreException;
import org.intermine.util.FormattedTextParser;
import org.intermine.util.StringUtil;
import org.intermine.xml.full.Item;

/**
 * HomoloGene data converter, to use symbol and organism to identify a gene
 *
 * @author Fengyuan Hu
 */
public class HomologeneConverter extends BioFileConverter
{
    private static final Logger LOG = Logger.getLogger(HomologeneConverter.class);
    private IdResolver rslv;
    private static final String DATASET_TITLE = "HomoloGene data set";
    private static final String DATA_SOURCE_NAME = "HomoloGene";

    private static final String PROP_FILE = "homologene_config.properties";
    private static final String DEFAULT_IDENTIFIER_TYPE = "primaryIdentifier";
<<<<<<< HEAD
    private static final String DEFAULT_GENEID_TYPE = "symbol";
=======
//    private static final String DEFAULT_GENEID_TYPE = "symbol";
>>>>>>> 593b8c14

    private Set<String> taxonIds = new HashSet<String>();
    private Set<String> homologues = new HashSet<String>();

    private static final String ORTHOLOGUE = "orthologue";
    private static final String PARALOGUE = "paralogue";

    private static final String EVIDENCE_CODE_ABBR = "AA";
    private static final String EVIDENCE_CODE_NAME = "Amino acid sequence comparison";

    private Properties props = new Properties();
    private Map<String, String> config = new HashMap<String, String>();
    private static String evidenceRefId = null;

    private Map<MultiKey, String> identifiersToGenes = new HashMap<MultiKey, String>();

    /**
     * Constructor
     * @param writer the ItemWriter used to handle the resultant items
     * @param model the Model
     */
    public HomologeneConverter(ItemWriter writer, Model model) throws ObjectStoreException {
        super(writer, model, DATA_SOURCE_NAME, DATASET_TITLE);
        readConfig();
    }

    /**
     * Sets the list of taxonIds that should be processed.  All genes will be loaded.
     *
     * @param taxonIds a space-separated list of taxonIds
     */
    public void setHomologeneOrganisms(String taxonIds) {
        this.taxonIds = new HashSet<String>(Arrays.asList(StringUtil.split(taxonIds, " ")));
        LOG.info("Setting list of organisms to " + taxonIds);
    }

    /**
     * Sets the list of taxonIds of homologues that should be processed.  These homologues will only
     * be processed if they are homologues for the organisms of interest.
     *
     * @param homologues a space-separated list of taxonIds
     */
    public void setHomologeneHomologues(String homologues) {
        this.homologues = new HashSet<String>(Arrays.asList(StringUtil.split(homologues, " ")));
        LOG.info("Setting list of homologues to " + homologues);
    }

    /**
     * {@inheritDoc}
     */
    public void process(Reader reader) throws Exception {
        /*
            homologene.data is a tab delimited file containing the following
            columns:

            1) HID (HomoloGene group id) - uid, http://www.ncbi.nlm.nih.gov/homologene?term=3[uid]
            2) Taxonomy ID
            3) Gene ID - NBCI Id
            4) Gene Symbol
            5) Protein gi
            6) Protein accession
        */

        String currentGroup = null;
        String previousGroup = null;

        // flat structure of homologue info
        Set<GeneRecord> genes = new HashSet<GeneRecord>();

        if (taxonIds.isEmpty()) {
            throw new BuildException("homologene.organisms property not set in project XML file");
        }
        if (homologues.isEmpty()) {
            LOG.warn("homologene.homologues property not set in project XML file");
        }

        Set<String> allTaxonIds = new HashSet<String>();
        allTaxonIds.addAll(taxonIds);
        allTaxonIds.addAll(homologues);

        if (rslv == null) {
            rslv = IdResolverService.getIdResolverByOrganism(allTaxonIds);
        }

        Iterator<String[]> lineIter = FormattedTextParser.parseTabDelimitedReader(reader);
        while (lineIter.hasNext()) {
            String[] bits = lineIter.next();
            if (bits.length < 6) {
                continue;
            }

            String groupId = bits[0];
            currentGroup = groupId;

            // at a different groupId, process previous homologue group
            if (previousGroup != null && !currentGroup.equals(previousGroup)) {
                if (genes.size() >= 2) {
                    processHomologues(genes);
                }
                genes = new HashSet<GeneRecord>();
            }

            previousGroup = groupId;

            String taxonId = bits[1];
            if (!isValid(taxonId)) {
                // not an organism of interest, skip
                continue;
            }

            String ncbiId = bits[2];
            String symbol = bits[3];
            String gene = getGene(ncbiId, symbol, taxonId);

            if (gene == null) {
                // invalid gene
                continue;
            }
            genes.add(new GeneRecord(gene, taxonId));
        }
    }

    private void readConfig() {
        try {
            props.load(getClass().getClassLoader().getResourceAsStream(
                    PROP_FILE));
        } catch (IOException e) {
            throw new RuntimeException("Problem loading properties '"
                    + PROP_FILE + "'", e);
        }

        for (Map.Entry<Object, Object> entry : props.entrySet()) {
            String key = (String) entry.getKey(); // e.g. 10090.geneid
            String value = ((String) entry.getValue()).trim(); // e.g. symbol

            String[] attributes = key.split("\\.");
            if (attributes.length == 0) {
                throw new RuntimeException("Problem loading properties '"
                        + PROP_FILE + "' on line " + key);
            }
            String taxonId = attributes[0];
            config.put(taxonId, value);
        }
    }

    private void processHomologues(Set<GeneRecord> genes)
            throws ObjectStoreException {
        Set<GeneRecord> notProcessed = new HashSet<GeneRecord>(genes);
        for (GeneRecord gene : genes) {
            notProcessed.remove(gene);
            for (GeneRecord homologue : notProcessed) {
                createHomologue(gene.geneRefId, gene.taxonId, homologue.geneRefId,
                        homologue.taxonId);
                createHomologue(homologue.geneRefId, homologue.taxonId, gene.geneRefId,
                        gene.taxonId);
            }
        }
    }

    private void createHomologue(String gene1, String taxonId1, String gene2, String taxonId2)
            throws ObjectStoreException {
        Item homologue = createItem("Homologue");
        homologue.setReference("gene", gene1);
        homologue.setReference("homologue", gene2);
        homologue.addToCollection("evidence", getEvidence());
        homologue.setAttribute("type", taxonId1.equals(taxonId2)? PARALOGUE : ORTHOLOGUE);
        store(homologue);
    }

    // genes (in taxonIDs) are always processed
    // homologues are only processed if they are of an organism of interest
    private boolean isValid(String taxonId) {
        if (taxonIds.isEmpty()) {
            // no config so process everything
            return true;
        }
        if (taxonIds.contains(taxonId)) {
            // both are organisms of interest
            return true;
        }
        if (homologues.isEmpty()) {
            // only interested in homologues of interest, so at least one of
            // this pair isn't valid
            return false;
        }
        if (homologues.contains(taxonId)) {
            return true;
        }
        return false;
    }

    private String getGene(String ncbiId, String symbol, String taxonId)
            throws ObjectStoreException {
        String identifierType = config.get(taxonId);
<<<<<<< HEAD
        if (StringUtils.isEmpty(identifierType)) {
            identifierType = DEFAULT_GENEID_TYPE;
        }
=======
>>>>>>> 593b8c14

        String resolvedGenePid = resolveGene(taxonId, symbol);

        if (resolvedGenePid == null) {
            return null;
        }

        String refId = identifiersToGenes.get(new MultiKey(taxonId, resolvedGenePid));
        if (refId == null) {
            Item item = createItem("Gene");
            item.setAttribute(DEFAULT_IDENTIFIER_TYPE, resolvedGenePid);
<<<<<<< HEAD
            item.setAttribute(identifierType, symbol);
=======
            // NB: in case of yeast, homologen use mixture of symbol, systematic name or alias.
            //     Don't enforce to assign ids to a field. But for other organism so far, ids are
            //     symbols. Config in the properties file if want to keep those ids as symbol.
            if (!StringUtils.isEmpty(identifierType)) {
                item.setAttribute(identifierType, symbol);
            }
>>>>>>> 593b8c14
            item.setReference("organism", getOrganism(taxonId));
            refId = item.getIdentifier();
            identifiersToGenes.put(new MultiKey(taxonId, resolvedGenePid), refId);
            store(item);
        }
        return refId;
    }

    private String getEvidence() throws ObjectStoreException {
        if (evidenceRefId == null) {
            Item item = createItem("OrthologueEvidenceCode");
            item.setAttribute("abbreviation", EVIDENCE_CODE_ABBR);
            item.setAttribute("name", EVIDENCE_CODE_NAME);
            try {
                store(item);
            } catch (ObjectStoreException e) {
                throw new ObjectStoreException(e);
            }
            String refId = item.getIdentifier();

            item = createItem("OrthologueEvidence");
            item.setReference("evidenceCode", refId);
            try {
                store(item);
            } catch (ObjectStoreException e) {
                throw new ObjectStoreException(e);
            }

            evidenceRefId = item.getIdentifier();
        }
        return evidenceRefId;
    }

    private String resolveGene(String taxonId, String identifier) {
        if (rslv == null || !rslv.hasTaxon(taxonId)) {
            // no id resolver available, so return the original identifier
            return identifier;
        }
        int resCount = rslv.countResolutions(taxonId, identifier);
        if (resCount != 1) {
            LOG.info("RESOLVER: failed to resolve gene to one identifier, ignoring gene: "
                     + identifier + " count: " + resCount + " Resolved: "
                     + rslv.resolveId(taxonId, identifier));
            return null;
        }
        return rslv.resolveId(taxonId, identifier).iterator().next();
    }

    protected class GeneRecord {
        protected String geneRefId;
        protected String taxonId;
        public GeneRecord(String geneRefId, String taxonId) {
            this.geneRefId = geneRefId;
            this.taxonId = taxonId;
        }
    }
}<|MERGE_RESOLUTION|>--- conflicted
+++ resolved
@@ -45,11 +45,7 @@
 
     private static final String PROP_FILE = "homologene_config.properties";
     private static final String DEFAULT_IDENTIFIER_TYPE = "primaryIdentifier";
-<<<<<<< HEAD
-    private static final String DEFAULT_GENEID_TYPE = "symbol";
-=======
 //    private static final String DEFAULT_GENEID_TYPE = "symbol";
->>>>>>> 593b8c14
 
     private Set<String> taxonIds = new HashSet<String>();
     private Set<String> homologues = new HashSet<String>();
@@ -244,12 +240,6 @@
     private String getGene(String ncbiId, String symbol, String taxonId)
             throws ObjectStoreException {
         String identifierType = config.get(taxonId);
-<<<<<<< HEAD
-        if (StringUtils.isEmpty(identifierType)) {
-            identifierType = DEFAULT_GENEID_TYPE;
-        }
-=======
->>>>>>> 593b8c14
 
         String resolvedGenePid = resolveGene(taxonId, symbol);
 
@@ -261,16 +251,12 @@
         if (refId == null) {
             Item item = createItem("Gene");
             item.setAttribute(DEFAULT_IDENTIFIER_TYPE, resolvedGenePid);
-<<<<<<< HEAD
-            item.setAttribute(identifierType, symbol);
-=======
             // NB: in case of yeast, homologen use mixture of symbol, systematic name or alias.
             //     Don't enforce to assign ids to a field. But for other organism so far, ids are
             //     symbols. Config in the properties file if want to keep those ids as symbol.
             if (!StringUtils.isEmpty(identifierType)) {
                 item.setAttribute(identifierType, symbol);
             }
->>>>>>> 593b8c14
             item.setReference("organism", getOrganism(taxonId));
             refId = item.getIdentifier();
             identifiersToGenes.put(new MultiKey(taxonId, resolvedGenePid), refId);
