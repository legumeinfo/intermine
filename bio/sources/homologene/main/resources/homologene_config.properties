--- conflicted
+++ resolved
@@ -10,11 +10,7 @@
 # 9606.geneid=symbol
 
 # mouse
-<<<<<<< HEAD
-# 10090.geneid=symbol
-=======
 # 10090.geneid=symbol
 
 # yeast
-# 4932.geneid=symbol
->>>>>>> 593b8c14
+# 4932.geneid=symbol