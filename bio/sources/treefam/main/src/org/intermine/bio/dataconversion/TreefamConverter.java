--- conflicted
+++ resolved
@@ -181,20 +181,12 @@
 
     private void processHomologues(GeneHolder holder1, GeneHolder holder2, String bootstrap)
             throws ObjectStoreException {
-<<<<<<< HEAD
-        
-=======
-
->>>>>>> 593b8c14
+
         String gene1 = getGene(holder1.identifier, holder1.symbol,
                 holder1.identifierType, holder1.taxonId);
         String gene2 = getGene(holder2.identifier, holder2.symbol,
                 holder2.identifierType, holder2.taxonId);
-<<<<<<< HEAD
-        
-=======
-
->>>>>>> 593b8c14
+
         // resolver didn't resolve
         if (gene1 == null || gene2 == null) {
             return;
@@ -213,41 +205,23 @@
 
         store(homologue);
     }
-<<<<<<< HEAD
-    
+
     private String getGene(String geneId, String symbol, String type, String taxonId)
             throws ObjectStoreException {
         String identifierType = (StringUtils.isNotEmpty(type) ? type : DEFAULT_IDENTIFIER_TYPE);
-        
-=======
-
-    private String getGene(String geneId, String symbol, String type, String taxonId)
-            throws ObjectStoreException {
-        String identifierType = (StringUtils.isNotEmpty(type) ? type : DEFAULT_IDENTIFIER_TYPE);
-
->>>>>>> 593b8c14
+
         String resolvedGenePid = null;
         // test if id has been resolved
         if (resolvedIds.containsKey(new MultiKey(taxonId, geneId, symbol))) {
             if (resolvedIds.get(new MultiKey(taxonId, geneId, symbol)) != null) {
-<<<<<<< HEAD
-            	resolvedGenePid = resolvedIds.get(new MultiKey(taxonId, geneId, symbol));
-=======
                 resolvedGenePid = resolvedIds.get(new MultiKey(taxonId, geneId, symbol));
->>>>>>> 593b8c14
                 LOG.info("This id: " + taxonId + "-" + geneId + "-" + symbol
                         + " has been resolved as: " + resolvedGenePid);
             }
         } else {
-<<<<<<< HEAD
-        	resolvedGenePid = resolveGene(taxonId, geneId, symbol);
-        }
-        
-=======
             resolvedGenePid = resolveGene(taxonId, geneId, symbol);
         }
 
->>>>>>> 593b8c14
         if (resolvedGenePid == null) {
             return null;
         }
@@ -255,11 +229,7 @@
         if (refId == null) {
             Item gene = createItem("Gene");
             gene.setAttribute(DEFAULT_IDENTIFIER_TYPE, resolvedGenePid);
-<<<<<<< HEAD
-            
-=======
-
->>>>>>> 593b8c14
+
             if (!identifierType.equals(DEFAULT_IDENTIFIER_TYPE)) {
                 if ("crossReferences".equals(identifierType)) {
                     gene.addToCollection(identifierType,
@@ -269,11 +239,7 @@
                     gene.setAttribute(identifierType, geneId);
                 }
             }
-<<<<<<< HEAD
-            
-=======
-
->>>>>>> 593b8c14
+
             gene.setReference("organism", getOrganism(taxonId));
             refId = gene.getIdentifier();
             identifiersToGenes.put(resolvedGenePid, refId);
@@ -286,7 +252,7 @@
         Set<String> allTaxonIds = new HashSet<String>();
         allTaxonIds.addAll(taxonIds);
         allTaxonIds.addAll(homologues);
-        if (rslv == null) { 
+        if (rslv == null) {
             rslv = IdResolverService.getIdResolverByOrganism(allTaxonIds);
         }
         LOG.info("Taxons in resolver:" + rslv.getTaxons());
@@ -432,20 +398,6 @@
             LOG.info("ID resolver not used for taxon ID " + taxonId);
             return identifier;
         }
-<<<<<<< HEAD
-        
-        Map<String, Set<String>> resolvedIdMap = rslv.resolveIds(taxonId,
-                new HashSet<String>(Arrays.asList(identifier, symbol)));
-        for (Entry<String, Set<String>> e : resolvedIdMap.entrySet()) {
-            LOG.info("Resolve id: " + e.getKey() + " with resolution: " + e.getValue());
-            if (e.getValue() != null && e.getValue().size() == 1) {
-                String resolvedId = e.getValue().iterator().next();
-                resolvedIds.put(new MultiKey(taxonId, identifier, symbol), resolvedId);
-                return resolvedId;
-            }
-        }
-        
-=======
 
         Set<String> resolvedIdSet = rslv.resolveIds(taxonId, Arrays.asList(identifier, symbol));
 
@@ -455,7 +407,6 @@
             return resolvedId;
         }
 
->>>>>>> 593b8c14
         resolvedIds.put(new MultiKey(taxonId, identifier, symbol), null);
         LOG.info("RESOLVER: failed to resolve gene to one identifier, ignoring gene: "
                 + identifier + " for taxon ID " + taxonId);
