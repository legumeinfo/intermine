--- conflicted
+++ resolved
@@ -90,13 +90,6 @@
      */
     public GoConverter(ItemWriter writer, Model model) throws Exception {
         super(writer, model);
-<<<<<<< HEAD
-
-        // only construct factory here so can be replaced by mock factory in tests
-        flybaseResolverFactory = new FlyBaseIdResolverFactory("gene");
-        ontologyResolverFactory = new OntologyIdResolverFactory("GO");        
-=======
->>>>>>> 18808c63
         defaultConfig = new Config(DEFAULT_IDENTIFIER_FIELD, DEFAULT_IDENTIFIER_FIELD,
                 DEFAULT_ANNOTATION_TYPE);
         readConfig();
