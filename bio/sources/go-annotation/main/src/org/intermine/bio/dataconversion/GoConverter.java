package org.intermine.bio.dataconversion;

/*
 * Copyright (C) 2002-2013 FlyMine
 *
 * This code may be freely distributed and modified under the
 * terms of the GNU Lesser General Public Licence.  This should
 * be distributed with the code.  See the LICENSE file for more
 * information or http://www.gnu.org/copyleft/lesser.html.
 *
 */

import java.io.BufferedReader;
import java.io.IOException;
import java.io.Reader;
import java.util.ArrayList;
import java.util.Enumeration;
import java.util.HashMap;
import java.util.HashSet;
import java.util.LinkedHashMap;
import java.util.LinkedHashSet;
import java.util.List;
import java.util.Map;
import java.util.Properties;
import java.util.Set;

import org.apache.commons.lang.StringUtils;
import org.apache.log4j.Logger;
import org.intermine.dataconversion.ItemWriter;
import org.intermine.metadata.Model;
import org.intermine.model.bio.BioEntity;
import org.intermine.objectstore.ObjectStoreException;
import org.intermine.util.PropertiesUtil;
import org.intermine.util.StringUtil;
import org.intermine.util.TypeUtil;
import org.intermine.xml.full.Item;
import org.intermine.xml.full.ReferenceList;

/**
 * DataConverter to parse a go annotation file into Items.
 * *
 * @author Andrew Varley
 * @author Peter Mclaren - some additions to record the parents of a go term.
 * @author Julie Sullivan - updated to handle GAF 2.0
 * @author Xavier Watkins - refactored model
 */
public class GoConverter extends BioFileConverter
{
    protected static final String PROP_FILE = "go-annotation_config.properties";

    // configuration maps
    private Map<String, Config> configs = new HashMap<String, Config>();
    private static final Map<String, String> WITH_TYPES = new LinkedHashMap<String, String>();

    // maps retained across all files
    protected Map<String, String> goTerms = new LinkedHashMap<String, String>();
    private Map<String, String> evidenceCodes = new LinkedHashMap<String, String>();
    private Map<String, String> dataSets = new LinkedHashMap<String, String>();
    private Map<String, String> publications = new LinkedHashMap<String, String>();
    private Map<String, Item> organisms = new LinkedHashMap<String, Item>();
    protected Map<String, String> productMap = new LinkedHashMap<String, String>();
    private Set<String> dbRefs = new HashSet<String>();
    @SuppressWarnings("unused")
    private Map<String, String> databaseAbbreviations = new HashMap<String, String>();

    // maps renewed for each file
    private Map<GoTermToGene, Set<Evidence>> goTermGeneToEvidence
        = new LinkedHashMap<GoTermToGene, Set<Evidence>>();
    private Map<Integer, List<String>> productCollectionsMap;
    private Map<String, Integer> storedProductIds;

    // These should be altered for different ontologies:
    protected String termClassName = "GOTerm";
    protected String termCollectionName = "goAnnotation";
    protected String annotationClassName = "GOAnnotation";
    private String gaff = "2.0";
    private static final String DEFAULT_ANNOTATION_TYPE = "gene";
    private static final String DEFAULT_IDENTIFIER_FIELD = "primaryIdentifier";
    protected IdResolver rslv;
    private static Config defaultConfig = null;

    private static final Logger LOG = Logger.getLogger(GoConverter.class);

    /**
     * Constructor
     *
     * @param writer the ItemWriter used to handle the resultant items
     * @param model the Model
     * @throws Exception if an error occurs in storing or finding Model
     */
    public GoConverter(ItemWriter writer, Model model) throws Exception {
        super(writer, model);
        defaultConfig = new Config(DEFAULT_IDENTIFIER_FIELD, DEFAULT_IDENTIFIER_FIELD,
                DEFAULT_ANNOTATION_TYPE);
        readConfig();
    }

    /**
     * Sets the file format for the GAF.  2.0 is the default.
     *
     * @param gaff GO annotation file format
     */
    public void setGaff(String gaff) {
        this.gaff = gaff;
    }


    static {
        WITH_TYPES.put("FB", "Gene");
        WITH_TYPES.put("UniProt", "Protein");
    }

    // read config file that has specific settings for each organism, key is taxon id
    private void readConfig() {
        Properties props = new Properties();
        try {
            props.load(getClass().getClassLoader().getResourceAsStream(PROP_FILE));
        } catch (IOException e) {
            throw new RuntimeException("Problem loading properties '" + PROP_FILE + "'", e);
        }
        Enumeration<?> propNames = props.propertyNames();
        while (propNames.hasMoreElements()) {
            String key = (String) propNames.nextElement();
            String taxonId = key.substring(0, key.indexOf("."));
            Properties taxonProps = PropertiesUtil.stripStart(taxonId,
                    PropertiesUtil.getPropertiesStartingWith(taxonId, props));
            String identifier = taxonProps.getProperty("identifier");
            if (identifier == null) {
                throw new IllegalArgumentException("Unable to find geneAttribute property for "
                        + "taxon: " + taxonId + " in file: "
                        + PROP_FILE);
            }
            if (!("symbol".equals(identifier)
                    || "primaryIdentifier".equals(identifier)
                    || "secondaryIdentifier".equals(identifier)
                    || "primaryAccession".equals(identifier)
                    )) {
                throw new IllegalArgumentException("Invalid identifier value for taxon: "
                        + taxonId + " was: " + identifier);
            }

            String readColumn = taxonProps.getProperty("readColumn");
            if (readColumn != null) {
                readColumn = readColumn.trim();
                if (!("symbol".equals(readColumn) || "identifier".equals(readColumn))) {
                    throw new IllegalArgumentException("Invalid readColumn value for taxon: "
                            + taxonId + " was: " + readColumn);
                }
            }

            String annotationType = taxonProps.getProperty("typeAnnotated");
            if (annotationType == null) {
                LOG.info("Unable to find annotationType property for " + "taxon: " + taxonId
                        + " in file: " + PROP_FILE + ".  Creating genes by default.");
            }

            Config config = new Config(identifier, readColumn, annotationType);
            configs.put(taxonId, config);
        }
    }

    /**
     * {@inheritDoc}
     */
    @Override
    public void process(Reader reader) throws ObjectStoreException, IOException {

        // Create id resolver
        if (rslv == null) {
            rslv = IdResolverService.getIdResolverForMOD();
        }

        initialiseMapsForFile();

        BufferedReader br = new BufferedReader(reader);
        String line = null;
        Set<String> missedTaxa = new HashSet<String>();

        // loop through entire file
        while ((line = br.readLine()) != null) {
            if (line.startsWith("!")) {
                continue;
            }
            String[] array = line.split("\t", -1); // keep trailing empty Strings
            if (array.length < 13) {
                throw new IllegalArgumentException("Not enough elements (should be > 13 not "
                        + array.length + ") in line: " + line);
            }

            String taxonId = parseTaxonId(array[12]);
            Config config = configs.get(taxonId);
            if (config == null) {
                config = defaultConfig;
                missedTaxa.add(taxonId);
            }

<<<<<<< HEAD
            // Some annotation files mix gene and protein, e.g. wormbase, etc.
            if ("UniProtKB".equals(db) && "gene".equals(config.annotationType)) {
                config = proteinToGeneConfig;
                LOG.debug("Using GeneTOProteinConfig. TaxonId:" + taxonId
                        + " annotation file has gene and protein mixture."
                        + " The first 3 col: " + array[0] + "|" + array[1]
                        + "|" + array[2]);
            }

=======
>>>>>>> 48e0c88b
            int readColumn = config.readColumn();
            String productId = array[readColumn];

            String goId = array[4];
            String qualifier = array[3];
            String strEvidence = array[6];
            String withText = array[7];
            String annotationExtension = null;
            if (array.length >= 16) {
            	annotationExtension = array[15];
            }
            if (StringUtils.isNotEmpty(strEvidence)) {
                storeEvidenceCode(strEvidence);
            } else {
                throw new IllegalArgumentException("Evidence is a required column but not "
                        + "found for goterm " + goId + " and productId " + productId);
            }

            String type = config.annotationType;
            if ("1.0".equals(gaff)) {
                // type of gene product
                type = array[11];
            }

            // create unique key for go annotation
            GoTermToGene key = new GoTermToGene(productId, goId, qualifier);

            String dataSourceCode = array[14]; // e.g. GDB, where uniprot collect the data from
            String dataSource = array[0]; // e.g. UniProtKB, where the goa file comes from
            Item organism = newOrganism(taxonId);
            String productIdentifier = newProduct(productId, type, organism,
                    dataSource, dataSourceCode, true, null);

            // null if resolver could not resolve an identifier
            if (productIdentifier != null) {

                // null if no pub found
                String pubRefId = newPublication(array[5]);

                // get evidence codes for this goterm|gene pair
                Set<Evidence> allEvidenceForAnnotation = goTermGeneToEvidence.get(key);

                // new evidence
                if (allEvidenceForAnnotation == null || !StringUtils.isEmpty(withText)) {
                    String goTermIdentifier = newGoTerm(goId, dataSource, dataSourceCode);
                    Evidence evidence = new Evidence(strEvidence, pubRefId, withText, organism,
                            dataSource, dataSourceCode);
                    allEvidenceForAnnotation = new LinkedHashSet<Evidence>();
                    allEvidenceForAnnotation.add(evidence);
                    goTermGeneToEvidence.put(key, allEvidenceForAnnotation);
                    Integer storedAnnotationId = createGoAnnotation(productIdentifier, type,
                            goTermIdentifier, organism, qualifier, dataSource, dataSourceCode,
                            annotationExtension);
                    evidence.setStoredAnnotationId(storedAnnotationId);
                } else {
                    boolean seenEvidenceCode = false;
                    Integer storedAnnotationId = null;

                    for (Evidence evidence : allEvidenceForAnnotation) {
                        String evidenceCode = evidence.getEvidenceCode();
                        storedAnnotationId = evidence.storedAnnotationId;
                        // already have evidence code, just add pub
                        if (evidenceCode.equals(strEvidence)) {
                            evidence.addPublicationRefId(pubRefId);
                            seenEvidenceCode = true;
                        }
                    }
                    if (!seenEvidenceCode) {
                        Evidence evidence = new Evidence(strEvidence, pubRefId, withText, organism,
                                dataSource, dataSourceCode);
                        evidence.storedAnnotationId = storedAnnotationId;
                        allEvidenceForAnnotation.add(evidence);
                    }
                }
            }
        }

        if (!missedTaxa.isEmpty()) {
            LOG.warn("No entry for organism(s) with taxonId in '"
                    + missedTaxa + "' found in go-annotation config file.  Using default");
            missedTaxa.clear();
        }

        storeProductCollections();
        storeEvidence();
    }

    /**
     * Reset maps that don't need to retain their contents between files.
     */
    protected void initialiseMapsForFile() {
        goTermGeneToEvidence = new LinkedHashMap<GoTermToGene, Set<Evidence>>();
        productCollectionsMap = new LinkedHashMap<Integer, List<String>>();
        storedProductIds = new HashMap<String, Integer>();
    }

    private void storeProductCollections() throws ObjectStoreException {
        for (Map.Entry<Integer, List<String>> entry : productCollectionsMap.entrySet()) {
            Integer storedProductId = entry.getKey();
            List<String> annotationIds = entry.getValue();
            ReferenceList goAnnotation = new ReferenceList(termCollectionName, annotationIds);
            store(goAnnotation, storedProductId);
        }
    }

    private void storeEvidence() throws ObjectStoreException {
        for (Set<Evidence> annotationEvidence : goTermGeneToEvidence.values()) {
            List<String> evidenceRefIds = new ArrayList<String>();
            Integer goAnnotationRefId = null;
            for (Evidence evidence : annotationEvidence) {
                Item goevidence = createItem("GOEvidence");
                goevidence.setReference("code", evidenceCodes.get(evidence.getEvidenceCode()));
                List<String> publicationEvidence = evidence.getPublications();
                if (!publicationEvidence.isEmpty()) {
                    goevidence.setCollection("publications", publicationEvidence);
                }

                // with objects
                if (!StringUtils.isEmpty(evidence.withText)) {
                    goevidence.setAttribute("withText", evidence.withText);
                    List<String> with = createWithObjects(evidence.withText, evidence.organism,
                            evidence.dataSource, evidence.dataSourceCode);
                    if (!with.isEmpty()) {
                        goevidence.addCollection(new ReferenceList("with", with));
                    }
                }

                store(goevidence);
                evidenceRefIds.add(goevidence.getIdentifier());
                goAnnotationRefId = evidence.getStoredAnnotationId();
            }

            ReferenceList refIds = new ReferenceList("evidence",
                    new ArrayList<String>(evidenceRefIds));
            store(refIds, goAnnotationRefId);
        }
    }

    private Integer createGoAnnotation(String productIdentifier, String productType,
            String termIdentifier, Item organism, String qualifier, String dataSource,
            String dataSourceCode, String annotationExtension) throws ObjectStoreException {
        Item goAnnotation = createItem(annotationClassName);
        goAnnotation.setReference("subject", productIdentifier);
        goAnnotation.setReference("ontologyTerm", termIdentifier);

        if (!StringUtils.isEmpty(qualifier)) {
            goAnnotation.setAttribute("qualifier", qualifier);
        }
        if (!StringUtils.isEmpty(annotationExtension)) {
            goAnnotation.setAttribute("annotationExtension", annotationExtension);
        }

        goAnnotation.addToCollection("dataSets", getDataset(dataSource, dataSourceCode));
        if ("gene".equals(productType)) {
            addProductCollection(productIdentifier, goAnnotation.getIdentifier());
        }
        Integer storedAnnotationId = store(goAnnotation);
        return storedAnnotationId;
    }

    private void addProductCollection(String productIdentifier, String goAnnotationIdentifier) {
        Integer storedProductId = storedProductIds.get(productIdentifier);
        List<String> annotationIds = productCollectionsMap.get(storedProductId);
        if (annotationIds == null) {
            annotationIds = new ArrayList<String>();
            productCollectionsMap.put(storedProductId, annotationIds);
        }
        annotationIds.add(goAnnotationIdentifier);
    }

    /**
     * Given the 'with' text from a gene_association entry parse for recognised identifier
     * types and create Gene or Protein items accordingly.
     *
     * @param withText string from the gene_association entry
     * @param organism organism to reference
     * @param dataSource the name of goa file source
     * @param dataSourceCode short code to describe data source
     * @throws ObjectStoreException if problem when storing
     * @return a list of Items
     */
    protected List<String> createWithObjects(String withText, Item organism,
            String dataSource, String dataSourceCode) throws ObjectStoreException {

        List<String> withProductList = new ArrayList<String>();
        try {
            String[] elements = withText.split("[; |,]");
            for (int i = 0; i < elements.length; i++) {
                String entry = elements[i].trim();
                // rely on the format being type:identifier
                if (entry.indexOf(':') > 0) {
                    String prefix = entry.substring(0, entry.indexOf(':'));
                    String value = entry.substring(entry.indexOf(':') + 1);

                    if (WITH_TYPES.containsKey(prefix) && StringUtils.isNotEmpty(value)) {
                        String className = WITH_TYPES.get(prefix);
                        String productIdentifier = null;

                        // if a UniProt protein it may be from a different organism
                        // also FlyBase may be from a different Drosophila species
                        if ("UniProt".equals(prefix)) {
                            productIdentifier = newProduct(value, className,
                                    organism, dataSource, dataSourceCode,
                                    false, null);
                        } else if ("FB".equals(prefix)) {
                            // if organism is D. melanogaster then create with gene
                            // TODO could still be wrong as the FBgn could be a different species
                            if ("7227".equals(organism.getAttribute("taxonId").getValue())) {
                                productIdentifier = newProduct(value, className, organism,
                                        dataSource, dataSourceCode, true, "primaryIdentifier");
                            }
                        } else {
                            productIdentifier = newProduct(value, className, organism,
                                    dataSource, dataSourceCode, true, null);
                        }
                        if (productIdentifier != null) {
                            withProductList.add(productIdentifier);
                        }
                    } else {
                        LOG.debug("createWithObjects skipping a withType prefix:" + prefix);
                    }
                }
            }
        } catch (RuntimeException e) {
            LOG.error("createWithObjects broke with: " + withText);
            throw e;
        }
        return withProductList;
    }

    private String newProduct(String identifier, String type, Item organism,
            String dataSource, String dataSourceCode, boolean createOrganism,
            String field) throws ObjectStoreException {
        String idField = field;
        String accession = identifier;
        String clsName = null;
        // find gene attribute first to see if organism should be part of key
        if ("gene".equalsIgnoreCase(type)) {
            clsName = "Gene";
            String taxonId = organism.getAttribute("taxonId").getValue();
            if (idField == null) {
                Config config = configs.get(taxonId);
                if (config == null) {
                    config = defaultConfig;
                }
                idField = config.identifier;
                if (idField == null) {
                    throw new RuntimeException("Could not find a identifier property for taxon: "
                            + taxonId + " check properties file: " + PROP_FILE);
                }
            }

            if (rslv != null && rslv.hasTaxon(taxonId)) {
                if ("10116".equals(taxonId)) { // RGD doesn't have prefix in its annotation data
                    accession = "RGD:" + accession;
                }
                int resCount = rslv.countResolutions(taxonId, accession);

                if (resCount != 1) {
                    LOG.info("RESOLVER: failed to resolve gene to one identifier, "
                            + "ignoring gene: " + accession + " count: " + resCount + " ID: "
                            + rslv.resolveId(taxonId, accession));
                    return null;
                }
                accession = rslv.resolveId(taxonId, accession).iterator().next();
            }
        } else if ("protein".equalsIgnoreCase(type)) {
            // TODO use values in config
            clsName = "Protein";
            idField = "primaryAccession";
        } else {
            String typeCls = TypeUtil.javaiseClassName(type);

            if (getModel().getClassDescriptorByName(typeCls) != null) {
                Class<?> cls = getModel().getClassDescriptorByName(typeCls).getType();
                if (BioEntity.class.isAssignableFrom(cls)) {
                    clsName = typeCls;
                }
            }
            if (clsName == null) {
                throw new IllegalArgumentException("Unrecognised annotation type '" + type + "'");
            }
        }

        boolean includeOrganism;
        if ("primaryIdentifier".equals(idField) || "protein".equals(type)) {
            includeOrganism = false;
        } else {
            includeOrganism = createOrganism;
        }
        String key = makeProductKey(accession, type, organism, includeOrganism);

        //Have we already seen this product somewhere before?
        // if so, return the product rather than creating a new one...
        if (productMap.containsKey(key)) {
            return productMap.get(key);
        }

        // if a Dmel gene we need to use FlyBaseIdResolver to find a current id

        Item product = createItem(clsName);
        if (organism != null && createOrganism) {
            product.setReference("organism", organism.getIdentifier());
        }
        product.setAttribute(idField, accession);

        String dataSetIdentifier = getDataset(dataSource, dataSourceCode);
        product.addToCollection("dataSets", dataSetIdentifier);

        Integer storedProductId = store(product);
        storedProductIds.put(product.getIdentifier(), storedProductId);
        productMap.put(key, product.getIdentifier());
        return product.getIdentifier();
    }

    private String makeProductKey(String identifier, String type, Item organism,
            boolean createOrganism) {
        if (type == null) {
            throw new IllegalArgumentException("No type provided when creating " + organism
                    + ": " + identifier);
        } else if (identifier == null) {
            throw new IllegalArgumentException("No identifier provided when creating "
                    + organism + ": " + type);
        }

        return identifier + type.toLowerCase() + ((createOrganism)
                ? organism.getIdentifier() : "");
    }

    private String resolveTerm(String identifier) {
        String goId = identifier;
        if (rslv != null) {
            int resCount = rslv.countResolutions("0", identifier);

            if (resCount > 1) {
                LOG.info("RESOLVER: failed to resolve ontology term to one identifier, "
                        + "ignoring term: " + identifier + " count: " + resCount + " : "
                        + rslv.resolveId("0", identifier));
                return null;
            }
            if (resCount == 1) {
                goId = rslv.resolveId("0", identifier).iterator().next();
            }
        }
        return goId;
    }

    private String newGoTerm(String identifier, String dataSource,
            String dataSourceCode) throws ObjectStoreException {
        if (identifier == null) {
            return null;
        }

        String goTermIdentifier = goTerms.get(identifier);
        if (goTermIdentifier == null) {
            Item item = createItem(termClassName);
            item.setAttribute("identifier", identifier);
            item.addToCollection("dataSets", getDataset(dataSource, dataSourceCode));
            store(item);

            goTermIdentifier = item.getIdentifier();
            goTerms.put(identifier, goTermIdentifier);
        }
        return goTermIdentifier;
    }

    private void storeEvidenceCode(String code) throws ObjectStoreException {
        if (evidenceCodes.get(code) == null) {
            Item item = createItem("GOEvidenceCode");
            item.setAttribute("code", code);
            evidenceCodes.put(code, item.getIdentifier());
            store(item);
        }
    }

    private String getDataSourceCodeName(String sourceCode) {
        String title = sourceCode;

        // re-write some codes to better data source names
        if ("UniProtKB".equalsIgnoreCase(sourceCode)) {
            title = "UniProt";
        } else if ("FB".equalsIgnoreCase(sourceCode)) {
            title = "FlyBase";
        } else if ("WB".equalsIgnoreCase(sourceCode)) {
            title = "WormBase";
        } else if ("SP".equalsIgnoreCase(sourceCode)) {
            title = "UniProt";
        } else if (sourceCode.startsWith("GeneDB")) {
            title = "GeneDB";
        } else if ("SANGER".equalsIgnoreCase(sourceCode)) {
            title = "GeneDB";
        } else if ("GOA".equalsIgnoreCase(sourceCode)) {
            title = "Gene Ontology";
        } else if ("PINC".equalsIgnoreCase(sourceCode)) {
            title = "Proteome Inc.";
        } else if ("Pfam".equalsIgnoreCase(sourceCode)) {
            title = "PFAM"; // to merge with interpro
        }
        return title;
    }

    private String getDataset(String dataSource, String code)
        throws ObjectStoreException {
        String dataSetIdentifier = dataSets.get(code);
        if (dataSetIdentifier == null) {
            String dataSourceName = getDataSourceCodeName(code);
            String title = "GO Annotation from " + dataSourceName;
            Item item = createItem("DataSet");
            item.setAttribute("name", title);
            item.setReference("dataSource", getDataSource(getDataSourceCodeName(dataSource)));
            dataSetIdentifier = item.getIdentifier();
            dataSets.put(code, dataSetIdentifier);
            store(item);
        }
        return dataSetIdentifier;
    }

    private String newPublication(String codes) throws ObjectStoreException {
        String pubRefId = null;
        String[] array = codes.split("[|]");
        Set<String> xrefs = new HashSet<String>();
        Item item = null;
        for (int i = 0; i < array.length; i++) {
            if (array[i].startsWith("PMID:")) {
                String pubMedId = array[i].substring(5);
                if (StringUtil.allDigits(pubMedId)) {
                    pubRefId = publications.get(pubMedId);
                    if (pubRefId == null) {
                        item = createItem("Publication");
                        item.setAttribute("pubMedId", pubMedId);
                        pubRefId = item.getIdentifier();
                        publications.put(pubMedId, pubRefId);

                    }
                }
            } else {
                xrefs.add(array[i]);
            }
        }
        ReferenceList refIds = new ReferenceList("crossReferences");

        // PMID may be first or last so we can't process xrefs until we've looked at all IDs
        if (StringUtils.isNotEmpty(pubRefId)) {
            for (String xref : xrefs) {
                refIds.addRefId(createDbReference(xref));
            }
        }
        if (item != null) {
            item.addCollection(refIds);
            store(item);
        }
        return pubRefId;
    }

    private String createDbReference(String value)
        throws ObjectStoreException {
        if (StringUtils.isEmpty(value)) {
            return null;
        }
        String dataSource = null;
        if (!dbRefs.contains(value)) {
            Item item = createItem("DatabaseReference");
            // FB:FBrf0055969
            if (value.contains(":")) {
                String[] bits = value.split(":");
                if (bits.length == 2) {
                    String db = bits[0];
                    dataSource = getDataSourceCodeName(db);
                    value = bits[1];
                }
            }
            item.setAttribute("identifier", value);
            if (StringUtils.isNotEmpty(dataSource)) {
                item.setReference("source", getDataSource(dataSource));
            }
            dbRefs.add(value);
            store(item);
            return item.getIdentifier();
        }
        return null;
    }

    private Item newOrganism(String taxonId) throws ObjectStoreException {
        Item item = organisms.get(taxonId);
        if (item == null) {
            item = createItem("Organism");
            item.setAttribute("taxonId", taxonId);
            organisms.put(taxonId, item);
            store(item);
        }
        return item;
    }

    private String parseTaxonId(String input) {
        if ("taxon:".equals(input)) {
            throw new IllegalArgumentException("Invalid taxon id read: " + input);
        }
        String taxonId = input.split(":")[1];
        if (taxonId.contains("|")) {
            taxonId = taxonId.split("\\|")[0];
        }
        return taxonId;
    }

    private class Evidence
    {
        private List<String> publicationRefIds = new ArrayList<String>();
        private String evidenceCode = null;
        private Integer storedAnnotationId = null;
        private String withText = null;
        private Item organism = null;
        private String dataSourceCode = null;
        private String dataSource = null;


        //dataSource, dataSourceCode

        protected Evidence(String evidenceCode, String publicationRefId, String withText,
                Item organism, String dataset, String datasource) {
            this.evidenceCode = evidenceCode;
            this.withText = withText;
            this.organism = organism;
            this.dataSourceCode = dataset;
            this.dataSource = datasource;
            addPublicationRefId(publicationRefId);
        }

        protected void addPublicationRefId(String publicationRefId) {
            if (publicationRefId != null) {
                publicationRefIds.add(publicationRefId);
            }
        }

        protected List<String> getPublications() {
            return publicationRefIds;
        }

        protected String getEvidenceCode() {
            return evidenceCode;
        }

        @SuppressWarnings("unused")
        protected String getWithText() {
            return withText;
        }

        @SuppressWarnings("unused")
        protected String getDataset() {
            return dataSourceCode;
        }

        @SuppressWarnings("unused")
        protected String getDatasource() {
            return dataSource;
        }

        @SuppressWarnings("unused")
        protected Item getOrganism() {
            return organism;
        }


        /**
         * @return the storedAnnotationId
         */
        protected Integer getStoredAnnotationId() {
            return storedAnnotationId;
        }

        /**
         * @param storedAnnotationId the storedAnnotationId to set
         */
        protected void setStoredAnnotationId(Integer storedAnnotationId) {
            this.storedAnnotationId = storedAnnotationId;
        }
    }


    /**
     * Identify a GoTerm/geneProduct pair with qualifier
     * used to also use evidence code
     */
    private class GoTermToGene
    {
        private String productId;
        private String goId;
        private String qualifier;

        /**
         * Constructor
         *
         * @param productId gene/protein identifier
         * @param goId      GO term id
         * @param qualifier qualifier
         */
        GoTermToGene(String productId, String goId, String qualifier) {
            this.productId = productId;
            this.goId = goId;
            this.qualifier = qualifier;
        }

        /**
         * {@inheritDoc}
         */
        @Override
        public boolean equals(Object o) {
            if (o instanceof GoTermToGene) {
                GoTermToGene go = (GoTermToGene) o;
                return productId.equals(go.productId)
                        && goId.equals(go.goId)
                        && qualifier.equals(go.qualifier);
            }
            return false;
        }

        /**
         * {@inheritDoc}
         */
        @Override
        public int hashCode() {
            return ((3 * productId.hashCode())
                    + (5 * goId.hashCode())
                    + (7 * qualifier.hashCode()));
        }

        /**
         * {@inheritDoc}
         */
        @Override
        public String toString() {
            StringBuffer toStringBuff = new StringBuffer();

            toStringBuff.append("GoTermToGene - productId:");
            toStringBuff.append(productId);
            toStringBuff.append(" goId:");
            toStringBuff.append(goId);
            toStringBuff.append(" qualifier:");
            toStringBuff.append(qualifier);

            return toStringBuff.toString();
        }
    }

    /**
     * Class to hold the config info for each taxonId.
     */
    private class Config
    {
        protected String annotationType;
        protected String identifier;
        protected String readColumn;

        /**
         * Constructor.
         *
         * @param annotationType type of object being annotated, gene or protein
         * @param identifier which identifier to set, primaryIdentifier or symbol
         * @param readColumn which identifier column to read, identifier or symbol
         */
        Config(String identifier, String readColumn, String annotationType) {
            this.annotationType = annotationType;
            this.identifier = identifier;
            this.readColumn = readColumn;
        }

        /**
         * @return 1 = use identifier column, 2 = use symbol column
         */
        protected int readColumn() {
            if (StringUtils.isNotEmpty(readColumn) && "symbol".equals(readColumn)) {
                return 2;
            }
            return 1;
        }
    }
}<|MERGE_RESOLUTION|>--- conflicted
+++ resolved
@@ -194,18 +194,6 @@
                 missedTaxa.add(taxonId);
             }
 
-<<<<<<< HEAD
-            // Some annotation files mix gene and protein, e.g. wormbase, etc.
-            if ("UniProtKB".equals(db) && "gene".equals(config.annotationType)) {
-                config = proteinToGeneConfig;
-                LOG.debug("Using GeneTOProteinConfig. TaxonId:" + taxonId
-                        + " annotation file has gene and protein mixture."
-                        + " The first 3 col: " + array[0] + "|" + array[1]
-                        + "|" + array[2]);
-            }
-
-=======
->>>>>>> 48e0c88b
             int readColumn = config.readColumn();
             String productId = array[readColumn];
 
