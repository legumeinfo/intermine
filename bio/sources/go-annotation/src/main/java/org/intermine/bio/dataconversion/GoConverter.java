package org.intermine.bio.dataconversion;

/*
 * Copyright (C) 2002-2019 FlyMine
 *
 * This code may be freely distributed and modified under the
 * terms of the GNU Lesser General Public Licence.  This should
 * be distributed with the code.  See the LICENSE file for more
 * information or http://www.gnu.org/copyleft/lesser.html.
 *
 */

import java.io.BufferedReader;
import java.io.FileNotFoundException;
import java.io.IOException;
import java.io.InputStream;
import java.io.InputStreamReader;
import java.io.Reader;
import java.net.URISyntaxException;
import java.util.ArrayList;
import java.util.Enumeration;
import java.util.HashMap;
import java.util.HashSet;
import java.util.Iterator;
import java.util.LinkedHashMap;
import java.util.LinkedHashSet;
import java.util.List;
import java.util.Map;
import java.util.Properties;
import java.util.Set;

import org.apache.commons.lang.StringUtils;
import org.apache.log4j.Logger;
import org.intermine.dataconversion.ItemWriter;
import org.intermine.metadata.Model;
import org.intermine.metadata.StringUtil;
import org.intermine.metadata.TypeUtil;
import org.intermine.model.bio.BioEntity;
import org.intermine.objectstore.ObjectStoreException;
import org.intermine.util.FormattedTextParser;
import org.intermine.util.PropertiesUtil;
import org.intermine.xml.full.Item;
import org.intermine.xml.full.ReferenceList;

/**
 * DataConverter to parse a go annotation file into Items.
 * *
 * @author Andrew Varley
 * @author Peter Mclaren - some additions to record the parents of a go term.
 * @author Julie Sullivan - updated to handle GAF 2.0
 * @author Xavier Watkins - refactored model
 */
public class GoConverter extends BioFileConverter
{
    protected static final String PROP_FILE = "go-annotation_config.properties";
    protected static final String EVIDENCE_CODES_FILE = "go-evidence-codes";

    // configuration maps
    private Map<String, Config> configs = new HashMap<String, Config>();
    private static final Map<String, String> WITH_TYPES = new LinkedHashMap<String, String>();

    // maps retained across all files
    protected Map<String, String> goTerms = new LinkedHashMap<String, String>();
    private Map<String, String> evidenceCodes = new LinkedHashMap<String, String>();
    private Map<String, String> publications = new LinkedHashMap<String, String>();
    private Map<String, Item> organisms = new LinkedHashMap<String, Item>();
    protected Map<String, String> productMap = new LinkedHashMap<String, String>();
    private Set<String> dbRefs = new HashSet<String>();
    @SuppressWarnings("unused")
    private Map<String, String> databaseAbbreviations = new HashMap<String, String>();

    // maps renewed for each file
    private Map<GoTermToGene, Set<Evidence>> goTermGeneToEvidence
        = new LinkedHashMap<GoTermToGene, Set<Evidence>>();
    private Map<Integer, List<String>> productCollectionsMap;
    private Map<String, Integer> storedProductIds;

    // These should be altered for different ontologies:
    protected String termClassName = "GOTerm";
    protected String termCollectionName = "goAnnotation";
    protected String annotationClassName = "GOAnnotation";
    private static final String DEFAULT_ANNOTATION_TYPE = "gene";
    private static final String DEFAULT_IDENTIFIER_FIELD = "primaryIdentifier";
    protected IdResolver rslv;
    private static Config defaultConfig = null;
    private String datasource, dataset, licence;
    private String datasetRefId = null;
    private static final Logger LOG = Logger.getLogger(GoConverter.class);
    private static final String GO_ANNOTATION_NAME = "GO Annotation";

    /**
     * Constructor
     *
     * @param writer the ItemWriter used to handle the resultant items
     * @param model the Model
     * @throws Exception if an error occurs in storing or finding Model
     */
    public GoConverter(ItemWriter writer, Model model) throws Exception {
        super(writer, model);
        defaultConfig = new Config(DEFAULT_IDENTIFIER_FIELD, DEFAULT_IDENTIFIER_FIELD,
                DEFAULT_ANNOTATION_TYPE);
        readConfig();
        loadEvidenceCodes();
<<<<<<< HEAD
        datasetRefId = setDefaultDataset();
=======
>>>>>>> 8eb89767
    }

    /**
     * Set the licence, a URL to the licence for this ontology
     *
     * @param licence licence for these data. Expects a URL
     */
    public void setLicence(String licence) {
        this.licence = licence;
    }

    /**
     * Set the data set for this ontology
     *
     * @param dataset data set for this ontology
     */
    public void setDataset(String dataset) {
        this.dataset = dataset;
    }

    /**
     * Set the data source for this ontology -- an organisation
     *
     * @param datasource the organisation responsible for this ontology
     */
    public void setDatasource(String datasource) {
        this.datasource = datasource;
    }

    private String setDefaultDataset() throws ObjectStoreException {
        if (datasource == null) {
            datasource = GO_ANNOTATION_NAME;
        }

        if (dataset == null) {
            dataset = GO_ANNOTATION_NAME + " data set";
        }

        String datasourceRefId = getDataSource(datasource);

        return getDataSet(dataset, datasourceRefId, licence);
    }

    static {
        WITH_TYPES.put("FB", "Gene");
        WITH_TYPES.put("UniProt", "Protein");
    }

    // read config file that has specific settings for each organism, key is taxon id
    private void readConfig() {
        Properties props = new Properties();
        try {
            props.load(getClass().getClassLoader().getResourceAsStream(PROP_FILE));
        } catch (IOException e) {
            throw new RuntimeException("Problem loading properties '" + PROP_FILE + "'", e);
        }
        Enumeration<?> propNames = props.propertyNames();
        while (propNames.hasMoreElements()) {
            String key = (String) propNames.nextElement();
            String taxonId = key.substring(0, key.indexOf("."));
            Properties taxonProps = PropertiesUtil.stripStart(taxonId,
                    PropertiesUtil.getPropertiesStartingWith(taxonId, props));
            String identifier = taxonProps.getProperty("identifier");
            if (identifier == null) {
                throw new IllegalArgumentException("Unable to find geneAttribute property for "
                        + "taxon: " + taxonId + " in file: "
                        + PROP_FILE);
            }
            if (!("symbol".equals(identifier)
                    || "primaryIdentifier".equals(identifier)
                    || "secondaryIdentifier".equals(identifier)
                    || "primaryAccession".equals(identifier)
                    )) {
                throw new IllegalArgumentException("Invalid identifier value for taxon: "
                        + taxonId + " was: " + identifier);
            }

            String readColumn = taxonProps.getProperty("readColumn");
            if (readColumn != null) {
                readColumn = readColumn.trim();
                if (!("symbol".equals(readColumn) || "identifier".equals(readColumn))) {
                    throw new IllegalArgumentException("Invalid readColumn value for taxon: "
                            + taxonId + " was: " + readColumn);
                }
            }

            String annotationType = taxonProps.getProperty("typeAnnotated");
            if (annotationType == null) {
                LOG.info("Unable to find annotationType property for " + "taxon: " + taxonId
                        + " in file: " + PROP_FILE + ".  Creating genes by default.");
            }

            Config config = new Config(identifier, readColumn, annotationType);
            configs.put(taxonId, config);
        }
    }

    private void loadEvidenceCodes() throws URISyntaxException, FileNotFoundException,
        IOException, ObjectStoreException {
        InputStream is = getClass().getClassLoader().getResourceAsStream(EVIDENCE_CODES_FILE);
        Iterator<String[]> lineIter = FormattedTextParser
                .parseTabDelimitedReader(new InputStreamReader(is));
        while (lineIter.hasNext()) {
            String[] line = (String[]) lineIter.next();
            String code = line[0];
            String name = line[1];
            String url = line[2];

            Item item = createItem("GOEvidenceCode");
            item.setAttribute("code", code);
            item.setAttribute("name", name);
            item.setAttribute("url", url);
            evidenceCodes.put(code, item.getIdentifier());
            store(item);
        }
    }


    /**
     * {@inheritDoc}
     */
    @Override
    public void process(Reader reader) throws ObjectStoreException, IOException {

        // Create id resolver
        if (rslv == null) {
            rslv = IdResolverService.getIdResolverForMOD();
        }

        initialiseMapsForFile();

        BufferedReader br = new BufferedReader(reader);
        String line = null;

        // loop through entire file
        while ((line = br.readLine()) != null) {
            if (line.startsWith("!")) {
                continue;
            }
            String[] array = line.split("\t", -1); // keep trailing empty Strings
            if (array.length < 13) {
                throw new IllegalArgumentException("Not enough elements (should be > 13 not "
                        + array.length + ") in line: " + line);
            }

            String taxonId = parseTaxonId(array[12]);
            Config config = configs.get(taxonId);
            if (config == null) {
                config = defaultConfig;
                LOG.warn("No entry for organism with taxonId = '"
                        + taxonId + "' found in go-annotation config file.  Using default");
            }

            int readColumn = config.readColumn();
            String productId = array[readColumn];

            String goId = array[4];
            String qualifier = array[3];
            String strEvidence = array[6];
            String withText = array[7];
            String annotationExtension = null;
            if (array.length >= 16) {
                annotationExtension = array[15];
            }
            if (StringUtils.isNotEmpty(strEvidence)) {
                if (!evidenceCodes.containsKey(strEvidence)) {
                    throw new IllegalArgumentException("Evidence code is `" + strEvidence
                            + "' which is not in the legal list of evidence codes. Oh no! "
                            + "Is it new? Add to /resources/go-evidence-codes and try again. And "
                            + "let InterMiners know so they can update the file too");
                }
            } else {
                throw new IllegalArgumentException("Evidence is a required column but not "
                        + "found for goterm " + goId + " and productId " + productId);
            }

            String type = config.annotationType;

            // create unique key for go annotation
            GoTermToGene key = new GoTermToGene(productId, goId, qualifier, withText);

//            String dataSourceCode = array[14]; // e.g. GDB, where uniprot collect the data from
//            String dataSource = array[0]; // e.g. UniProtKB, where the goa file comes from
            Item organism = newOrganism(taxonId);
            String productIdentifier = newProduct(productId, type, organism, true, null);

            // null if resolver could not resolve an identifier
            if (productIdentifier != null) {

                // null if no pub found
                String pubRefId = newPublication(array[5]);

                // get evidence codes for this goterm|gene pair
                Set<Evidence> allEvidenceForAnnotation = goTermGeneToEvidence.get(key);

                // new evidence
                if (allEvidenceForAnnotation == null || !StringUtils.isEmpty(withText)) {
                    String goTermIdentifier = newGoTerm(goId);
                    Evidence evidence = new Evidence(strEvidence, pubRefId, withText, organism);
                    allEvidenceForAnnotation = new LinkedHashSet<Evidence>();
                    allEvidenceForAnnotation.add(evidence);
                    goTermGeneToEvidence.put(key, allEvidenceForAnnotation);
                    Integer storedAnnotationId = createGoAnnotation(productIdentifier, type,
                            goTermIdentifier, qualifier, annotationExtension);
                    evidence.setStoredAnnotationId(storedAnnotationId);
                } else {
                    boolean seenEvidenceCode = false;
                    Integer storedAnnotationId = null;

                    for (Evidence evidence : allEvidenceForAnnotation) {
                        String evidenceCode = evidence.getEvidenceCode();
                        storedAnnotationId = evidence.storedAnnotationId;
                        // already have evidence code, just add pub
                        if (evidenceCode.equals(strEvidence)) {
                            evidence.addPublicationRefId(pubRefId);
                            seenEvidenceCode = true;
                        }
                    }
                    if (!seenEvidenceCode) {
                        Evidence evidence = new Evidence(strEvidence, pubRefId, withText, organism);
                        evidence.storedAnnotationId = storedAnnotationId;
                        allEvidenceForAnnotation.add(evidence);
                    }
                }
            }
        }
        storeProductCollections();
        storeEvidence();
    }

    /**
     * Reset maps that don't need to retain their contents between files.
     */
    protected void initialiseMapsForFile() {
        goTermGeneToEvidence = new LinkedHashMap<GoTermToGene, Set<Evidence>>();
        productCollectionsMap = new LinkedHashMap<Integer, List<String>>();
        storedProductIds = new HashMap<String, Integer>();
    }

    private void storeProductCollections() throws ObjectStoreException {
        for (Map.Entry<Integer, List<String>> entry : productCollectionsMap.entrySet()) {
            Integer storedProductId = entry.getKey();
            List<String> annotationIds = entry.getValue();
            ReferenceList goAnnotation = new ReferenceList(termCollectionName, annotationIds);
            store(goAnnotation, storedProductId);
        }
    }

    private void storeEvidence() throws ObjectStoreException {
        for (Set<Evidence> annotationEvidence : goTermGeneToEvidence.values()) {
            List<String> evidenceRefIds = new ArrayList<String>();
            Integer goAnnotationRefId = null;
            for (Evidence evidence : annotationEvidence) {
                Item goevidence = createItem("GOEvidence");
                goevidence.setReference("code", evidenceCodes.get(evidence.getEvidenceCode()));
                List<String> publicationEvidence = evidence.getPublications();
                if (!publicationEvidence.isEmpty()) {
                    goevidence.setCollection("publications", publicationEvidence);
                }

                // with objects
                if (!StringUtils.isEmpty(evidence.withText)) {
                    goevidence.setAttribute("withText", evidence.withText);
                    List<String> with = createWithObjects(evidence.withText, evidence.organism);
                    if (!with.isEmpty()) {
                        goevidence.addCollection(new ReferenceList("with", with));
                    }
                }

                store(goevidence);
                evidenceRefIds.add(goevidence.getIdentifier());
                goAnnotationRefId = evidence.getStoredAnnotationId();
            }

            ReferenceList refIds = new ReferenceList("evidence",
                    new ArrayList<String>(evidenceRefIds));
            store(refIds, goAnnotationRefId);
        }
    }

    private Integer createGoAnnotation(String productIdentifier, String productType,
            String termIdentifier, String qualifier, String annotationExtension)
            throws ObjectStoreException {
        Item goAnnotation = createItem(annotationClassName);
        goAnnotation.setReference("subject", productIdentifier);
        goAnnotation.setReference("ontologyTerm", termIdentifier);
        goAnnotation.addToCollection("dataSets", datasetRefId);

        if (!StringUtils.isEmpty(qualifier)) {
            goAnnotation.setAttribute("qualifier", qualifier);
        }
        if (!StringUtils.isEmpty(annotationExtension)) {
            goAnnotation.setAttribute("annotationExtension", annotationExtension);
        }

        if ("gene".equals(productType)) {
            addProductCollection(productIdentifier, goAnnotation.getIdentifier());
        }

        Integer storedAnnotationId = store(goAnnotation);
        return storedAnnotationId;
    }

    private void addProductCollection(String productIdentifier, String goAnnotationIdentifier) {
        Integer storedProductId = storedProductIds.get(productIdentifier);
        List<String> annotationIds = productCollectionsMap.get(storedProductId);
        if (annotationIds == null) {
            annotationIds = new ArrayList<String>();
            productCollectionsMap.put(storedProductId, annotationIds);
        }
        annotationIds.add(goAnnotationIdentifier);
    }

    /**
     * Given the 'with' text from a gene_association entry parse for recognised identifier
     * types and create Gene or Protein items accordingly.
     *
     * @param withText string from the gene_association entry
     * @param organism organism to reference
     * @throws ObjectStoreException if problem when storing
     * @return a list of Items
     */
    protected List<String> createWithObjects(String withText, Item organism)
            throws ObjectStoreException {

        List<String> withProductList = new ArrayList<String>();
        try {
            String[] elements = withText.split("[; |,]");
            for (int i = 0; i < elements.length; i++) {
                String entry = elements[i].trim();
                // rely on the format being type:identifier
                if (entry.indexOf(':') > 0) {
                    String prefix = entry.substring(0, entry.indexOf(':'));
                    String value = entry.substring(entry.indexOf(':') + 1);

                    if (WITH_TYPES.containsKey(prefix) && StringUtils.isNotEmpty(value)) {
                        String className = WITH_TYPES.get(prefix);
                        String productIdentifier = null;

                        // if a UniProt protein it may be from a different organism
                        // also FlyBase may be from a different Drosophila species
                        if ("UniProt".equals(prefix)) {
                            productIdentifier = newProduct(value, className,
                                    organism, false, null);
                        } else if ("FB".equals(prefix)) {
                            // if organism is D. melanogaster then create with gene
                            // TODO could still be wrong as the FBgn could be a different species
                            if ("7227".equals(organism.getAttribute("taxonId").getValue())) {
                                productIdentifier = newProduct(value, className, organism,
                                        true, "primaryIdentifier");
                            }
                        } else {
                            productIdentifier = newProduct(value, className, organism, true, null);
                        }
                        if (productIdentifier != null) {
                            withProductList.add(productIdentifier);
                        }
                    } else {
                        LOG.debug("createWithObjects skipping a withType prefix:" + prefix);
                    }
                }
            }
        } catch (RuntimeException e) {
            LOG.error("createWithObjects broke with: " + withText);
            throw e;
        }
        return withProductList;
    }

    private String newProduct(String identifier, String type, Item organism, boolean createOrganism,
            String field) throws ObjectStoreException {
        String idField = field;
        String accession = identifier;
        String clsName = null;
        // find gene attribute first to see if organism should be part of key
        if ("gene".equalsIgnoreCase(type)) {
            clsName = "Gene";
            String taxonId = organism.getAttribute("taxonId").getValue();
            if (idField == null) {
                Config config = configs.get(taxonId);
                if (config == null) {
                    config = defaultConfig;
                }
                idField = config.identifier;
                if (idField == null) {
                    throw new RuntimeException("Could not find a identifier property for taxon: "
                            + taxonId + " check properties file: " + PROP_FILE);
                }
            }

            if (rslv != null && rslv.hasTaxon(taxonId)) {
                if ("10116".equals(taxonId)) { // RGD doesn't have prefix in its annotation data
                    accession = "RGD:" + accession;
                }
                int resCount = rslv.countResolutions(taxonId, accession);

                if (resCount != 1) {
                    LOG.info("RESOLVER: failed to resolve gene to one identifier, "
                            + "ignoring gene: " + accession + " count: " + resCount + " ID: "
                            + rslv.resolveId(taxonId, accession));
                    return null;
                }
                accession = rslv.resolveId(taxonId, accession).iterator().next();
            }
        } else if ("protein".equalsIgnoreCase(type)) {
            // TODO use values in config
            clsName = "Protein";
            idField = "primaryAccession";
        } else {
            String typeCls = TypeUtil.javaiseClassName(type);

            if (getModel().getClassDescriptorByName(typeCls) != null) {
                Class<?> cls = getModel().getClassDescriptorByName(typeCls).getType();
                if (BioEntity.class.isAssignableFrom(cls)) {
                    clsName = typeCls;
                }
            }
            if (clsName == null) {
                throw new IllegalArgumentException("Unrecognised annotation type '" + type + "'");
            }
        }

        boolean includeOrganism;
        if ("primaryIdentifier".equals(idField) || "protein".equals(type)) {
            includeOrganism = false;
        } else {
            includeOrganism = createOrganism;
        }
        String key = makeProductKey(accession, type, organism, includeOrganism);

        //Have we already seen this product somewhere before?
        // if so, return the product rather than creating a new one...
        if (productMap.containsKey(key)) {
            return productMap.get(key);
        }

        // if a Dmel gene we need to use FlyBaseIdResolver to find a current id

        Item product = createItem(clsName);
        if (organism != null && createOrganism) {
            product.setReference("organism", organism.getIdentifier());
        }
        product.setAttribute(idField, accession);
        product.addToCollection("dataSets", datasetRefId);

        Integer storedProductId = store(product);
        storedProductIds.put(product.getIdentifier(), storedProductId);
        productMap.put(key, product.getIdentifier());
        return product.getIdentifier();
    }

    private String makeProductKey(String identifier, String type, Item organism,
            boolean createOrganism) {
        if (type == null) {
            throw new IllegalArgumentException("No type provided when creating " + organism
                    + ": " + identifier);
        } else if (identifier == null) {
            throw new IllegalArgumentException("No identifier provided when creating "
                    + organism + ": " + type);
        }

        return identifier + type.toLowerCase() + ((createOrganism)
                ? organism.getIdentifier() : "");
    }

    private String newGoTerm(String identifier) throws ObjectStoreException {
        if (identifier == null) {
            return null;
        }

        String goTermIdentifier = goTerms.get(identifier);
        if (goTermIdentifier == null) {
            Item item = createItem(termClassName);
            item.setAttribute("identifier", identifier);
            item.addToCollection("dataSets", datasetRefId);
            store(item);

            goTermIdentifier = item.getIdentifier();
            goTerms.put(identifier, goTermIdentifier);
        }
        return goTermIdentifier;
    }


    private String getDataSourceCodeName(String sourceCode) {
        String title = sourceCode;

        // re-write some codes to better data source names
        if ("UniProtKB".equalsIgnoreCase(sourceCode)) {
            title = "UniProt";
        } else if ("FB".equalsIgnoreCase(sourceCode)) {
            title = "FlyBase";
        } else if ("WB".equalsIgnoreCase(sourceCode)) {
            title = "WormBase";
        } else if ("SP".equalsIgnoreCase(sourceCode)) {
            title = "UniProt";
        } else if (sourceCode.startsWith("GeneDB")) {
            title = "GeneDB";
        } else if ("SANGER".equalsIgnoreCase(sourceCode)) {
            title = "GeneDB";
        } else if ("GOA".equalsIgnoreCase(sourceCode)) {
            title = "Gene Ontology";
        } else if ("PINC".equalsIgnoreCase(sourceCode)) {
            title = "Proteome Inc.";
        } else if ("Pfam".equalsIgnoreCase(sourceCode)) {
            title = "PFAM"; // to merge with interpro
        }
        return title;
    }

    private String newPublication(String codes) throws ObjectStoreException {
        String pubRefId = null;
        String[] array = codes.split("[|]");
        Set<String> xrefs = new HashSet<String>();
        Item item = null;
        for (int i = 0; i < array.length; i++) {
            if (array[i].startsWith("PMID:")) {
                String pubMedId = array[i].substring(5);
                if (StringUtil.allDigits(pubMedId)) {
                    pubRefId = publications.get(pubMedId);
                    if (pubRefId == null) {
                        item = createItem("Publication");
                        item.setAttribute("pubMedId", pubMedId);
                        pubRefId = item.getIdentifier();
                        publications.put(pubMedId, pubRefId);

                    }
                }
            } else {
                xrefs.add(array[i]);
            }
        }
        ReferenceList refIds = new ReferenceList("crossReferences");

        // PMID may be first or last so we can't process xrefs until we've looked at all IDs
        if (StringUtils.isNotEmpty(pubRefId)) {
            for (String xref : xrefs) {
                refIds.addRefId(createDbReference(xref));
            }
        }
        if (item != null) {
            item.addCollection(refIds);
            store(item);
        }
        return pubRefId;
    }

    private String createDbReference(String value)
        throws ObjectStoreException {
        if (StringUtils.isEmpty(value)) {
            return null;
        }
        String sourceName = null;
        if (!dbRefs.contains(value)) {
            Item item = createItem("DatabaseReference");
            // FB:FBrf0055969
            if (value.contains(":")) {
                String[] bits = value.split(":");
                if (bits.length == 2) {
                    String db = bits[0];
                    sourceName = getDataSourceCodeName(db);
                    value = bits[1];
                }
            }
            item.setAttribute("identifier", value);
            if (StringUtils.isNotEmpty(sourceName)) {
                item.setReference("source", getDataSource(sourceName));
            }
            dbRefs.add(value);
            store(item);
            return item.getIdentifier();
        }
        return null;
    }

    private Item newOrganism(String taxonId) throws ObjectStoreException {
        Item item = organisms.get(taxonId);
        if (item == null) {
            item = createItem("Organism");
            item.setAttribute("taxonId", taxonId);
            organisms.put(taxonId, item);
            store(item);
        }
        return item;
    }

    private String parseTaxonId(String input) {
        if ("taxon:".equals(input)) {
            throw new IllegalArgumentException("Invalid taxon id read: " + input);
        }
        String taxonId = input.split(":")[1];
        if (taxonId.contains("|")) {
            taxonId = taxonId.split("\\|")[0];
        }
        return taxonId;
    }

    private class Evidence
    {
        private List<String> publicationRefIds = new ArrayList<String>();
        private String evidenceCode = null;
        private Integer storedAnnotationId = null;
        private String withText = null;
        private Item organism = null;

        //dataSource, dataSourceCode

        protected Evidence(String evidenceCode, String publicationRefId, String withText,
                Item organism) {
            this.evidenceCode = evidenceCode;
            this.withText = withText;
            this.organism = organism;
            addPublicationRefId(publicationRefId);
        }

        protected void addPublicationRefId(String publicationRefId) {
            if (publicationRefId != null) {
                publicationRefIds.add(publicationRefId);
            }
        }

        protected List<String> getPublications() {

            return publicationRefIds;
        }

        protected String getEvidenceCode() {
            return evidenceCode;
        }

        @SuppressWarnings("unused")
        protected String getWithText() {
            return withText;
        }

        @SuppressWarnings("unused")
        protected Item getOrganism() {
            return organism;
        }


        /**
         * @return the storedAnnotationId
         */
        protected Integer getStoredAnnotationId() {
            return storedAnnotationId;
        }

        /**
         * @param storedAnnotationId the storedAnnotationId to set
         */
        protected void setStoredAnnotationId(Integer storedAnnotationId) {
            this.storedAnnotationId = storedAnnotationId;
        }
    }


    /**
     * Identify a GoTerm/geneProduct pair with qualifier
     * used to also use evidence code
     */
    private class GoTermToGene
    {
        private String productId;
        private String goId;
        private String qualifier;
        private String withText;

        /**
         * Constructor
         *
         * @param productId gene/protein identifier
         * @param goId      GO term id
         * @param qualifier qualifier
         */
        GoTermToGene(String productId, String goId, String qualifier, String withText) {
            this.productId = productId;
            this.goId = goId;
            this.qualifier = qualifier;
            this.withText = withText;
        }

        /**
         * {@inheritDoc}
         */
        @Override
        public boolean equals(Object o) {
            if (o instanceof GoTermToGene) {
                GoTermToGene go = (GoTermToGene) o;
                return productId.equals(go.productId)
                        && goId.equals(go.goId)
                        && qualifier.equals(go.qualifier)
                        && withText.equals(go.withText);
            }
            return false;
        }

        /**
         * {@inheritDoc}
         */
        @Override
        public int hashCode() {
            return ((3 * productId.hashCode())
                    + (5 * goId.hashCode())
                    + (7 * qualifier.hashCode())
                    + (11 * withText.hashCode()));
        }

        /**
         * {@inheritDoc}
         */
        @Override
        public String toString() {
            StringBuffer toStringBuff = new StringBuffer();

            toStringBuff.append("GoTermToGene - productId:");
            toStringBuff.append(productId);
            toStringBuff.append(" goId:");
            toStringBuff.append(goId);
            toStringBuff.append(" qualifier:");
            toStringBuff.append(qualifier);
            toStringBuff.append(" withText:");
            toStringBuff.append(withText);
            return toStringBuff.toString();
        }
    }

    /**
     * Class to hold the config info for each taxonId.
     */
    private class Config
    {
        protected String annotationType;
        protected String identifier;
        protected String readColumn;

        /**
         * Constructor.
         *
         * @param annotationType type of object being annotated, gene or protein
         * @param identifier which identifier to set, primaryIdentifier or symbol
         * @param readColumn which identifier column to read, identifier or symbol
         */
        Config(String identifier, String readColumn, String annotationType) {
            this.annotationType = annotationType;
            this.identifier = identifier;
            this.readColumn = readColumn;
        }

        /**
         * @return 1 = use identifier column, 2 = use symbol column
         */
        protected int readColumn() {
            if (StringUtils.isNotEmpty(readColumn) && "symbol".equals(readColumn)) {
                return 2;
            }
            return 1;
        }
    }
}<|MERGE_RESOLUTION|>--- conflicted
+++ resolved
@@ -101,10 +101,8 @@
                 DEFAULT_ANNOTATION_TYPE);
         readConfig();
         loadEvidenceCodes();
-<<<<<<< HEAD
         datasetRefId = setDefaultDataset();
-=======
->>>>>>> 8eb89767
+
     }
 
     /**
