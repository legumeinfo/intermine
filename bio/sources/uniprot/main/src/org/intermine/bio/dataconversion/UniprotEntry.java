--- conflicted
+++ resolved
@@ -779,15 +779,9 @@
      * this is especially important when multiple identifiers are assigned, as in the case of yeast.
      * @param identifier "gene designation" for this gene from the XML.
      */
-<<<<<<< HEAD
-    public void addGeneDesignation(String geneDesignation) {
-        if (dbref != null) {
-            geneDesignationToDbref.put(geneDesignation, dbref);
-=======
     public void addGeneDesignation(String identifier) {
         if (dbref != null) {
             geneDesignationToDbref.put(identifier, dbref.type);
->>>>>>> 69b6e847
         } else {
             LOG.debug("Could not set 'gene designation' for dbref:" + dbref.value);
         }
