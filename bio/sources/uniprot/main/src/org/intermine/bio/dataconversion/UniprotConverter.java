package org.intermine.bio.dataconversion;

/*
 * Copyright (C) 2002-2016 FlyMine
 *
 * This code may be freely distributed and modified under the
 * terms of the GNU Lesser General Public Licence.  This should
 * be distributed with the code.  See the LICENSE file for more
 * information or http://www.gnu.org/copyleft/lesser.html.
 *
 */

import java.io.File;
import java.io.FileReader;
import java.io.Reader;
import java.util.ArrayList;
import java.util.Arrays;
import java.util.Collections;
import java.util.HashMap;
import java.util.HashSet;
import java.util.Iterator;
import java.util.List;
import java.util.Map;
import java.util.Set;
import java.util.Stack;

import org.apache.commons.lang.StringUtils;
import org.apache.log4j.Logger;
import org.intermine.bio.util.OrganismRepository;
import org.intermine.dataconversion.ItemWriter;
import org.intermine.metadata.Model;
import org.intermine.metadata.StringUtil;
import org.intermine.objectstore.ObjectStoreException;
import org.intermine.util.SAXParser;
import org.intermine.xml.full.Item;
import org.intermine.xml.full.ReferenceList;
import org.xml.sax.Attributes;
import org.xml.sax.InputSource;
import org.xml.sax.SAXException;
import org.xml.sax.helpers.DefaultHandler;

/**
 * DataConverter to parse UniProt data into items.  Improved version of UniProtConverter.
 *
 * Differs from UniProtConverter in that this Converter creates proper protein items.
 * UniProtConverter creates protein objects, that are really uniprot entries.
 * @author Julie Sullivan
 */
public class UniprotConverter extends BioDirectoryConverter
{
    private static final UniprotConfig CONFIG = new UniprotConfig();
    private static final Logger LOG = Logger.getLogger(UniprotConverter.class);
    private Map<String, String> pubs = new HashMap<String, String>();
    private Set<Item> synonymsAndXrefs = new HashSet<Item>();
    // taxonId -> [md5Checksum -> stored protein identifier]
    private Map<String, Map<String, String>> sequences = new HashMap<String, Map<String, String>>();
    // md5Checksum -> sequence item identifier  (ensure all sequences are unique across organisms)
    private Map<String, String> allSequences = new HashMap<String, String>();
    private Map<String, String> ontologies = new HashMap<String, String>();
    private Map<String, String> keywords = new HashMap<String, String>();
    private Map<String, String> genes = new HashMap<String, String>();
    private Map<String, String> goterms = new HashMap<String, String>();
    private Map<String, String> goEvidenceCodes = new HashMap<String, String>();
    private Map<String, String> ecNumbers = new HashMap<String, String>();
    private Map<String, String> proteins = new HashMap<String, String>();
    private static final int POSTGRES_INDEX_SIZE = 2712;

    // don't allow duplicate identifiers
    private Set<String> identifiers = null;

    private boolean creategenes = true;
    private boolean creatego = false;
    private boolean loadfragments = false;
    private boolean allowduplicates = false;
    private boolean loadtrembl = true;
    private Set<String> taxonIds = null;

    protected IdResolver rslv;
    private static final String FLY = "7227";
    private String datasourceRefId = null;
    private static final Map<String, String> GENE_PREFIXES = new HashMap<String, String>();

    /**
     * Constructor
     * @param writer the ItemWriter used to handle the resultant items
     * @param model the Model
     */
    public UniprotConverter(ItemWriter writer, Model model) {
        super(writer, model, "UniProt", "Swiss-Prot data set");
        OrganismRepository.getOrganismRepository();
    }

    static {
        GENE_PREFIXES.put("10116", "RGD:");
    }

    /**
     * {@inheritDoc}
     */
    @Override
    public void process(File dataDir) throws Exception {

        try {
            datasourceRefId = getDataSource("UniProt");
            setOntology("UniProtKeyword");
        } catch (SAXException e) {
            e.printStackTrace();
            throw new RuntimeException(e);
        }
        Map<String, File[]> taxonIdToFiles = parseFileNames(dataDir.listFiles());

        // init id resolver
        if (rslv == null) {
            rslv = IdResolverService.getFlyIdResolver();
        }

        if (taxonIds != null) {
            for (String taxonId : taxonIds) {
                if (taxonIdToFiles.get(taxonId) == null) {
                    LOG.error("no files found for " + taxonId);
                }
                processFiles(taxonIdToFiles.get(taxonId));
            }
        } else {
            // if files aren't in taxonId_sprot|trembl format, assume they are in uniprot_sprot.xml
            // format
            File[] files = dataDir.listFiles();
            File[] sortedFiles = new File[2];
            for (int i = 0; i < files.length; i++) {
                File file = files[i];
                String filename = file.getName();
                // process sprot, then trembl
                if ("uniprot_sprot.xml".equals(filename)) {
                    sortedFiles[0] = file;
                } else if ("uniprot_trembl.xml".equals(filename)) {
                    if (loadtrembl) {
                        sortedFiles[1] = file;
                    }
                }
            }
            processFiles(sortedFiles);
        }
    }

    // process the sprot file, then the trembl file
    private void processFiles(File[] files) {
        if (files == null) {
            LOG.error("no data files found ");
            return;
        }
        for (int i = 0; i <= 1; i++) {
            File file = files[i];
            if (file == null) {
                continue;
            }
            UniprotHandler handler = new UniprotHandler();
            try {
                System .out.println("Processing file: " + file.getPath());
                Reader reader = new FileReader(file);
                SAXParser.parse(new InputSource(reader), handler);
            } catch (Exception e) {
                e.printStackTrace();
                throw new RuntimeException(e);
            }
        }
        // reset all variables here, new organism
        sequences = new HashMap<String, Map<String, String>>();
        genes = new HashMap<String, String>();
        proteins = new HashMap<String, String>();
    }

    /**
     * sprot data files need to be processed immediately before trembl ones
     * not all organisms are going to have both files
     *
     * UniProtFilterTask has already been run so all files are assumed to be valid.
     *
     *  expected syntax : 7227_uniprot_sprot.xml
     *  [TAXONID]_uniprot_[SOURCE].xml
     *  SOURCE: sprot or trembl
     *
     * @param fileList list of files to parse
     * @return list of files ordered to that SwissProt files are parsed first
     */
    protected Map<String, File[]> parseFileNames(File[] fileList) {
        Map<String, File[]> files = new HashMap<String, File[]>();
        if (fileList == null) {
            return null;
        }
        for (File file : fileList) {
            String[] bits = file.getName().split("_");
            String taxonId = bits[0];
            if (bits.length != 3) {
                LOG.info("Bad file found:  "  + file.getName()
                        + ", expected a filename like 7227_uniprot_sprot.xml");
                continue;
            }
            String source = bits[2].replace(".xml", "");
            // process trembl last because trembl has duplicates of sprot proteins
            if (!"sprot".equals(source) && !"trembl".equals(source)) {
                LOG.info("Bad file found:  "  + file.getName()
                        +  " (" + bits[2] + "), expecting sprot or trembl ");
                continue;
            }

            if (!loadtrembl && "trembl".equals(source)) {
                continue;
            }

            int i = ("sprot".equals(source) ? 0 : 1);
            if (!files.containsKey(taxonId)) {
                File[] sourceFiles = new File[2];
                sourceFiles[i] = file;
                files.put(taxonId, sourceFiles);
            } else {
                File[] fileArray = files.get(taxonId);
                fileArray[i] = file;
            }
        }
        return files;
    }

    /**
     * Toggle whether or not to import interpro data
     * @param createinterpro String whether or not to import interpro data (true/false)
     * @deprecated The UniProt data source does not create interpro domains any longer. Please
     * use the InterPro data source instead.
     */
    @Deprecated
    public void setCreateinterpro(String createinterpro) {
        final String msg = "UniProt data source does not create protein domains any longer. "
                + "Please use the InterPro data source instead.";
        throw new IllegalArgumentException(msg);
    }

    /**
     * Toggle whether or not to create genes and protein/gene associations.
     * @param creategenes whether or not to create genes and protein/gene associations.
     */
    public void setCreategenes(String creategenes) {
        if ("true".equalsIgnoreCase(creategenes)) {
            this.creategenes = true;
        } else {
            this.creategenes = false;
        }
    }

    /**
     * Toggle whether or not to import GO data
     * @param creatego whether or not to import GO terms (true/false)
     */
    public void setCreatego(String creatego) {
        if ("true".equalsIgnoreCase(creatego)) {
            this.creatego = true;
        } else {
            this.creatego = false;
        }
    }

    /**
     * Toggle whether or not to load trembl data for all given organisms
     * @param loadtrembl whether or not to load trembl data
     */
    public void setLoadtrembl(String loadtrembl) {
        if ("true".equalsIgnoreCase(loadtrembl)) {
            this.loadtrembl = true;
        } else {
            this.loadtrembl = false;
        }
    }

    /**
     * Toggle whether or not to allow duplicate sequences
     * @param allowduplicates whether or not to allow duplicate sequences
     */
    public void setAllowduplicates(String allowduplicates) {
        if ("true".equalsIgnoreCase(allowduplicates)) {
            this.allowduplicates = true;
        } else {
            this.allowduplicates = false;
        }
    }


    /**
     * Sets the list of taxonIds that should be imported if using split input files.
     *
     * @param taxonIds a space-separated list of taxonIds
     */
    public void setUniprotOrganisms(String taxonIds) {
        this.taxonIds = new HashSet<String>(Arrays.asList(StringUtil.split(taxonIds, " ")));
        LOG.info("Setting list of organisms to " + this.taxonIds);
        addStrains();
    }

    /**
     * Toggle whether or not to load fragments.  default to false.
     *
     * @param loadfragments if true, will load all proteins even if isFragment = true
     */
    public void setLoadfragments(String loadfragments) {
        if ("true".equalsIgnoreCase(loadfragments)) {
            this.loadfragments = true;
        } else {
            this.loadfragments = false;
        }
    }

    private void addStrains() {
        Set<String> originalTaxonIds = new HashSet<String>(taxonIds);
        for (String taxonId : originalTaxonIds) {
            String strain = CONFIG.getStrain(taxonId);
            if (StringUtils.isNotEmpty(strain)) {
                taxonIds.add(strain);
            }
        }
    }

    /* converts the XML into UniProt entry objects.  run once per file */
    private class UniprotHandler extends DefaultHandler
    {
        private UniprotEntry entry;
        private Stack<String> stack = new Stack<String>();
        private String attName = null;
        private StringBuffer attValue = null;
        private int entryCount = 0;
        private DiseaseHolder disease = null;

        /**
         * {@inheritDoc}
         */
        @Override
        public void startElement(String uri, String localName, String qName, Attributes attrs)
            throws SAXException {

            String previousQName = null;
            if (!stack.isEmpty()) {
                previousQName = stack.peek();
            }
            attName = null;
            if ("entry".equals(qName)) {
                entry = new UniprotEntry();
                String dataSetTitle = getAttrValue(attrs, "dataset") + " data set";
                entry.setDatasetRefId(getDataSet(dataSetTitle, datasourceRefId));
            } else if ("fullName".equals(qName) && stack.search("protein") == 2
                    &&  ("recommendedName".equals(previousQName)
                            || "submittedName".equals(previousQName))) {
                attName = "proteinName";
            } else if (("fullName".equals(qName) || "shortName".equals(qName))
                    && stack.search("protein") == 2
                    && ("alternativeName".equals(previousQName)
                            || "recommendedName".equals(previousQName)
                            || "submittedName".equals(previousQName))) {
                attName = "synonym";
            } else if ("fullName".equals(qName)
                    && "recommendedName".equals(previousQName)
                    && stack.search("component") == 2) {
                attName = "component";
            } else if ("name".equals(qName) && "entry".equals(previousQName)) {
                attName = "primaryIdentifier";
            } else if ("ecNumber".equals(qName)) {
                attName = "ecNumber";
            } else if ("accession".equals(qName)) {
                attName = "value";
            } else if ("dbReference".equals(qName) && "organism".equals(previousQName)) {
                entry.setTaxonId(parseTaxonId(getAttrValue(attrs, "id")));
            } else if ("name".equals(qName)  && "isoform".equals(previousQName)) {
                attName = "isoformname";
            } else if ("id".equals(qName)  && "isoform".equals(previousQName)) {
                // TODO only use the first isoform
                // how does xml parser work for multiple isoforms?
                attName = "isoform";
            } else if ("sequence".equals(qName)  && "isoform".equals(previousQName)) {
                String sequenceType = getAttrValue(attrs, "type");
                // ignore "external" types
                if ("displayed".equals(sequenceType)) {
                    entry.addCanonicalIsoform(entry.getAttribute());
                } else if ("described".equals(sequenceType)) {
                    entry.addIsoform(entry.getAttribute());
                }
            } else if ("sequence".equals(qName)) {
                String strLength = getAttrValue(attrs, "length");
                String strMass = getAttrValue(attrs, "mass");
                if (strLength != null) {
                    entry.setLength(strLength);
                    attName = "residues";
                }
                if (strMass != null) {
                    entry.setMolecularWeight(strMass);
                }
                boolean isFragment = false;
                if (getAttrValue(attrs, "fragment") != null) {
                    isFragment = true;
                }
                entry.setFragment(isFragment);
            } else if ("feature".equals(qName) && getAttrValue(attrs, "type") != null) {
                Item feature = getFeature(getAttrValue(attrs, "type"), getAttrValue(attrs,
                    "description"), getAttrValue(attrs, "status"));
                entry.addFeature(feature);
            } else if (("begin".equals(qName) || "end".equals(qName))
                    && entry.processingFeature()
                    && getAttrValue(attrs, "position") != null) {
                entry.addFeatureLocation(qName, getAttrValue(attrs, "position"));
            } else if ("position".equals(qName) && entry.processingFeature()
                    && getAttrValue(attrs, "position") != null) {
                entry.addFeatureLocation("begin", getAttrValue(attrs, "position"));
                entry.addFeatureLocation("end", getAttrValue(attrs, "position"));
            } else if ("dbReference".equals(qName) && "citation".equals(previousQName)
                    && "PubMed".equals(getAttrValue(attrs, "type"))) {
                entry.addPub(getPub(getAttrValue(attrs, "id")));
            } else if ("comment".equals(qName)
                    && StringUtils.isNotEmpty(getAttrValue(attrs, "type"))) {
                entry.setCommentType(getAttrValue(attrs, "type"));
            } else if ("text".equals(qName) && "comment".equals(previousQName)) {
                attName = "text";
                String commentEvidence = getAttrValue(attrs, "evidence");
                if (StringUtils.isNotEmpty(commentEvidence)) {
                    entry.setCommentEvidence(commentEvidence);
                }
            } else if ("keyword".equals(qName)) {
                attName = "keyword";
            } else if ("dbReference".equals(qName) && "entry".equals(previousQName)) {
                entry.addDbref(getAttrValue(attrs, "type"), getAttrValue(attrs, "id"));
            } else if ("property".equals(qName) && "dbReference".equals(previousQName)) {
                String type = getAttrValue(attrs, "type");
                String geneDesignation = CONFIG.getGeneDesignation(entry.getTaxonId());
                if (type.equals(geneDesignation)) {
                    entry.addGeneDesignation(getAttrValue(attrs, "value"));
                } else if ("evidence".equals(type)) {
                    entry.addGOEvidence(entry.getDbref(), getAttrValue(attrs, "value"));
                }
            } else if ("name".equals(qName) && "gene".equals(previousQName)) {
                attName = getAttrValue(attrs, "type");
            } else if ("evidence".equals(qName) && "entry".equals(previousQName)) {
                String evidenceCode = getAttrValue(attrs, "key");
                String pubmedString = getAttrValue(attrs, "attribute");
                if (StringUtils.isNotEmpty(evidenceCode) && StringUtils.isNotEmpty(pubmedString)) {
                    String pubRefId = getEvidence(pubmedString);
                    entry.addPubEvidence(evidenceCode, pubRefId);
                }
            } else if ("disease".equals(previousQName) && ("name".equals(qName)
                    || "acronym".equals(qName) || "description".equals(qName))) {
                attName = "disease";
            // <dbReference type="MIM" id="601665"/>
            } else if ("dbReference".equals(qName) && "disease".equals(previousQName)) {
                if (disease == null) {
                    disease = new DiseaseHolder();
                }
                String type = getAttrValue(attrs, "type");
                String id = getAttrValue(attrs, "id");
                disease.setIdentifier(type + ":" + id);
            } else if ("dbreference".equals(qName) || "comment".equals(qName)
                    || "isoform".equals(qName) || "gene".equals(qName)) {
                // set temporary holder variables to null
                entry.reset();
            }
            super.startElement(uri, localName, qName, attrs);
            stack.push(qName);
            attValue = new StringBuffer();
        }

        private String parseTaxonId(String taxonId) {
            String mainTaxonId = CONFIG.getStrain(taxonId);
            if (StringUtils.isNotEmpty(mainTaxonId)) {
                return mainTaxonId;
            }
            return taxonId;
        }

        /**
         * {@inheritDoc}
         */
        @Override
        public void endElement(String uri, String localName, String qName)
            throws SAXException {
            super.endElement(uri, localName, qName);
            stack.pop();
            if (attName == null && attValue.toString() == null) {
                return;
            }

            String previousQName = null;
            if (!stack.isEmpty()) {
                previousQName = stack.peek();
            }

            if ("sequence".equals(qName)) {
                entry.setSequence(attValue.toString().replaceAll("\n", ""));
            } else if (StringUtils.isNotEmpty(attName) && "proteinName".equals(attName)) {
                entry.setName(attValue.toString());
            } else if (StringUtils.isNotEmpty(attName) && "synonym".equals(attName)) {
                entry.addProteinName(attValue.toString());
            } else if (StringUtils.isNotEmpty(attName) && "ecNumber".equals(attName)) {
                entry.addECNumber(attValue.toString());
            } else if ("text".equals(qName) && "comment".equals(previousQName)) {
                StringBuilder commentText = new StringBuilder();
                commentText.append(attValue.toString());
                if (commentText.length() > 0) {
                    Item item = createItem("Comment");
                    String commentType = entry.getCommentType();
                    item.setAttribute("type", commentType);
                    if (commentText.length() > POSTGRES_INDEX_SIZE) {
                        // comment text is a string
                        String ellipses = "...";
                        String choppedComment = commentText.substring(
                                0, POSTGRES_INDEX_SIZE - ellipses.length());
                        item.setAttribute("description", choppedComment + ellipses);
                    } else {
                        if ("disease".equals(commentType) && disease != null) {
                            item.setAttribute("description", disease.toString()
                                    + commentText.toString());
                        } else {
                            item.setAttribute("description", commentText.toString());
                        }
                    }

                    String refId = item.getIdentifier();
                    try {
                        Integer objectId = store(item);
                        entry.addCommentRefId(refId, objectId);
                    } catch (ObjectStoreException e) {
                        throw new SAXException(e);
                    }
                }
            } else if ("name".equals(qName) && "gene".equals(previousQName)) {
                entry.addGeneName(attName, attValue.toString());
            } else if ("keyword".equals(qName)) {
                entry.addKeyword(getKeyword(attValue.toString()));
            } else if (StringUtils.isNotEmpty(attName)
                    && "primaryIdentifier".equals(attName)) {
                entry.setPrimaryIdentifier(attValue.toString());
            } else if ("accession".equals(qName)) {
                String accession = attValue.toString();
                entry.addAccession(accession);
                if (accession.equals(entry.getPrimaryAccession())) {
                    checkUniqueIdentifier(entry, accession);
                }
            } else if (StringUtils.isNotEmpty(attName) && "component".equals(attName)
                    && "fullName".equals(qName)
                    && "recommendedName".equals(previousQName)
                    && stack.search("component") == 2) {
                entry.addComponent(attValue.toString());
            } else if (StringUtils.isNotEmpty(attName) && "disease".equals(attName)
                    && ("name".equals(qName) || "acronym".equals(qName)
                            || "description".equals(qName))
                    && "disease".equals(previousQName)) {
                if (disease == null) {
                    disease = new DiseaseHolder();
                }
                if ("name".equals(qName)) {
                    disease.setDisease("name", attValue.toString());
                } else if ("description".equals(qName)) {
                    disease.setDisease("description", attValue.toString());
                } else if ("acronym".equals(qName)) {
                    disease.setDisease("acronym", attValue.toString());
                }
            } else if ("id".equals(qName) && "isoform".equals(previousQName)) {
                String accession = attValue.toString();

                // 119 isoforms have commas in their IDs
                if (accession.contains(",")) {
                    String[] accessions = accession.split("[, ]+");
                    accession = accessions[0];
                    for (int i = 1; i < accessions.length; i++) {
                        entry.addIsoformSynonym(accessions[i]);
                    }
                }

                // attribute should be empty, unless isoform has two <id>s
                if (entry.getAttribute() == null) {
                    entry.addAttribute(accession);
                } else {
                    // second <id> value is ignored and added as a synonym
                    entry.addIsoformSynonym(accession);
                }
<<<<<<< HEAD
            } else if ("comment".equals(qName)) {
                // on closing a comment, make sure the disease holder is empty
                disease = null;
=======
            } else if ("name".equals(qName) && "isoform".equals(previousQName)) {
                if (!attValue.toString().matches("[0-9]+")) {
                    entry.addIsoformSynonym(attValue.toString());
                }
>>>>>>> d730188e
            } else if ("entry".equals(qName)) {
                try {
                    processCommentEvidence(entry);
                    Set<UniprotEntry> isoforms = processEntry(entry);
                    if (isoforms != null) {
                        for (UniprotEntry isoform : isoforms) {
                            processEntry(isoform);
                        }
                    }
                } catch (ObjectStoreException e) {
                    throw new SAXException(e);
                }
            }
        }

        /**
         * {@inheritDoc}
         */
        @Override
        public void characters(char[] ch, int start, int length) {
            int st = start;
            int l = length;
            if (attName != null) {

                // DefaultHandler may call this method more than once for a single
                // attribute content -> hold text & create attribute in endElement
                while (l > 0) {
                    boolean whitespace = false;
                    switch(ch[st]) {
                        case ' ':
                        case '\r':
                        case '\n':
                        case '\t':
                            whitespace = true;
                            break;
                        default:
                            break;
                    }
                    if (!whitespace) {
                        break;
                    }
                    ++st;
                    --l;
                }

                if (l > 0) {
                    StringBuffer s = new StringBuffer();
                    s.append(ch, st, l);
                    attValue.append(s);
                }
            }
        }


        private Set<UniprotEntry> processEntry(UniprotEntry uniprotEntry)
            throws SAXException, ObjectStoreException {
            entryCount++;
            if (entryCount % 10000 == 0) {
                LOG.info("Processed " + entryCount + " entries.");
            }
            Set<UniprotEntry> isoforms = new HashSet<UniprotEntry>();
            // have we already seen a protein for this organism with the same sequence?
            if (!uniprotEntry.isIsoform() && !allowduplicates
                    && seenSequence(uniprotEntry.getTaxonId(), uniprotEntry.getMd5checksum())) {
                // if we have seen this sequence before for this organism just add the
                // primaryAccession of this protein as a synonym for the one already stored.
                Map<String, String> orgSequences = sequences.get(uniprotEntry.getTaxonId());
                if (orgSequences != null
                        && orgSequences.containsKey(uniprotEntry.getMd5checksum())) {
                    Item synonym = createSynonym(orgSequences.get(uniprotEntry.getMd5checksum()),
                            uniprotEntry.getPrimaryAccession(), false);
                    synonymsAndXrefs.add(synonym);
                }
                return isoforms;
            }

            if (uniprotEntry.hasDatasetRefId() && uniprotEntry.hasPrimaryAccession()
                    && !uniprotEntry.isDuplicate()) {

                if (!loadfragments && "true".equalsIgnoreCase(uniprotEntry.isFragment())) {
                    return Collections.emptySet();
                }

                setDataSet(uniprotEntry.getDatasetRefId());
                for (String isoformAccession: uniprotEntry.getIsoforms()) {
                    isoforms.add(uniprotEntry.createIsoformEntry(isoformAccession));
                }

                Item protein = createItem("Protein");

                /* primaryAccession, primaryIdentifier, name, etc */
                processIdentifiers(protein, uniprotEntry);

                processECNumbers(protein, uniprotEntry);

                String isCanonical = (uniprotEntry.isIsoform() ? "false" : "true");
                protein.setAttribute("isUniprotCanonical", isCanonical);

                /* sequence */
                if (!uniprotEntry.isIsoform()) {
                    processSequence(protein, uniprotEntry);
                }

                protein.setReference("organism", getOrganism(uniprotEntry.getTaxonId()));

                /* publications */
                if (uniprotEntry.getPubs() != null) {
                    protein.setCollection("publications", uniprotEntry.getPubs());
                }

                /* comments */
                if (uniprotEntry.hasComments()) {
                    protein.setCollection("comments", uniprotEntry.getComments());
                    processCommentEvidence(uniprotEntry);
                }

                /* keywords */
                if (uniprotEntry.getKeywords() != null) {
                    protein.setCollection("keywords", uniprotEntry.getKeywords());
                }

                /* features */
                processFeatures(protein, uniprotEntry);

                /* components */
                if (uniprotEntry.getComponents() != null
                        && !uniprotEntry.getComponents().isEmpty()) {
                    processComponents(protein, uniprotEntry);
                }

                // record that we have seen this sequence for this organism
                addSeenSequence(uniprotEntry.getTaxonId(), uniprotEntry.getMd5checksum(),
                        protein.getIdentifier());

                /* canonical */
                if (uniprotEntry.isIsoform()) {
                    // the uniprot accession is parsed in the getIdentifiers() method here
                    // so don't move this
                    String canonicalAccession = uniprotEntry.getUniprotAccession();
                    String canonicalRefId = proteins.get(canonicalAccession);
                    if (canonicalRefId == null) {
                        throw new RuntimeException("parsing an isoform without a parent "
                                + canonicalAccession);
                    }
                    protein.setReference("canonicalProtein", canonicalRefId);
                } else {
                    /* canonical protein so isoforms can refer to it */
                    proteins.put(uniprotEntry.getPrimaryAccession(), protein.getIdentifier());
                }

                try {
                    /* dbrefs (go terms, refseq) */
                    processDbrefs(protein, uniprotEntry);

                    /* genes */
                    if (creategenes) {
                        processGene(protein, uniprotEntry);
                    }

                    store(protein);

                    // create synonyms for accessions and store xrefs and synonyms we've collected
                    processSynonyms(protein.getIdentifier(), uniprotEntry);

                } catch (ObjectStoreException e) {
                    throw new SAXException(e);
                }
                synonymsAndXrefs = new HashSet<Item>();
            }
            return isoforms;
        }

        private void processCommentEvidence(UniprotEntry uniprotEntry)
            throws ObjectStoreException {
            Map<Integer, List<String>> commentEvidence = uniprotEntry.getCommentEvidence();
            for (Map.Entry<Integer, List<String>> e : commentEvidence.entrySet()) {
                Integer intermineObjectId = e.getKey();
                List<String> evidenceCodes = e.getValue();
                List<String> pubRefIds = new ArrayList<String>();
                for (String code : evidenceCodes) {
                    String pubRefId = uniprotEntry.getPubRefId(code);
                    if (pubRefId != null) {
                        pubRefIds.add(pubRefId);
                    } else {
                        LOG.error("bad evidence code:" + code + " for "
                                + uniprotEntry.getPrimaryAccession());
                    }
                }
                if (!pubRefIds.isEmpty()) {
                    ReferenceList publications = new ReferenceList("publications",
                        new ArrayList<String>(pubRefIds));
                    store(publications, intermineObjectId);
                }
            }
        }

        private void processSequence(Item protein, UniprotEntry uniprotEntry) {
            String seqIdentifier = getSequenceIdentfier(uniprotEntry.getMd5checksum(),
                    uniprotEntry.getSequence(), uniprotEntry.getLength());
            protein.setAttribute("length", uniprotEntry.getLength());
            protein.setReference("sequence", seqIdentifier);
            protein.setAttribute("molecularWeight", uniprotEntry.getMolecularWeight());
            protein.setAttribute("md5checksum", uniprotEntry.getMd5checksum());
        }

        private String getSequenceIdentfier(String md5Checksum, String residues, String length) {
            if (!allSequences.containsKey(md5Checksum)) {
                Item item = createItem("Sequence");
                item.setAttribute("residues", residues);
                item.setAttribute("length", length);
                item.setAttribute("md5checksum", md5Checksum);
                try {
                    store(item);
                } catch (ObjectStoreException e) {
                    throw new RuntimeException(e);
                }
                allSequences.put(md5Checksum, item.getIdentifier());
            }
            return allSequences.get(md5Checksum);
        }

        private void processIdentifiers(Item protein, UniprotEntry uniprotEntry) {
            protein.setAttribute("name", uniprotEntry.getName());
            protein.setAttribute("isFragment", uniprotEntry.isFragment());
            protein.setAttribute("uniprotAccession", uniprotEntry.getUniprotAccession());
            String primaryAccession = uniprotEntry.getPrimaryAccession();
            protein.setAttribute("primaryAccession", primaryAccession);
            protein.setAttribute("secondaryIdentifier", primaryAccession);

            String primaryIdentifier = uniprotEntry.getPrimaryIdentifier();
            protein.setAttribute("uniprotName", primaryIdentifier);

            // primaryIdentifier must be unique, so append isoform suffix, eg -1
            if (uniprotEntry.isIsoform()) {
                primaryIdentifier = getIsoformIdentifier(primaryAccession, primaryIdentifier);
            }
            protein.setAttribute("primaryIdentifier", primaryIdentifier);
        }

        private void processECNumbers(Item protein, UniprotEntry uniprotEntry)
            throws SAXException {
            List<String> ecs = uniprotEntry.getECNumbers();
            if (ecs == null || ecs.isEmpty()) {
                return;
            }
            for (String identifier : ecs) {
                String refId = ecNumbers.get(identifier);

                if (refId == null) {
                    Item item = createItem("ECNumber");
                    item.setAttribute("identifier", identifier);
                    ecNumbers.put(identifier, item.getIdentifier());
                    try {
                        store(item);
                    } catch (ObjectStoreException e) {
                        throw new SAXException(e);
                    }
                    refId = item.getIdentifier();
                }
                protein.addToCollection("ecNumbers", refId);
            }
        }

        private String getIsoformIdentifier(String primaryAccession, String primaryIdentifier) {
            String isoformIdentifier = primaryIdentifier;
            String[] bits = primaryAccession.split("\\-");
            if (bits.length == 2) {
                isoformIdentifier += "-" + bits[1];
            }
            return isoformIdentifier;
        }

        private void processComponents(Item protein, UniprotEntry uniprotEntry)
            throws SAXException {
            for (String componentName : uniprotEntry.getComponents()) {
                Item component = createItem("Component");
                component.setAttribute("name", componentName);
                component.setReference("protein", protein);
                try {
                    store(component);
                } catch (ObjectStoreException e) {
                    throw new SAXException(e);
                }
            }
        }

        private void processFeatures(Item protein, UniprotEntry uniprotEntry)
            throws SAXException {
            List<String> featureTypes = CONFIG.getFeatureTypes();
            for (Item feature : uniprotEntry.getFeatures()) {
                // only store the features of interest
                if (featureTypes.isEmpty() || featureTypes.contains(
                        feature.getAttribute("type").getValue())) {
                    feature.setReference("protein", protein);
                    try {
                        store(feature);
                    } catch (ObjectStoreException e) {
                        throw new SAXException(e);
                    }
                }
            }
        }

        private void processSynonyms(String proteinRefId, UniprotEntry uniprotEntry)
            throws ObjectStoreException {

            // accessions
            for (String accession : uniprotEntry.getAccessions()) {
                createSynonym(proteinRefId, accession, true);
            }

            // primaryIdentifier if isoform
            if (uniprotEntry.isIsoform()) {
                String isoformIdentifier =
                    getIsoformIdentifier(uniprotEntry.getPrimaryAccession(),
                            uniprotEntry.getPrimaryIdentifier());
                createSynonym(proteinRefId, isoformIdentifier, true);
            }

            // name <recommendedName> or <alternateName>
            for (String name : uniprotEntry.getProteinNames()) {
                createSynonym(proteinRefId, name, true);
            }

            // isoforms with extra identifiers
            List<String> isoformSynonyms = uniprotEntry.getCollection("canonicalIsoformAccessions");
            if (isoformSynonyms != null && !isoformSynonyms.isEmpty()) {
                for (String identifier : isoformSynonyms) {
                    createSynonym(proteinRefId, identifier, true);
                }
            }

            // store xrefs and other synonyms we've created elsewhere
            for (Item item : synonymsAndXrefs) {
                if (item == null) {
                    continue;
                }
                store(item);
            }
        }

        private void processDbrefs(Item protein, UniprotEntry uniprotEntry)
            throws ObjectStoreException {
            Map<String, Set<String>> dbrefs = uniprotEntry.getDbrefs();
            for (Map.Entry<String, Set<String>> dbref : dbrefs.entrySet()) {
                String key = dbref.getKey();
                Set<String> values = dbref.getValue();
                for (String identifier : values) {
                    setCrossReference(protein.getIdentifier(), identifier, key, false);
                }
            }
        }

        // if cross references not listed in CONFIG, load all
        private void setCrossReference(String subjectId, String value, String dataSource,
                boolean store) throws ObjectStoreException {
            List<String> xrefs = CONFIG.getCrossReferences();
            if (xrefs.isEmpty() || xrefs.contains(dataSource)) {
                Item item = createCrossReference(subjectId, value, dataSource, store);
                if (item != null) {
                    synonymsAndXrefs.add(item);
                }
            }
        }

        private void processGoAnnotation(UniprotEntry uniprotEntry, Item gene)
            throws SAXException {
            Map<String, Set<String>> dbrefs = uniprotEntry.getDbrefs();
            for (Map.Entry<String, Set<String>> dbref : dbrefs.entrySet()) {
                String key = dbref.getKey();
                Set<String> values = dbref.getValue();
                if ("GO".equalsIgnoreCase(key)) {
                    for (String goTerm : values) {
                        String code = getGOEvidenceCode(entry.getGOEvidence(goTerm));
                        Item goEvidence = createItem("GOEvidence");
                        goEvidence.setReference("code", code);

                        Item goAnnotation = createItem("GOAnnotation");
                        goAnnotation.setReference("subject", gene);
                        goAnnotation.setReference("ontologyTerm", getGoTerm(goTerm));
                        goAnnotation.addToCollection("evidence", goEvidence);
                        gene.addToCollection("goAnnotation", goAnnotation);
                        try {
                            store(goEvidence);
                            store(goAnnotation);
                        } catch (ObjectStoreException e) {
                            throw new SAXException(e);
                        }
                    }
                }
            }
        }

        // gets the unique identifier and list of identifiers to set
        // loops through each gene entry, assigns refId to protein
        private void processGene(Item protein, UniprotEntry uniprotEntry)
            throws ObjectStoreException {
            String taxId = uniprotEntry.getTaxonId();
            String uniqueIdentifierField = getUniqueField(taxId);
            Set<String> geneIdentifiers = getGeneIdentifiers(uniprotEntry, uniqueIdentifierField);
            if (geneIdentifiers == null || geneIdentifiers.isEmpty()) {
                LOG.error("no valid gene identifiers found for "
                        + uniprotEntry.getPrimaryAccession());
                return;
            }
            boolean hasMultipleGenes = (geneIdentifiers.size() == 1 ? false : true);
            Item gene = null;
            for (String identifier : geneIdentifiers) {
                if (StringUtils.isEmpty(identifier)) {
                    continue;
                }
                if (GENE_PREFIXES.containsKey(taxId)) {
                    // Prepend RGD:
                    identifier = GENE_PREFIXES.get(taxId) + identifier;
                }
                gene = getGene(protein, uniprotEntry, identifier, taxId,
                        uniqueIdentifierField);
                // if we only have one gene, store later, we may have other gene fields to update
                if (gene != null && hasMultipleGenes) {
                    addPubs2Gene(uniprotEntry, gene);
                    store(gene);
                }
            }

            if (gene != null && !hasMultipleGenes) {
                Set<String> geneFields = getOtherFields(taxId);
                for (String geneField : geneFields) {
                    geneIdentifiers = getGeneIdentifiers(uniprotEntry, geneField);
                    if (geneIdentifiers == null) {
                        continue;
                    }
                    for (String geneIdentifier : geneIdentifiers) {
                        if (StringUtils.isEmpty(geneIdentifier)) {
                            continue;
                        }
                        if (GENE_PREFIXES.containsKey(taxId)) {
                            // Prepend RGD:
                            geneIdentifier = GENE_PREFIXES.get(taxId) + geneIdentifier;
                        }

                        if ("primaryIdentifier".equals(geneField)) {
                            String resolvedId = resolveGene(taxId, geneIdentifier);
                            if (resolvedId == null) {
                                LOG.info("Can not resolve " + geneIdentifier);
                            } else {
                                gene.setAttribute(geneField, resolvedId);
                            }
                        } else {
                            gene.setAttribute(geneField, geneIdentifier);
                        }

                    }
                }
                addPubs2Gene(uniprotEntry, gene);
                store(gene);
            }
        }

        /**
         * @param uniprotEntry
         * @param gene
         */
        private void addPubs2Gene(UniprotEntry uniprotEntry, Item gene) {
            if (uniprotEntry.getPubs() != null) {
                Iterator<String> genePubs = uniprotEntry.getPubs().iterator();
                while (genePubs.hasNext()) {
                    String refId = genePubs.next();
                    gene.addToCollection("publications", refId);
                }
            }
        }

        private Item getGene(Item protein, UniprotEntry uniprotEntry, String geneIdentifier,
                String taxId, String uniqueIdentifierField) {
            String identifier = resolveGene(taxId, geneIdentifier);
            if (identifier == null) {
                return null;
            }

            String geneRefId = genes.get(identifier);
            if (geneRefId == null) {
                Item gene = createItem("Gene");
                gene.setAttribute(uniqueIdentifierField, identifier);
                gene.setReference("organism", getOrganism(taxId));
                if (creatego) {
                    try {
                        processGoAnnotation(uniprotEntry, gene);
                    } catch (SAXException e) {
                        LOG.error("couldn't process GO annotation for gene - " + identifier);
                    }
                }
                geneRefId = gene.getIdentifier();
                genes.put(identifier, geneRefId);
                protein.addToCollection("genes", geneRefId);
                return gene;
            }
            protein.addToCollection("genes", geneRefId);
            return null;
        }

        private Set<String> getGeneIdentifiers(UniprotEntry uniprotEntry, String identifierField) {
            String taxId = uniprotEntry.getTaxonId();

            // which part of XML file to get values (eg. FlyBase, ORF, etc)
            String method = getGeneConfigMethod(taxId, identifierField);
            String value = getGeneConfigValue(taxId, identifierField);
            Set<String> geneIdentifiers = new HashSet<String>();
            if ("name".equals(method)) {
                geneIdentifiers = getByName(uniprotEntry, taxId, value);
            } else if ("gene-designation".equals(method)) {
                geneIdentifiers.addAll(uniprotEntry.getGeneDesignation(value));
            } else if ("dbref".equals(method)) {
                geneIdentifiers = getByDbref(uniprotEntry, value);
            } else {
                LOG.error("error processing config for organism " + taxId);
            }

            return geneIdentifiers;
        }

        private String getGeneConfigMethod(String taxId, String uniqueIdentifierField) {
            // how to get the identifier, eg. dbref OR name
            String method = CONFIG.getIdentifierMethod(taxId, uniqueIdentifierField);
            if (method == null) {
                // use default set in config file, if this organism isn't configured
                method = CONFIG.getIdentifierMethod("default", uniqueIdentifierField);
                if (method == null) {
                    throw new RuntimeException("error processing line in config file for organism "
                                               + taxId);
                }
            }
            return method;
        }

        private String getGeneConfigValue(String taxId, String uniqueIdentifierField) {
            // what value to use with method, eg. "FlyBase" or "ORF"
            String value = CONFIG.getIdentifierValue(taxId, uniqueIdentifierField);
            if (value == null) {
                value = CONFIG.getIdentifierValue("default", uniqueIdentifierField);
                if (value == null) {
                    throw new RuntimeException("error processing line in config file for organism "
                                               + taxId);
                }
            }
            return value;
        }

        private Set<String> getByName(UniprotEntry uniprotEntry, String taxId, String value) {
            if (uniprotEntry.getGeneNames() == null || uniprotEntry.getGeneNames().isEmpty()) {
                LOG.error("No gene names for " + taxId + ". protein accession:"
                        + uniprotEntry.getPrimaryAccession());
                return null;
            }
            Set<String> geneNames = uniprotEntry.getGeneNames().get(value);
            return geneNames;
        }

        private Set<String> getByDbref(UniprotEntry uniprotEntry, String value) {
            Set<String> geneIdentifiers = new HashSet<String>();
            if ("Ensembl".equals(value)) {
                // See #2122
                geneIdentifiers.addAll(uniprotEntry.getGeneDesignation(value));
            } else {
                Map<String, Set<String>> dbrefs = uniprotEntry.getDbrefs();
                final String msg = "no " + value
                    + " identifier found for gene attached to protein: "
                    + uniprotEntry.getPrimaryAccession();
                if (dbrefs == null || dbrefs.isEmpty()) {
                    LOG.error(msg);
                    return null;
                }
                Set<String> dbrefValues = dbrefs.get(value);
                if (dbrefValues == null || dbrefValues.isEmpty()) {
                    LOG.error(msg);
                    return null;
                }
                geneIdentifiers = dbrefs.get(value);
            }
            return geneIdentifiers;
        }

        // which gene.identifier field has to be unique
        private String getUniqueField(String taxId) {
            String uniqueIdentifierField = CONFIG.getUniqueIdentifier(taxId);
            if (uniqueIdentifierField == null) {
                uniqueIdentifierField = CONFIG.getUniqueIdentifier("default");
            }
            return uniqueIdentifierField;
        }

        // for this organism, set the following gene fields
        private Set<String> getOtherFields(String taxId) {
            Set<String> geneFields = CONFIG.getGeneIdentifierFields(taxId);
            if (geneFields == null) {
                geneFields = CONFIG.getGeneIdentifierFields("default");
            }
            return geneFields;
        }

        private String resolveGene(String taxId, String identifier) {
            if (FLY.equals(taxId)) {
                return resolveFlyGene(taxId, identifier);
            }
            return identifier;
        }

        private String resolveFlyGene(String taxId, String identifier) {
            if (rslv == null || !rslv.hasTaxon(taxId)) {
                // no id resolver available, so return the original identifier
                return identifier;
            }
            int resCount = rslv.countResolutions(taxId, identifier);
            if (resCount != 1) {
                LOG.info("RESOLVER: failed to resolve gene to one identifier, ignoring gene: "
                         + identifier + " count: " + resCount + " FBgn: "
                         + rslv.resolveId(taxId, identifier));
                return null;
            }
            return rslv.resolveId(taxId, identifier).iterator().next();
        }
    }

    private void addSeenSequence(String taxonId, String md5checksum, String proteinIdentifier) {
        Map<String, String> orgSequences = sequences.get(taxonId);
        if (orgSequences == null) {
            orgSequences = new HashMap<String, String>();
            sequences.put(taxonId, orgSequences);
        }
        if (!orgSequences.containsKey(md5checksum)) {
            orgSequences.put(md5checksum, proteinIdentifier);
        }
    }

    private boolean seenSequence(String taxonId, String md5checksum) {
        Map<String, String> orgSequences = sequences.get(taxonId);
        if (orgSequences == null) {
            orgSequences = new HashMap<String, String>();
            sequences.put(taxonId, orgSequences);
        }
        return orgSequences.containsKey(md5checksum);
    }

    private String getKeyword(String title)
        throws SAXException {
        String refId = keywords.get(title);
        if (refId == null) {
            Item item = createItem("OntologyTerm");
            item.setAttribute("name", title);
            item.setReference("ontology", ontologies.get("UniProtKeyword"));
            refId = item.getIdentifier();
            keywords.put(title, refId);
            try {
                store(item);
            } catch (ObjectStoreException e) {
                throw new SAXException(e);
            }
        }
        return refId;
    }

    // putting publications in map for later use
    // key = EC1, value = reference to publication
    // used by comments
    private String getEvidence(String attribute) throws SAXException {
        if (attribute.contains("=")) {
            String[] bits = attribute.split("=");
            if (bits.length == 2) {
                String pubMedId = bits[1];
                if (StringUtils.isNotEmpty(pubMedId)) {
                    return getPub(pubMedId);
                }
            }
        }
        return null;
    }

    private String getPub(String pubMedId)
        throws SAXException {
        String refId = pubs.get(pubMedId);

        if (refId == null) {
            Item item = createItem("Publication");
            item.setAttribute("pubMedId", pubMedId);
            pubs.put(pubMedId, item.getIdentifier());
            try {
                store(item);
            } catch (ObjectStoreException e) {
                throw new SAXException(e);
            }
            refId = item.getIdentifier();
        }

        return refId;
    }

    // value is NAS:FlyBase
    private String getGOEvidenceCode(String value)
        throws SAXException {
        String[] bits = value.split(":");
        String code = "";
        if (bits == null) {
            code = value;
        } else {
            code = bits[0];
        }
        String refId = goEvidenceCodes.get(code);
        if (refId == null) {
            Item item = createItem("GOEvidenceCode");
            item.setAttribute("code", code);
            refId = item.getIdentifier();
            goEvidenceCodes.put(code, refId);
            try {
                store(item);
            } catch (ObjectStoreException e) {
                throw new SAXException(e);
            }

        }
        return refId;
    }

    private String getGoTerm(String identifier)
        throws SAXException {
        String refId = goterms.get(identifier);
        if (refId == null) {
            Item item = createItem("GOTerm");
            item.setAttribute("identifier", identifier);
            refId = item.getIdentifier();
            goterms.put(identifier, refId);
            try {
                store(item);
            } catch (ObjectStoreException e) {
                throw new SAXException(e);
            }
        }
        return refId;
    }

    private String setOntology(String title)
        throws SAXException {
        String refId = ontologies.get(title);
        if (refId == null) {
            Item ontology = createItem("Ontology");
            ontology.setAttribute("name", title);
            ontologies.put(title, ontology.getIdentifier());
            try {
                store(ontology);
            } catch (ObjectStoreException e) {
                throw new SAXException(e);
            }
        }
        return refId;
    }

    private Item getFeature(String type, String description, String status)
        throws SAXException {
        //        List<String> featureTypes = CONFIG.getFeatureTypes();
        //        if (featureTypes.isEmpty() || featureTypes.contains(type)) {
        Item feature = createItem("UniProtFeature");
        feature.setAttribute("type", type);
        String keywordRefId = getKeyword(type);
        feature.setReference("feature", keywordRefId);
        String featureDescription = description;
        if (status != null) {
            featureDescription = (description == null ? status : description
                    + " (" + status + ")");
        }
        if (!StringUtils.isEmpty(featureDescription)) {
            feature.setAttribute("description", featureDescription);
        }
        return feature;
        //        }
        //        return null;
    }

    /**
     * Get a value from SAX attributes and trim() the returned string.
     * @param attrs SAX Attributes map
     * @param name the attribute to fetch
     * @return attValue
     */
    private static String getAttrValue(Attributes attrs, String name) {
        if (attrs.getValue(name) != null) {
            return attrs.getValue(name).trim();
        }
        return null;
    }

    private void checkUniqueIdentifier(UniprotEntry entry, String identifier) {
        if (StringUtils.isNotEmpty(identifier)) {
            if (!isUniqueIdentifier(identifier)) {
                entry.setDuplicate(true);
            }
        }
    }

    private boolean isUniqueIdentifier(String identifier) {
        if (identifiers == null) {
            identifiers = new HashSet<String>();
        } else if (identifiers.contains(identifier)) {
            LOG.error("not assigning duplicate identifier:  " + identifier);
            return false;
        }
        identifiers.add(identifier);
        return true;
    }

    /**
     * temporarily hold disease item until stored
     */
    protected class DiseaseHolder
    {
        private String name = null;
        private String acronym = null;
        private String description = null;
        private String identifier = null;

        /**
         * Constructor
         */
        protected DiseaseHolder() {

        }

        /**
         * @return name of disease
         */
        protected String getName() {
            return name;
        }

        /**
         * @param field which field to update
         * @param value to assign
         */
        protected void setDisease(String field, String value) {
            if ("name".equals(field)) {
                name = value;
            } else if ("acronym".equals(field)) {
                acronym = value;
            } else if ("description".equals(field)) {
                description = value;
            }
        }

        /**
         * @param identifier MI identifier
         */
        protected void setIdentifier(String identifier) {
            this.identifier = identifier;
        }

        @Override
        public String toString() {
            // MIM id; name; acronym; description: text
            StringBuilder sb = new StringBuilder();
            sb.append(identifier + "; ");

            if (StringUtils.isNotEmpty(name)) {
                sb.append(name + "; ");
            }
            if (StringUtils.isNotEmpty(acronym)) {
                sb.append(acronym + "; ");
            }
            if (StringUtils.isNotEmpty(description)) {
                sb.append(description + " ");
            }
            return sb.toString();
        }
    }
}<|MERGE_RESOLUTION|>--- conflicted
+++ resolved
@@ -573,16 +573,13 @@
                     // second <id> value is ignored and added as a synonym
                     entry.addIsoformSynonym(accession);
                 }
-<<<<<<< HEAD
             } else if ("comment".equals(qName)) {
                 // on closing a comment, make sure the disease holder is empty
                 disease = null;
-=======
             } else if ("name".equals(qName) && "isoform".equals(previousQName)) {
                 if (!attValue.toString().matches("[0-9]+")) {
                     entry.addIsoformSynonym(attValue.toString());
                 }
->>>>>>> d730188e
             } else if ("entry".equals(qName)) {
                 try {
                     processCommentEvidence(entry);
