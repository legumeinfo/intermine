--- conflicted
+++ resolved
@@ -167,13 +167,8 @@
                 homologueList = new ArrayList<List<String>>(); // reset the list
             }
 
-<<<<<<< HEAD
-            String taxonId = getTaxon(bits[4]);
-            organismNameVisitedMap.put(bits[4], taxonId);
-=======
             String taxonId = getTaxon(bits[5]); // bits[5] is UniProt name
             organismNameVisitedMap.put(bits[5], taxonId);
->>>>>>> 593b8c14
             if (!isValid(taxonId) || taxonId == null) {
                 // not an organism of interest, skip
                 previousGroup = groupId;
@@ -287,10 +282,6 @@
     private String getGene(String geneId, String taxonId)
             throws ObjectStoreException {
         String identifierType = config.get(taxonId);
-<<<<<<< HEAD
-        if (StringUtils.isEmpty(identifierType)) {
-            identifierType = DEFAULT_IDENTIFIER_TYPE;
-        }
 
         {
         /**
@@ -327,59 +318,12 @@
             return null;
         }
 
-=======
-
-        {
-        /**
-         * !!! Ugly Code Ahead
-         * OrthoDB use secondaryIdentifier for worm gene, in wormbase-identifiers, gene
-         * WBGene00006756 (ZC416.8, unc-17) and WBGene00000481 (ZC416.8, cha-1) have the same
-         * secondaryIdentifier ZC416.8, but OrthoDB points to cha-1 in term of the protein id
-         * ZC416.8b. To fix the issue, set symbol as another key to filter the duplication.
-         * Same for Y105E8A.7 and B0564.1
-         *
-         * For a better fix, load uniprot data, set key to secondaryIdentifier, protein and
-         * organism. But MasterMine does not load protein data.
-         */
-
-            if ("ZC416.8".equals(geneId)) {
-                geneId = "cha-1";
-                identifierType = "symbol";
-            }
-
-            if ("Y105E8A.7".equals(geneId)) {
-                geneId = "lev-10";
-                identifierType = "symbol";
-            }
-
-            if ("B0564.1".equals(geneId)) {
-                geneId = "exos-4.1";
-                identifierType = "symbol";
-            }
-        }
-
-        // Resolver always returns primaryIdentifier, this behaviour could adjust in id resolver.
-        String resolvedGenePid = resolveGene(taxonId, geneId);
-        if (resolvedGenePid == null) {
-            return null;
-        }
-
->>>>>>> 593b8c14
         // Id resolver always resolve ids to pids.
         String refId = identifiersToGenes.get(new MultiKey(taxonId, resolvedGenePid));
         if (refId == null) {
             Item gene = createItem("Gene");
             gene.setAttribute(DEFAULT_IDENTIFIER_TYPE, resolvedGenePid);
 
-<<<<<<< HEAD
-            if (!identifierType.equals(DEFAULT_IDENTIFIER_TYPE)) {
-                if ("crossReferences".equals(identifierType)) {
-                    gene.addToCollection(identifierType,
-                            createCrossReference(gene.getIdentifier(), geneId,
-                                    DATA_SOURCE_NAME, true));
-                } else {
-                    gene.setAttribute(identifierType, geneId);
-=======
             if (!StringUtils.isEmpty(identifierType)) {
                 if (!identifierType.equals(DEFAULT_IDENTIFIER_TYPE)) {
                     if ("crossReferences".equals(identifierType)) {
@@ -389,7 +333,6 @@
                     } else {
                         gene.setAttribute(identifierType, geneId);
                     }
->>>>>>> 593b8c14
                 }
             }
 
@@ -405,11 +348,7 @@
         if (!organismNameVisitedMap.isEmpty() && organismNameVisitedMap.keySet().contains(name)) {
             return organismNameVisitedMap.get(name);
         }
-<<<<<<< HEAD
-        OrganismData od = or.getOrganismDataByFullName(name);
-=======
         OrganismData od = or.getOrganismDataByUniprot(name);
->>>>>>> 593b8c14
         if (od == null) {
             // Not throw BuildException
             // TODO add more taxons to organism_config.properties?
