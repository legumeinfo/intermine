--- conflicted
+++ resolved
@@ -1,18 +1,9 @@
-<<<<<<< HEAD
 systemProp.imVersion=5.1.0
 systemProp.bioVersion=5.1.0
 
 # some unit tests need additional classes that aren't in the core model.
 # we use flymine's model. don't touch!
-systemProp.flymineVersion=4.0.0
-=======
-systemProp.imVersion=5.0.7
-systemProp.bioVersion=5.0.7
-
-# some unit tests need additional classes that aren't in the core model.
-# we use flymine's model. don't touch!
 systemProp.flymineVersion=4.2.0
->>>>>>> ad163a75
 
 systemProp.javax.xml.stream.XMLOutputFactory = com.sun.xml.internal.stream.XMLOutputFactoryImpl
 
