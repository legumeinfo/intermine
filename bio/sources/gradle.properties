<<<<<<< HEAD
systemProp.imVersion=5.0.+
systemProp.bioVersion=5.0.+
=======
systemProp.imVersion=4.3.+
systemProp.bioVersion=4.3.+
>>>>>>> 341fb36b
# some unit tests need additional classes that aren't in the core model.
# we use flymine's model. don't touch!

systemProp.flymineVersion=4.0.+

systemProp.javax.xml.stream.XMLOutputFactory = com.sun.xml.internal.stream.XMLOutputFactoryImpl
<|MERGE_RESOLUTION|>--- conflicted
+++ resolved
@@ -1,10 +1,5 @@
-<<<<<<< HEAD
-systemProp.imVersion=5.0.+
-systemProp.bioVersion=5.0.+
-=======
 systemProp.imVersion=4.3.+
 systemProp.bioVersion=4.3.+
->>>>>>> 341fb36b
 # some unit tests need additional classes that aren't in the core model.
 # we use flymine's model. don't touch!
 
