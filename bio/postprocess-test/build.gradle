buildscript {
    repositories {
        mavenLocal()
        jcenter()
        maven {
            url "https://oss.jfrog.org/artifactory/oss-snapshot-local"
        }
    }
    dependencies {
        classpath group: 'org.intermine', name: 'plugin', version: System.getProperty("imVersion")
        classpath "com.jfrog.bintray.gradle:gradle-bintray-plugin:1.8.0"
        classpath "org.jfrog.buildinfo:build-info-extractor-gradle:4.6.2"        
    }
}

ext {
    // set here to make available to individual bio-postprocesses
    bioVersion = System.getProperty("bioVersion")
    imVersion = System.getProperty("imVersion")
    flymineVersion = System.getProperty("flymineVersion")
}

subprojects {
    group = 'org.intermine'
<<<<<<< HEAD
    version = '5.0.0'
=======
    version = '4.3.0'
>>>>>>> b2752449

    apply plugin: 'java'
    apply plugin: 'maven'
    apply plugin: 'dbmodel'
    apply plugin: 'biocore-dbmodel'
    apply plugin: "checkstyle"

    sourceCompatibility = 1.8
    targetCompatibility = 1.8

    repositories {
        mavenLocal()
        jcenter()
        maven {
            url "https://oss.jfrog.org/artifactory/oss-snapshot-local"
        }
    }

    configurations {
        mergeModel
    }
    
    dependencies {
        compile group: 'org.intermine', name: 'bio-core', version: System.getProperty("bioVersion"), transitive: false
        compile group : "org.intermine", name: "intermine-resources", version: System.getProperty("imVersion") // log4j
        compile group: 'commons-collections', name: 'commons-collections', version: '3.2'
        testCompile group: 'junit', name: 'junit', version: '4.8.2'
        testCompile group: "org.intermine", name: "intermine-integrate", version: System.getProperty("imVersion")
        testCompile group: 'xmlunit', name: 'xmlunit', version: '1.0'
        mergeModel group : "org.intermine", name: "intermine-objectstore", version: System.getProperty("imVersion")
        compile group: 'org.intermine', name: 'bio-postprocess-create-chromosome-locations-and-lengths', version: bioVersion
        testCompile group: 'org.intermine', name: 'bio-postprocess-create-chromosome-locations-and-lengths', version: bioVersion
    }

    dbModelConfig {
        objectStoreName = "os.bio-test"
        modelName = "genomic"
        defaultInterminePropertiesFile = "default.intermine.bio-test.properties"
    }

    task copyMineProperties() {
        dependsOn 'processResources'
        doLast {
            copy {
                from "${System.env.HOME}/.intermine/intermine-bio-test.properties"
                into sourceSets.main.output.resourcesDir
                rename { fileName -> fileName.replace('intermine-bio-test.properties', 'intermine.properties') }
            }
        }
    }
 
    jar {
        exclude "intermine.properties"
    }

    // see http://blog.joda.org/2014/02/turning-off-doclint-in-jdk-8-javadoc.html
    tasks.withType(Javadoc) {
        options.addStringOption('Xdoclint:none', '-quiet')
    }

    checkstyle {
        toolVersion '7.8.1'
        configFile file("${rootDir}/../../config/checkstyle/checkstyle.xml")
        sourceSets = [sourceSets.main]
        showViolations = true
        ignoreFailures = false
        maxWarnings = 0
        //reportsDir = file("$project.rootDir/reports/checkstyle/$project.name")
        configProperties = [
                'checkstyle.header.file': "${rootDir}/../../config/checkstyle/copyright_header.txt",
                'suppressionFile': "${rootDir}/../../config/checkstyle/suppressions.xml"
        ]
    }

    checkstyleMain {
        source = fileTree('src/main') {
            includes = ['**/*.java']
            excludes = ['build/**']
        }
    }

    checkstyleTest {
        enabled = false
    }

    tasks.withType(Test) {
        scanForTestClasses = false
        include '**/*Test.class'
    }

    test {
        // we have a system property that we need to get to the tests
        systemProperties System.properties
        ignoreFailures = true
        forkEvery = 1
    }

    task sourcesJar(type: Jar, dependsOn: classes) {
        classifier = 'sources'
        from sourceSets.main.allSource
    }

    task javadocJar(type: Jar, dependsOn: javadoc) {
        classifier = 'javadoc'
        from javadoc.destinationDir
    }

    artifacts {
        archives sourcesJar
        archives javadocJar
    }

    tasks.compileTestJava.dependsOn 'copyMineProperties', 'buildUnitTestDB'
}

task testReport(type: TestReport) {
    destinationDir = file("$buildDir/reports/allTests")
    // Include the results from the `test` task in all subprojects
    reportOn subprojects*.test
}<|MERGE_RESOLUTION|>--- conflicted
+++ resolved
@@ -22,11 +22,7 @@
 
 subprojects {
     group = 'org.intermine'
-<<<<<<< HEAD
     version = '5.0.0'
-=======
-    version = '4.3.0'
->>>>>>> b2752449
 
     apply plugin: 'java'
     apply plugin: 'maven'
