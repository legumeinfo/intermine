--- conflicted
+++ resolved
@@ -7,11 +7,10 @@
 
 <!-- overlappingFeaturesDisplayer.jsp -->
 
-<<<<<<< HEAD
 <div class="collection-of-collections" id="overlapping-features">
 	<div class="header">
 	  	<h3>Overlapping Features</h3>
-	  	<p class="desc">
+	  	<p>
 	    	<img class="tinyQuestionMark" src="images/icons/information-small-blue.png" alt="?">
 	    	Genome features that overlap coordinates of this ${reportObject.type}
 	  	</p>
@@ -21,19 +20,6 @@
 	    	<a href="#" id="${fn:toLowerCase(entry.key)}" class="switcher">${entry.key}</a>: ${entry.value}</c:forEach>
 	  	</div>
   	</div>
-=======
-<div class="report-displayer" id="overlapping-features">
-  <h3>Overlapping Features</h3>
-  <p class="desc theme-5-background">
-    <img class="tinyQuestionMark" src="images/icons/information-small-blue.png" alt="?">
-    Genome features that overlap coordinates of this ${reportObject.type}
-  </p>
-  <p class="switchers theme-5-background">
-    <c:forEach items="${featureCounts}" var="entry" varStatus="status"><c:if test="${status.count > 1}">, </c:if>
-    <%-- TODO: potential fail if key has spaces --%>
-    <a href="#" id="${fn:toLowerCase(entry.key)}" class="switcher">${entry.key}</a>: ${entry.value}</c:forEach>
-  </p>
->>>>>>> 88110bfc
 
   <c:if test="${!empty featureTables}">
     <c:forEach items="${featureTables}" var="entry">
@@ -67,50 +53,23 @@
   </c:if>
 
   <script type="text/javascript">
-    // apply different class to h3 so tables are not so separate
-<<<<<<< HEAD
-    jQuery("#overlapping-features.collection-of-collections div.collection-table h3").each(function(i) {
-        jQuery(this).toggleClass('someclass');
-        jQuery(this).toggleClass('someclass');
-    });
-
     // switcher between tables this displayer haz
     jQuery("#overlapping-features.collection-of-collections a.switcher").each(function(i) {
-=======
-    jQuery("#overlapping-features.report-displayer div.table h3").each(function(i) {
-        jQuery(this).toggleClass('theme-2-border');
-        jQuery(this).toggleClass('theme-3-border');
-    });
-
-    // switcher between tables this displayer haz
-    jQuery("#overlapping-features.report-displayer a.switcher").each(function(i) {
->>>>>>> 88110bfc
       jQuery(this).bind(
         "click",
         function(e) {
             // hide anyone (!) that is shown
-<<<<<<< HEAD
             jQuery("#overlapping-features.collection-of-collections div.collection-table:visible").each(function(j) {
-=======
-            jQuery("#overlapping-features.report-displayer div.table:visible").each(function(j) {
->>>>>>> 88110bfc
               jQuery(this).hide();
               // remove more toggler
               jQuery(this).parent().find('div.toggle a.more').remove();
             });
 
             // show the one we want
-<<<<<<< HEAD
             jQuery("#overlapping-features.collection-of-collections #" + jQuery(this).attr('id') + ".collection-table").show();
 
             // show only 10 rows
             var rows = jQuery("#overlapping-features.collection-of-collections #" + jQuery(this).attr('id') + ".collection-table tbody tr");
-=======
-            jQuery("#overlapping-features.report-displayer #" + jQuery(this).attr('id') + ".table").show();
-
-            // show only 10 rows
-            var rows = jQuery("#overlapping-features.report-displayer #" + jQuery(this).attr('id') + ".table tbody tr");
->>>>>>> 88110bfc
             var count = 10;
             rows.each(function(index) {
                 count--;
@@ -120,7 +79,6 @@
             });
             // add a show more link
             if (count < 0) {
-<<<<<<< HEAD
                 var that = this;
                 jQuery('<a/>', {
                     className: 'more',
@@ -152,37 +110,6 @@
 
             // switchers all off
             jQuery("#overlapping-features.collection-of-collections a.switcher.active").each(function(j) {
-=======
-                var a = "<a href='#' style='float:right;margin-right:20px;' class='toggler'><span>Show more rows</span></a>";
-                jQuery("#overlapping-features.report-displayer #" + attrId + ".table p.toggle").append(a);
-                jQuery("#overlapping-features.report-displayer #" + attrId + ".table p.toggle a.toggler").bind(
-                    "click",
-                    function(f) {
-                        // show another 10 rows
-                        count = 11;
-                        rows = jQuery("#overlapping-features.report-displayer #" + attrId + ".table tbody tr:hidden");
-                        // #overlapping-features.report-displayer #.table tbody tr:hidden
-                        rows.each(function(index) {
-                            count--;
-                            if (count > 0) {
-                                jQuery(this).show();
-                            }
-                        });
-
-                        // we have no more rows to show
-                        if (jQuery("#overlapping-features.report-displayer #" + attrId + ".table tbody tr:hidden").length == 0) {
-                            // hide the link to more
-                            jQuery("#overlapping-features.report-displayer #" + attrId + ".table p.toggle a.toggler").remove();
-                        }
-
-                        // no linking on my turf
-                        f.preventDefault();
-                    });
-            }
-
-            // switchers all off
-            jQuery("#overlapping-features.report-displayer a.switcher.active").each(function(j) {
->>>>>>> 88110bfc
               jQuery(this).toggleClass('active');
             });
 
@@ -199,31 +126,19 @@
     });
 
     // table hider
-<<<<<<< HEAD
     jQuery("#overlapping-features.collection-of-collections div.toggle a.less").each(function(i) {
-=======
-    jQuery("#overlapping-features.report-displayer p.toggle a").each(function(i) {
->>>>>>> 88110bfc
       jQuery(this).bind(
         "click",
         function(e) {
             // hide anyone (!) that is shown
-<<<<<<< HEAD
             jQuery("#overlapping-features.collection-of-collections div.collection-table:visible").each(function(j) {
-=======
-            jQuery("#overlapping-features.report-displayer div.table:visible").each(function(j) {
->>>>>>> 88110bfc
               jQuery(this).hide();
               // hide more toggler
               jQuery(this).parent().find('div.toggle a.more').remove();
             });
 
             // switchers all off
-<<<<<<< HEAD
             jQuery("#overlapping-features.collection-of-collections a.switcher.active").each(function(j) {
-=======
-            jQuery("#overlapping-features.report-displayer a.switcher.active").each(function(j) {
->>>>>>> 88110bfc
               jQuery(this).toggleClass('active');
             });
 
@@ -231,11 +146,7 @@
             jQuery(this).parent().parent().parent().find('div.show-in-table').show();
 
             // scroll to the top of the displayer (inlinetemplate.js)
-<<<<<<< HEAD
             jQuery("#overlapping-features.collection-of-collections").scrollTo('fast', 'swing', -30);
-=======
-            jQuery("#overlapping-features.report-displayer").scrollTo('fast', 'swing', -30);
->>>>>>> 88110bfc
 
             // no linking on my turf
             e.preventDefault();
