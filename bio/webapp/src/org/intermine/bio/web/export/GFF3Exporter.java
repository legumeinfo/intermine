package org.intermine.bio.web.export;

/*
 * Copyright (C) 2002-2010 FlyMine
 *
 * This code may be freely distributed and modified under the
 * terms of the GNU Lesser General Public Licence.  This should
 * be distributed with the code.  See the LICENSE file for more
 * information or http://www.gnu.org/copyleft/lesser.html.
 *
 */

import java.io.PrintWriter;
import java.util.ArrayList;
import java.util.Arrays;
import java.util.Collections;
import java.util.HashMap;
import java.util.HashSet;
import java.util.Iterator;
import java.util.LinkedHashMap;
import java.util.List;
import java.util.Map;
import java.util.Properties;
import java.util.Set;

import org.apache.log4j.Logger;
import org.intermine.api.results.ResultElement;
import org.intermine.bio.io.gff3.GFF3Record;
import org.intermine.bio.util.GFF3Util;
import org.intermine.model.bio.SequenceFeature;
import org.intermine.objectstore.ObjectStoreException;
import org.intermine.util.IntPresentSet;
import org.intermine.util.PropertiesUtil;
import org.intermine.web.logic.export.ExportException;
import org.intermine.web.logic.export.ExportHelper;
import org.intermine.web.logic.export.Exporter;

/**
 * Exports LocatedSequenceFeature objects in GFF3 format.
 * @author Kim Rutherford
 * @author Jakub Kulaviak
 */
public class GFF3Exporter implements Exporter
{
    private static final Logger LOG = Logger.getLogger(GFF3Exporter.class);


    //    public static final Set<String> GFF_FIELDS = Collections
    //    .unmodifiableSet(new HashSet<String>(Arrays.asList("chromosome.primaryIdentifier",
    //            "chromosomeLocation.start", "chromosomeLocation.end",
    //            "chromosomeLocation.strand", "primaryIdentifier", "score",
    //            "start", "end", "strand")));

    /**
     * the fields we don't want to display as attributes
     */
    public static final Set<String> GFF_FIELDS = Collections
    .unmodifiableSet(new HashSet<String>(Arrays.asList("chromosome.primaryIdentifier",
            "primaryIdentifier", "score")));
<<<<<<< HEAD
    public static final String WORM_LINK =
        "http://www.ncbi.nlm.nih.gov/Taxonomy/Browser/wwwtax.cgi?id=6239";
    public static final String FLY_LINK =
=======
    /**
     * for the gff header, link to taxomony
     */
    public static final String WORM_LINK = 
        "http://www.ncbi.nlm.nih.gov/Taxonomy/Browser/wwwtax.cgi?id=6239";
    /**
     * for the gff header, link to taxomony
     */
    public static final String FLY_LINK = 
>>>>>>> 2cce00bf
        "http://www.ncbi.nlm.nih.gov/Taxonomy/Browser/wwwtax.cgi?id=7227";

    PrintWriter out;
    private List<Integer> featureIndexes;
    private Map<String, String> soClassNames;
    private int writtenResultsCount = 0;
    private boolean headerPrinted = false;
    private IntPresentSet exportedIds = new IntPresentSet();
    private List<String> attributesNames;
    private String sourceName;
    private Set<Integer> organisms;
    // this one to store the lower case class names of  soClassNames,
    // for comparison with path elements classes.
    private Set<String> cNames = new HashSet<String>();
    /**
     * Constructor.
     * @param out output stream
     * @param indexes index of column with exported sequence
     * @param soClassNames mapping
     * @param attributesNames names of attributes that are printed in record,
     *  they are names of columns in results table, they are in the same order
     *  as corresponding columns in results table
     * @param sourceName name of Mine to put in GFF source column
     * @param organisms taxon id of the organisms
     */
    public GFF3Exporter(PrintWriter out, List<Integer> indexes, Map<String, String> soClassNames,
            List<String> attributesNames, String sourceName, Set<Integer> organisms) {
        this.out = out;
        this.featureIndexes = indexes;
        this.soClassNames = soClassNames;
        this.attributesNames = attributesNames;
        this.sourceName = sourceName;
        this.organisms = organisms;

        for (String s : soClassNames.keySet()) {
<<<<<<< HEAD
            this.cNames.add(s.toLowerCase());
=======
            this.cNames.add(s.toLowerCase());                
>>>>>>> 2cce00bf
        }
    }


    /**
     * to read genome and project versions
     * @return header further info about versions
     */

    private String getHeaderParts() {
        StringBuffer header = new StringBuffer();
        Properties props = PropertiesUtil.getProperties();

        if (organisms != null) {
            for (Integer taxId : organisms) {
                if (taxId == 7227) {
                    String fV = props.getProperty("genomeVersion.fly");
                    if (fV != null && fV.length() > 0) {
                        header.append("\n##species " + FLY_LINK);
                        header.append("\n##genome-build FlyBase r" + fV + "(drosophila)");
                    }
                }
            }
            for (Integer taxId : organisms) {
                if (taxId == 6239) {
                    String wV = props.getProperty("genomeVersion.worm");
                    if (wV != null && wV.length() > 0) {
                        header.append("\n##species " + WORM_LINK);
                        header.append("\n##genome-build WormBase r" + wV + "(worm)");
                    }
                }
            }

            // display only if organism is set
            String mV = props.getProperty("project.releaseVersion");
            if (mV != null && mV.length() > 0) {
                header.append("\n#" + this.sourceName + " " + mV);
                header.append("\n# #index-subfeatures 1");
            }

        }

        return header.toString();
    }

    private String getHeader() {
        return "##gff-version 3" + getHeaderParts();
    }


    /**
     * {@inheritDoc}
     */


    public void export(Iterator<? extends List<ResultElement>> resultIt) {
        if (featureIndexes.size() == 0) {
            throw new ExportException("No columns with sequence");
        }
        try {
            
            LOG.info("SOO:" + cNames.toString());
            
            while (resultIt.hasNext()) {
                List<ResultElement> row = resultIt.next();
                exportRow(row);
            }
            finishLastRow();
            out.flush();
        } catch (Exception ex) {
            throw new ExportException("Export failed", ex);
        }
    }

    /* State for the exportRow method, to allow several rows to be merged. */
    private Map<String, Integer> attributeVersions = new HashMap<String, Integer>();
    private Integer lastLsfId = null;
    private SequenceFeature lastLsf = null;
    private Map<String, List<String>> attributes = null;
    private Map<String, Set<Integer>> seenAttributes = new HashMap<String, Set<Integer>>();


    private void exportRow(List<ResultElement> row)
    throws ObjectStoreException,
    IllegalAccessException {

        List<ResultElement> elWithObject = getResultElements(row);
        if (elWithObject == null) {
            return;
        }

        // loop through all the objects in a row
        for (ResultElement re : elWithObject) {
<<<<<<< HEAD
            SequenceFeature lsf = (SequenceFeature) re.getObject();
=======
            LocatedSequenceFeature lsf = (LocatedSequenceFeature) re.getObject();
>>>>>>> 2cce00bf
            //             LOG.info("GFFrePath: " + re.getPath());
            boolean isCollection = re.getPath().containsCollections();

            if (exportedIds.contains(lsf.getId()) && !(lsf.getId().equals(lastLsfId))) {
                continue;
            }

            if ((lastLsfId != null) && !(lsf.getId().equals(lastLsfId))) {
                makeRecord();
            }

            if (lastLsfId == null) {
                attributes = new LinkedHashMap<String, List<String>>();
            }

            String parent = null;
            String parentClass = null;

            for (int i = 0; i < row.size(); i++) {
                ResultElement el = row.get(i);

                if (el == null) {
                    continue;
                }

<<<<<<< HEAD
                if (i == 0){ // this is the beginning of the path
                    parent = (String) el.getField();
                    parentClass = el.getPath().getStartClassDescriptor().getUnqualifiedName();
=======
                if (i == 0) { // this is the beginning of the path
                    parentClass = el.getPath().getStartClassDescriptor().getUnqualifiedName();
//                    LOG.info("PAR: " + parentClass);
                    if (cNames.contains(parentClass.toLowerCase())) {
                        parent = (String) el.getField();                        
//                        LOG.info("PARent: " + parent);
                    }
>>>>>>> 2cce00bf
                }

                // checks for attributes:
                if (isCollection && !el.getPath().containsCollections()) {
                    // one is collection, the other is not: do not show
                    continue;
                }
<<<<<<< HEAD
                if (!isCollection && el.getPath().containsCollections()
                        && soClassNames.containsKey(el.getType())) {
                    // show attributes only if they are not linked to features
=======
                if (!isCollection && el.getPath().containsCollections() 
                        && soClassNames.containsKey(el.getType())) {
                    // show attributes only if they are not linked to features 
>>>>>>> 2cce00bf
                    // (they will be displayed with the relevant one, see below)
                    continue;
                }

                if (isCollection && el.getPath().containsCollections()) {
                    // show only if of the same class
                    Class<?> reType = re.getPath().getLastClassDescriptor().getType();
                    Class<?> elType = el.getPath().getLastClassDescriptor().getType();
                    if (!reType.isAssignableFrom(elType)) {
<<<<<<< HEAD
                        // LOG.info("P3: "+ el.getType() + "|A:"+ attributesNames.get(i)+
=======
                        // LOG.info("P3: "+ el.getType() + "|A:"+ attributesNames.get(i)+ 
>>>>>>> 2cce00bf
                        // "|R:"+re.getPath()+"||E:"+el.getPath());
                        continue;
                    }
                    // LOG.info("CC: " + reType + "|" + elType);
                }

                if (el.getPath().getLastClassDescriptor().getUnqualifiedName().
                        equalsIgnoreCase("location")) {
                    // don't show locations (they are already displayed parts of the element)
                    continue;
                }

                if (el.getField() != null) {
                    String  unqualName = el.getPath().getLastClassDescriptor().getUnqualifiedName();
                    String attributeName = trimAttribute(attributesNames.get(i), unqualName);
                    //                    LOG.info("IN: " + attributeName+"|"+ unqualName);
                    checkAttribute(el, attributeName);
                }

                // TEMP out (fm release)
                // add the parent
<<<<<<< HEAD
                if (i >= 1 && !parentClass.equalsIgnoreCase (
                        re.getPath().getLastClassDescriptor().getUnqualifiedName())) {
                    LOG.info("PAR: " + parentClass + " -> "
                    + re.getPath().getLastClassDescriptor().getUnqualifiedName());
                    List<String> addPar = new ArrayList<String>();
                    addPar.add(parent);
                    attributes.put("Parent", addPar);
=======
                if (i >= 1 && parent != null) {
                    if (!parentClass.equalsIgnoreCase(
                            re.getPath().getLastClassDescriptor().getUnqualifiedName())) {
//                        LOG.info("PAR: " + parentClass + " -> " 
//                                + re.getPath().getLastClassDescriptor().getUnqualifiedName()
                                //                            + re.getPath().getLastClassDescriptor().getType()
                                //                            + re.getPath().getLastClassDescriptor().getName()
                                //                            + "|." + re.getPath().getLastClassDescriptor().getSubDescriptors()
                                //                            + "|.." + re.getPath().getLastClassDescriptor().getAllCollectionDescriptors()
                                //                            + "|..." + re.getPath().getLastClassDescriptor().getAllReferenceDescriptors()
//                        );
                        List<String> addPar = new ArrayList<String>();
                        addPar.add(parent);
                        attributes.put("Parent", addPar);
                    }
>>>>>>> 2cce00bf
                }
            }
            lastLsfId = lsf.getId();
            lastLsf = lsf;
        }
    }

    private String trimAttribute(String attribute, String unqualName) {
        if (!attribute.contains(".")) {
            return attribute;
        }
        // check if a feature attribute (display only name) or not (display all path)
        if (cNames.contains(unqualName.toLowerCase())) {
            String plainAttribute = attribute.substring(attribute.lastIndexOf('.') + 1);
            //            LOG.info("LCC: " +attribute+"->"+unqualName +"|"+ plainAttribute );
            return plainAttribute;
        }
        //        LOG.info("LCCno: " + attribute + "|" + unqualName);
        return attribute;
    }


    /**
     *
     */
    private void makeRecord() {

        GFF3Record gff3Record = GFF3Util.makeGFF3Record(lastLsf, soClassNames, sourceName,
                attributes);

        if (gff3Record != null) {
            // have a chromosome ref and chromosomeLocation ref
            if (!headerPrinted) {
                out.println(getHeader());
                headerPrinted = true;
            }

            out.println(gff3Record.toGFF3());
            exportedIds.add(lastLsf.getId());
            writtenResultsCount++;
        }
        lastLsfId = null;
        attributeVersions.clear();
        seenAttributes.clear();
    }


    /**
     * @param el
     * @param attributeName
     */
    private void checkAttribute(ResultElement el, String attributeName) {
        if (!GFF_FIELDS.contains(attributeName)) {
            Set<Integer> seenAttributeValues = seenAttributes.get(attributeName);
            if (seenAttributeValues == null) {
                seenAttributeValues = new HashSet<Integer>();
                seenAttributes.put(attributeName, seenAttributeValues);
            }
            if (!seenAttributeValues.contains(el.getId())) {
                seenAttributeValues.add(el.getId());
                Integer version = attributeVersions.get(attributeName);
                if (version == null) {
                    version = new Integer(1);
                    attributes.put(attributeName, formatElementValue(el));
                } else {
                    attributes.put(attributeName + version, formatElementValue(el));
                }
                attributeVersions.put(attributeName, new Integer(version.intValue() + 1));
            }
        }
    }



    private List<String> formatElementValue(ResultElement el) {
        List<String> ret = new ArrayList<String>();
        String s;
        if (el == null) {
            s = "-";
        } else {
            Object obj = el.getField();
            if (obj == null) {
                s = "-";
            } else {
                s = obj.toString();
            }
        }
        ret.add(s);
        return ret;
    }


    private List<ResultElement> getResultElements(List<ResultElement> row) {
        List<ResultElement> els = new ArrayList<ResultElement>();
        for (Integer index : featureIndexes) {
            if (row.get(index) != null) {
                els.add(row.get(index));
            }
        }
        return els;
    }


    /**
     * {@inheritDoc}
     */
    public boolean canExport(List<Class> clazzes) {
        return canExportStatic(clazzes);
    }

    /* Method must have different name than canExport because canExport() method
     * is inherited from Exporter interface */
    /**
     * @param clazzes classes of result row
     * @return true if this exporter can export result composed of specified classes
     */
    public static boolean canExportStatic(List<Class> clazzes) {
        return ExportHelper.getClassIndex(clazzes, SequenceFeature.class) >= 0;
    }

    /**
     * {@inheritDoc}
     */
    public int getWrittenResultsCount() {
        return writtenResultsCount;
    }

    private void finishLastRow() {
        GFF3Record gff3Record = GFF3Util.makeGFF3Record(lastLsf, soClassNames, sourceName,
                attributes);

        if (gff3Record != null) {
            // have a chromsome ref and chromosomeLocation ref
            if (!headerPrinted) {
                out.println(getHeader());
                headerPrinted = true;
            }

            out.println(gff3Record.toGFF3());
            writtenResultsCount++;
        }
        lastLsfId = null;
    }
}<|MERGE_RESOLUTION|>--- conflicted
+++ resolved
@@ -57,21 +57,15 @@
     public static final Set<String> GFF_FIELDS = Collections
     .unmodifiableSet(new HashSet<String>(Arrays.asList("chromosome.primaryIdentifier",
             "primaryIdentifier", "score")));
-<<<<<<< HEAD
+    /**
+     * for the gff header, link to taxomony
+     */
     public static final String WORM_LINK =
         "http://www.ncbi.nlm.nih.gov/Taxonomy/Browser/wwwtax.cgi?id=6239";
+    /**
+     * for the gff header, link to taxomony
+     */
     public static final String FLY_LINK =
-=======
-    /**
-     * for the gff header, link to taxomony
-     */
-    public static final String WORM_LINK = 
-        "http://www.ncbi.nlm.nih.gov/Taxonomy/Browser/wwwtax.cgi?id=6239";
-    /**
-     * for the gff header, link to taxomony
-     */
-    public static final String FLY_LINK = 
->>>>>>> 2cce00bf
         "http://www.ncbi.nlm.nih.gov/Taxonomy/Browser/wwwtax.cgi?id=7227";
 
     PrintWriter out;
@@ -107,11 +101,7 @@
         this.organisms = organisms;
 
         for (String s : soClassNames.keySet()) {
-<<<<<<< HEAD
             this.cNames.add(s.toLowerCase());
-=======
-            this.cNames.add(s.toLowerCase());                
->>>>>>> 2cce00bf
         }
     }
 
@@ -172,9 +162,9 @@
             throw new ExportException("No columns with sequence");
         }
         try {
-            
+
             LOG.info("SOO:" + cNames.toString());
-            
+
             while (resultIt.hasNext()) {
                 List<ResultElement> row = resultIt.next();
                 exportRow(row);
@@ -205,11 +195,7 @@
 
         // loop through all the objects in a row
         for (ResultElement re : elWithObject) {
-<<<<<<< HEAD
             SequenceFeature lsf = (SequenceFeature) re.getObject();
-=======
-            LocatedSequenceFeature lsf = (LocatedSequenceFeature) re.getObject();
->>>>>>> 2cce00bf
             //             LOG.info("GFFrePath: " + re.getPath());
             boolean isCollection = re.getPath().containsCollections();
 
@@ -235,19 +221,13 @@
                     continue;
                 }
 
-<<<<<<< HEAD
-                if (i == 0){ // this is the beginning of the path
-                    parent = (String) el.getField();
-                    parentClass = el.getPath().getStartClassDescriptor().getUnqualifiedName();
-=======
                 if (i == 0) { // this is the beginning of the path
                     parentClass = el.getPath().getStartClassDescriptor().getUnqualifiedName();
 //                    LOG.info("PAR: " + parentClass);
                     if (cNames.contains(parentClass.toLowerCase())) {
-                        parent = (String) el.getField();                        
+                        parent = (String) el.getField();
 //                        LOG.info("PARent: " + parent);
                     }
->>>>>>> 2cce00bf
                 }
 
                 // checks for attributes:
@@ -255,15 +235,9 @@
                     // one is collection, the other is not: do not show
                     continue;
                 }
-<<<<<<< HEAD
                 if (!isCollection && el.getPath().containsCollections()
                         && soClassNames.containsKey(el.getType())) {
                     // show attributes only if they are not linked to features
-=======
-                if (!isCollection && el.getPath().containsCollections() 
-                        && soClassNames.containsKey(el.getType())) {
-                    // show attributes only if they are not linked to features 
->>>>>>> 2cce00bf
                     // (they will be displayed with the relevant one, see below)
                     continue;
                 }
@@ -273,11 +247,7 @@
                     Class<?> reType = re.getPath().getLastClassDescriptor().getType();
                     Class<?> elType = el.getPath().getLastClassDescriptor().getType();
                     if (!reType.isAssignableFrom(elType)) {
-<<<<<<< HEAD
                         // LOG.info("P3: "+ el.getType() + "|A:"+ attributesNames.get(i)+
-=======
-                        // LOG.info("P3: "+ el.getType() + "|A:"+ attributesNames.get(i)+ 
->>>>>>> 2cce00bf
                         // "|R:"+re.getPath()+"||E:"+el.getPath());
                         continue;
                     }
@@ -299,31 +269,13 @@
 
                 // TEMP out (fm release)
                 // add the parent
-<<<<<<< HEAD
-                if (i >= 1 && !parentClass.equalsIgnoreCase (
-                        re.getPath().getLastClassDescriptor().getUnqualifiedName())) {
-                    LOG.info("PAR: " + parentClass + " -> "
-                    + re.getPath().getLastClassDescriptor().getUnqualifiedName());
-                    List<String> addPar = new ArrayList<String>();
-                    addPar.add(parent);
-                    attributes.put("Parent", addPar);
-=======
                 if (i >= 1 && parent != null) {
                     if (!parentClass.equalsIgnoreCase(
                             re.getPath().getLastClassDescriptor().getUnqualifiedName())) {
-//                        LOG.info("PAR: " + parentClass + " -> " 
-//                                + re.getPath().getLastClassDescriptor().getUnqualifiedName()
-                                //                            + re.getPath().getLastClassDescriptor().getType()
-                                //                            + re.getPath().getLastClassDescriptor().getName()
-                                //                            + "|." + re.getPath().getLastClassDescriptor().getSubDescriptors()
-                                //                            + "|.." + re.getPath().getLastClassDescriptor().getAllCollectionDescriptors()
-                                //                            + "|..." + re.getPath().getLastClassDescriptor().getAllReferenceDescriptors()
-//                        );
                         List<String> addPar = new ArrayList<String>();
                         addPar.add(parent);
                         attributes.put("Parent", addPar);
                     }
->>>>>>> 2cce00bf
                 }
             }
             lastLsfId = lsf.getId();
