--- conflicted
+++ resolved
@@ -1,14 +1,4 @@
 package org.intermine.bio.web.struts;
-
-/*
- * Copyright (C) 2002-2010 FlyMine
- *
- * This code may be freely distributed and modified under the
- * terms of the GNU Lesser General Public Licence.  This should
- * be distributed with the code.  See the LICENSE file for more
- * information or http://www.gnu.org/copyleft/lesser.html.
- *
- */
 
 import java.io.PrintWriter;
 import java.net.URLEncoder;
@@ -23,6 +13,7 @@
 import javax.servlet.http.HttpServletResponse;
 import javax.servlet.http.HttpSession;
 
+import org.apache.log4j.Logger;
 import org.apache.struts.action.ActionForm;
 import org.apache.struts.action.ActionForward;
 import org.apache.struts.action.ActionMapping;
@@ -47,6 +38,8 @@
 import org.intermine.web.struts.InterMineAction;
 import org.intermine.web.util.URLGenerator;
 
+import org.intermine.model.bio.LocatedSequenceFeature;
+
 /*
  * Copyright (C) 2002-2010 FlyMine
  *
@@ -64,7 +57,7 @@
  */
 public class GalaxyExportAction extends InterMineAction
 {
-//    private static final Logger LOG = Logger.getLogger(GalaxyExportAction.class);
+    private static final Logger LOG = Logger.getLogger(GalaxyExportAction.class);
     @Override
     public ActionForward execute(ActionMapping mapping,
                                  ActionForm form,
@@ -98,9 +91,26 @@
 
         // Reorder the view, move chr, start and end to the first three columns
         List<Path> newView = new ArrayList<Path>();
-        newView.add(view.get(5)); //Chr
-        newView.add(view.get(6)); //start
-        newView.add(view.get(7)); //end
+        // TODO This is wrong!
+        // Find the index of chr, start and end in the view
+        // Do all the lsf have these 3 field in the default view???
+        int chrIdx = -1;
+        int startIdx = -1;
+        int endIdx = -1;
+        for (Path path : view) {
+            if (path.toString().contains("chromosome.primaryIdentifier")) {
+                chrIdx = view.indexOf(path);
+            }
+            if (path.toString().contains("chromosomeLocation.start")) {
+                startIdx = view.indexOf(path);
+            }
+            if (path.toString().contains("chromosomeLocation.end")) {
+                endIdx = view.indexOf(path);
+            }
+        }
+        newView.add(view.get(chrIdx)); //Chr
+        newView.add(view.get(startIdx)); //start
+        newView.add(view.get(endIdx)); //end
         view.removeAll(newView);
         newView.addAll(view);
         query.setViewPaths(newView);
@@ -114,13 +124,12 @@
                         + "/service/query/results?query=" + encodedQueryXML
                         + "&size=1000000");
 
-        // Get extra information - genomeBuild & organism & info
-        ResultManipulater rm = new ResultManipulater();
-        int idx = 8; // organism is the 8th in the view from webConfig
-        Map<Integer, String> orgNameMap = rm.findOrganisms(pt, request, idx);
-
-        /*
-         * Same function as ResultManipulater, but slower
+        // Get extra information - genomeBuild & organism & extra info
+//        ResultManipulater rm = new ResultManipulater();
+//        Map<Integer, String> orgNameMap = rm.findOrganisms(pt, request, index);
+
+
+        // Same function as ResultManipulater, reliable but slower
         Map<Integer, String> orgNameMap = new LinkedHashMap<Integer, String>();
 
         for (int i = 0; i < pt.getExactSize(); i++) {
@@ -128,7 +137,6 @@
                     .get(index).getValue().getObject()).getOrganism();
             orgNameMap.put(org.getTaxonId(), org.getShortName());
         }
-        */
 
         String genomeBuild = "";
         String organism = "";
@@ -173,16 +181,16 @@
     }
 
     /**
-     * If view contains joined organism, this will make sure, that organism is
-     * joined as a inner join. Else constraint on organism doesn't work.
+     * Colon (:) is outer join and dot (.) is inner join, id replace colon with dot, it will change
+     * the original query but return results which are with chr, start and end.
      *
      * @param pathQuery
      * @param joinPath
      * @throws PathException
      * */
     private List<Path> getFixedView(List<Path> view) throws PathException {
-        String invalidPath = ":organism";
-        String validPath = ".organism";
+        String invalidPath = ":";
+        String validPath = ".";
         List<Path> ret = new ArrayList<Path>();
         for (Path path : view) {
             if (path.toString().contains(invalidPath)) {
@@ -197,30 +205,25 @@
 }
 
 /**
- * To find the organisms that the exported sequence features belong to.
  *
  * @author Fengyuan Hu
  *
  */
 class ResultManipulater extends HttpExporterBase
 {
-//    private static final Logger LOG = Logger.getLogger(ResultManipulater.class);
+    private static final Logger LOG = Logger.getLogger(ResultManipulater.class);
 
     /**
      *
-     * @param pt PagedTable
-     * @param request Http Request
-     * @param index index of pagedTable column for the feature to export
-     * @return A Map: Key - organism's TaxonId; Value - organism's shortName
+     * @param pt
+     * @param request
+     * @param index
+     * @return
      */
     public Map<Integer, String> findOrganisms(PagedTable pt,
             HttpServletRequest request, int index) {
 
-<<<<<<< HEAD
         if (pt.getEstimatedSize() > 10000) { }
-=======
-//        if (pt.getEstimatedSize() > 10000) { }
->>>>>>> 8e5db05c
         ExportResultsIterator resultIt = getResultRows(pt, request);
 
         Map<Integer, String> orgNameMap = new LinkedHashMap<Integer, String>();
@@ -229,7 +232,7 @@
                 List<ResultElement> row = resultIt.next();
                 List<ResultElement> elWithObject = getResultElements(row, index);
                 for (ResultElement re : elWithObject) {
-                    Organism org = (Organism) re.getObject();
+                    Organism org = ((LocatedSequenceFeature) re.getObject()).getOrganism();
                     orgNameMap.put(org.getTaxonId(), org.getShortName());
                 }
             }
