package org.intermine.bio.dataconversion;

/*
 * Copyright (C) 2002-2013 FlyMine
 *
 * This code may be freely distributed and modified under the
 * terms of the GNU Lesser General Public Licence.  This should
 * be distributed with the code.  See the LICENSE file for more
 * information or http://www.gnu.org/copyleft/lesser.html.
 *
 */

import java.io.File;
import java.sql.Connection;
import java.sql.ResultSet;
import java.sql.SQLException;
import java.sql.Statement;
import java.util.Arrays;
import java.util.Collections;
import java.util.HashSet;
import java.util.Set;

import org.apache.log4j.Logger;
import org.intermine.bio.util.OrganismRepository;
import org.intermine.sql.Database;
import org.intermine.sql.DatabaseFactory;

/**
 * Create an IdResolver for Drosophila genes by querying tables in a FlyBase
 * chado database.
 * @author Richard Smith
 *
 */
public class FlyBaseIdResolverFactory extends IdResolverFactory
{
    protected static final Logger LOG = Logger.getLogger(FlyBaseIdResolverFactory.class);

    private final String propName = "db.flybase";
    private final String taxonId = "7227";

    /**
     * Construct with class name/feature type to read from chado database or file.
     * @param soTerm the feature type to resolve
     */
    public FlyBaseIdResolverFactory() {
        this.clsCol = this.defaultClsCol;
    }

    /**
     * Construct with class name/feature type to read from chado database or file.
     * @param clsName the feature type to resolve
     */
    public FlyBaseIdResolverFactory(String clsName) {
        this.clsCol = new HashSet<String>(Arrays.asList(new String[] {clsName}));
    }

    /**
     * Construct with class name/feature type to read from chado database or file.
     * @param clsCol a collection of feature type to resolve
     */
    public FlyBaseIdResolverFactory(Set<String> clsCol) {
        this.clsCol = clsCol;
    }

    /**
     * Build an IdResolver for FlyBase by accessing a FlyBase chado database.
     * @return an IdResolver for FlyBase
     */
    @Override
    protected void createIdResolver() {
         if (resolver != null && resolver.hasTaxonAndClassNames(taxonId, this.clsCol)) {
             return;
         } else {
             if (resolver == null) {
                 if (clsCol.size() > 1) {
                     resolver = new IdResolver();
                 } else {
                     resolver = new IdResolver(clsCol.iterator().next());
                 }
             }
         }

        try {
            boolean isCachedIdResolverRestored = restoreFromFile(this.clsCol);
            if (!isCachedIdResolverRestored || (isCachedIdResolverRestored
                    && !resolver.hasTaxonAndClassNames(taxonId, this.clsCol))) {
                LOG.info("Creating id resolver from database and caching id resolver to file: "
                        + ID_RESOLVER_CACHED_FILE_NAME);
                System.out. println("Creating id resolver from database and " +
                        "caching id resolver to file: " + ID_RESOLVER_CACHED_FILE_NAME);
                createFromDb(clsCol, DatabaseFactory.getDatabase(propName));
                resolver.writeToFile(new File(ID_RESOLVER_CACHED_FILE_NAME));
            }
        } catch (Exception e) {
            throw new RuntimeException(e);
        }
    }

<<<<<<< HEAD
    @Override
=======
>>>>>>> 593b8c14
    protected boolean restoreFromFile(Set<String> clsCol) {
        try {
            File f = new File(ID_RESOLVER_CACHED_FILE_NAME);
            if (f.exists()) {
                LOG.info("Restoring id resolver from cache file: " + ID_RESOLVER_CACHED_FILE_NAME);
                System.out. println("Restoring id resolver from cache file: "
                        + ID_RESOLVER_CACHED_FILE_NAME);
                resolver.populateFromFile(f);

                // if file doesn't contain classes, revisit db
                Set<String> existedClsSet = resolver.getClassNames();
                if (!existedClsSet.containsAll(clsCol)) {
                    LOG.info("Id resolver has class names: "
                            + existedClsSet + ", but doesn't contain some classes in "
                            + clsCol + ". Creating and caching id resolver.");
                    existedClsSet.addAll(clsCol);
                    LOG.info("Query from database for: " + existedClsSet
                            + " and caching id resolver to file.");
                    createFromDb(existedClsSet, DatabaseFactory.getDatabase(propName));
                    resolver.writeToFile(f);
                }
                return true;
            } else {
                return false;
            }
        } catch (Exception e) {
            throw new RuntimeException(e);
        }
    }

    @Override
    protected void createFromDb(Set<String> clsCol, Database db) {
        Connection conn = null;
        OrganismRepository or = OrganismRepository.getOrganismRepository();
        try {
            conn = db.getConnection();
            LOG.info("Querying FlyBase DB: " + db.getName());
            System.out. println("Querying FlyBase DB: " + db.getName());
            for (String clsName : clsCol) {
                String query = "select c.cvterm_id"
                    + " from cvterm c, cv"
                    + " where c.cv_id = cv.cv_id"
                    + " and cv.name = \'SO\'"
                    + " and c.name =\'" + clsName + "\'";
                Statement stmt = conn.createStatement();
                ResultSet res = stmt.executeQuery(query);
                String soTermId = null;
                res.next();
                soTermId = res.getString("cvterm_id");
                String orgConstraint = "";
                if (taxonId != null) {
                    String abbrev = or.getOrganismDataByTaxon(
                            new Integer(taxonId)).getAbbreviation();
                    query = "select organism_id"
                        + " from organism"
                        + " where abbreviation = \'" + abbrev + "\'";
                    LOG.info("QUERY: " + query);
                    stmt = conn.createStatement();
                    res = stmt.executeQuery(query);
                    String organismId = null;
                    res.next();
                    organismId = res.getString("organism_id");
                    stmt.close();
                    orgConstraint = " and o.organism_id = " + organismId;
                }

                String extraConstraint = "";
                if ("gene".equals(clsName)) {
                    extraConstraint = " and  f.uniquename like \'FBgn%\'";
                }

                // fetch feature name for located genes
                query = "select distinct o.abbreviation, f.uniquename, f.name"
                    + " from feature f, featureloc l, organism o"
                    + " where f.organism_id = o.organism_id"
                    + " and f.is_obsolete = false"
                    + " and f.type_id = " + soTermId
                    + " and l.feature_id = f.feature_id"
                    + orgConstraint
                    + extraConstraint;
                LOG.info("QUERY: " + query);
                stmt = conn.createStatement();
                res = stmt.executeQuery(query);
                int i = 0;
                while (res.next()) {
                    String uniquename = res.getString("uniquename");
                    String name = res.getString("name");
                    String organism = res.getString("abbreviation");
                    String taxId = "" + or.getOrganismDataByAbbreviation(organism).getTaxonId();
<<<<<<< HEAD
=======
                    resolver.addMainIds(taxId, clsName, uniquename,
                            Collections.singleton(uniquename));
>>>>>>> 593b8c14
                    resolver.addSynonyms(taxId, clsName, uniquename, Collections.singleton(name));
                    i++;
                }
                LOG.info("feature query returned " + i + " rows.");
                stmt.close();

                // fetch gene synonyms
                query = "select distinct o.abbreviation, f.uniquename, s.name, "
                    + " fs.is_current, c.name as type"
                    + " from feature f, feature_synonym fs, synonym s, featureloc l,"
                    + " organism o, cvterm c"
                    + " where f.organism_id = o.organism_id"
                    + " and f.is_obsolete = false"
                    + " and f.type_id = " + soTermId
                    + " and l.feature_id = f.feature_id"
                    + " and fs.feature_id = f.feature_id "
                    + " and fs.synonym_id = s.synonym_id"
                    + " and s.type_id = c.cvterm_id"
                    + orgConstraint
                    + extraConstraint;
                LOG.info("QUERY: " + query);
                stmt = conn.createStatement();
                res = stmt.executeQuery(query);
                i = 0;
                while (res.next()) {
                    String uniquename = res.getString("uniquename");
                    String synonym = res.getString("name");
                    String organism = res.getString("abbreviation");
                    String taxId = "" + or.getOrganismDataByAbbreviation(organism).getTaxonId();
                    boolean isCurrent = res.getBoolean("is_current");
                    String type = res.getString("type");
                    if (isCurrent && "symbol".equals(type)) {
                        resolver.addMainIds(taxId, clsName, uniquename,
                                Collections.singleton(synonym));
                    } else {
                        resolver.addSynonyms(taxId, clsName, uniquename,
                                Collections.singleton(synonym));
                    }
<<<<<<< HEAD
                }
                stmt.close();
                LOG.info("synonym query returned " + i + " rows.");

                // fetch FlyBase dbxrefs for located genes
                query = "select distinct o.abbreviation, f.uniquename,"
                    + " d.accession, db.name, fd.is_current"
                    + " from feature f, dbxref d, feature_dbxref fd, db, featureloc l, organism o"
                    + " where f.organism_id = o.organism_id"
                    + " and f.is_obsolete = false"
                    + " and f.type_id = " + soTermId
                    + " and f.feature_id = l.feature_id"
                    + " and fd.feature_id = f.feature_id"
                    + " and fd.dbxref_id = d.dbxref_id"
                    + " and d.db_id = db.db_id"
                    + " and db.name like \'FlyBase%\'"
                    + orgConstraint
                    + extraConstraint;
                LOG.info("QUERY: " + query);
                stmt = conn.createStatement();
                res = stmt.executeQuery(query);
                i = 0;
                while (res.next()) {
                    String uniquename = res.getString("uniquename");
                    String accession = res.getString("accession");
                    String organism = res.getString("abbreviation");
                    String dbName = res.getString("name");
                    boolean isCurrent = res.getBoolean("is_current");
                    String taxId = "" + or.getOrganismDataByAbbreviation(organism).getTaxonId();
                    if (isCurrent && "FlyBase Annotation IDs".equals(dbName)) {
                        resolver.addMainIds(taxId, clsName, uniquename,
                                Collections.singleton(accession));
                    } else {
                        resolver.addSynonyms(taxId, clsName, uniquename,
                                Collections.singleton(accession));
                    }
                }
                stmt.close();
=======
                    i++;
                }
                stmt.close();
                LOG.info("synonym query returned " + i + " rows.");

                // fetch FlyBase dbxrefs for located genes
                query = "select distinct o.abbreviation, f.uniquename,"
                    + " d.accession, db.name, fd.is_current"
                    + " from feature f, dbxref d, feature_dbxref fd, db, featureloc l, organism o"
                    + " where f.organism_id = o.organism_id"
                    + " and f.is_obsolete = false"
                    + " and f.type_id = " + soTermId
                    + " and f.feature_id = l.feature_id"
                    + " and fd.feature_id = f.feature_id"
                    + " and fd.dbxref_id = d.dbxref_id"
                    + " and d.db_id = db.db_id"
                    + " and db.name like \'FlyBase%\'"
                    + orgConstraint
                    + extraConstraint;
                LOG.info("QUERY: " + query);
                stmt = conn.createStatement();
                res = stmt.executeQuery(query);
                i = addIdsFromResultSet(res, or, clsName);
                stmt.close();
>>>>>>> 593b8c14
                LOG.info("dbxref query returned " + i + " rows.");
            }
        } catch (Exception e) {
            LOG.error(e);
            throw new RuntimeException(e);
        } finally {
            try {
                if (conn != null) {
                    conn.close();
                }
            } catch (SQLException e) {
                throw new RuntimeException(e);
            }
        }
    }

    protected int addIdsFromResultSet(ResultSet res, OrganismRepository or,
            String clsName) throws Exception {
        int i = 0;
        while (res.next()) {
            String uniquename = res.getString("uniquename");
            String accession = res.getString("accession");
            String organism = res.getString("abbreviation");
            String dbName = res.getString("name");
            boolean isCurrent = res.getBoolean("is_current");
            String taxId = "" + or.getOrganismDataByAbbreviation(organism).getTaxonId();
            if (isCurrent && "FlyBase Annotation IDs".equals(dbName)) {
                resolver.addMainIds(taxId, clsName, uniquename,
                        Collections.singleton(accession));
            } else {
                resolver.addSynonyms(taxId, clsName, uniquename,
                        Collections.singleton(accession));
            }
            i++;
        }
        return i;
    }
}<|MERGE_RESOLUTION|>--- conflicted
+++ resolved
@@ -96,10 +96,6 @@
         }
     }
 
-<<<<<<< HEAD
-    @Override
-=======
->>>>>>> 593b8c14
     protected boolean restoreFromFile(Set<String> clsCol) {
         try {
             File f = new File(ID_RESOLVER_CACHED_FILE_NAME);
@@ -144,6 +140,7 @@
                     + " where c.cv_id = cv.cv_id"
                     + " and cv.name = \'SO\'"
                     + " and c.name =\'" + clsName + "\'";
+                LOG.info("QUERY: " + query);
                 Statement stmt = conn.createStatement();
                 ResultSet res = stmt.executeQuery(query);
                 String soTermId = null;
@@ -189,11 +186,8 @@
                     String name = res.getString("name");
                     String organism = res.getString("abbreviation");
                     String taxId = "" + or.getOrganismDataByAbbreviation(organism).getTaxonId();
-<<<<<<< HEAD
-=======
                     resolver.addMainIds(taxId, clsName, uniquename,
                             Collections.singleton(uniquename));
->>>>>>> 593b8c14
                     resolver.addSynonyms(taxId, clsName, uniquename, Collections.singleton(name));
                     i++;
                 }
@@ -232,7 +226,7 @@
                         resolver.addSynonyms(taxId, clsName, uniquename,
                                 Collections.singleton(synonym));
                     }
-<<<<<<< HEAD
+                    i++;
                 }
                 stmt.close();
                 LOG.info("synonym query returned " + i + " rows.");
@@ -254,49 +248,8 @@
                 LOG.info("QUERY: " + query);
                 stmt = conn.createStatement();
                 res = stmt.executeQuery(query);
-                i = 0;
-                while (res.next()) {
-                    String uniquename = res.getString("uniquename");
-                    String accession = res.getString("accession");
-                    String organism = res.getString("abbreviation");
-                    String dbName = res.getString("name");
-                    boolean isCurrent = res.getBoolean("is_current");
-                    String taxId = "" + or.getOrganismDataByAbbreviation(organism).getTaxonId();
-                    if (isCurrent && "FlyBase Annotation IDs".equals(dbName)) {
-                        resolver.addMainIds(taxId, clsName, uniquename,
-                                Collections.singleton(accession));
-                    } else {
-                        resolver.addSynonyms(taxId, clsName, uniquename,
-                                Collections.singleton(accession));
-                    }
-                }
-                stmt.close();
-=======
-                    i++;
-                }
-                stmt.close();
-                LOG.info("synonym query returned " + i + " rows.");
-
-                // fetch FlyBase dbxrefs for located genes
-                query = "select distinct o.abbreviation, f.uniquename,"
-                    + " d.accession, db.name, fd.is_current"
-                    + " from feature f, dbxref d, feature_dbxref fd, db, featureloc l, organism o"
-                    + " where f.organism_id = o.organism_id"
-                    + " and f.is_obsolete = false"
-                    + " and f.type_id = " + soTermId
-                    + " and f.feature_id = l.feature_id"
-                    + " and fd.feature_id = f.feature_id"
-                    + " and fd.dbxref_id = d.dbxref_id"
-                    + " and d.db_id = db.db_id"
-                    + " and db.name like \'FlyBase%\'"
-                    + orgConstraint
-                    + extraConstraint;
-                LOG.info("QUERY: " + query);
-                stmt = conn.createStatement();
-                res = stmt.executeQuery(query);
                 i = addIdsFromResultSet(res, or, clsName);
                 stmt.close();
->>>>>>> 593b8c14
                 LOG.info("dbxref query returned " + i + " rows.");
             }
         } catch (Exception e) {
