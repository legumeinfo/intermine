--- conflicted
+++ resolved
@@ -38,10 +38,6 @@
     // e.g. resolver.zfin.file=/micklem/data/zfin-identifiers/current/ensembl_1_to_1.txt
     private final String propKey = "resolver.file.rootpath";
     private final String resolverFileSymbo = "zfin";
-<<<<<<< HEAD
-    private final String FilePathKey = "resolver.zfin.file";
-=======
->>>>>>> 593b8c14
     private final String taxonId = "7955";
 
     private static final String GENE_PATTERN = "ZDB-GENE";
@@ -83,36 +79,6 @@
         }
 
         try {
-<<<<<<< HEAD
-            boolean isCachedIdResolverRestored = restoreFromFile(this.clsCol);
-            if (!isCachedIdResolverRestored || (isCachedIdResolverRestored
-                    && !resolver.hasTaxonAndClassName(taxonId, this.clsCol.iterator().next()))) {
-
-                String resolverFileName =
-                        PropertiesUtil.getProperties().getProperty(FilePathKey);
-
-                if (StringUtils.isBlank(resolverFileName)) {
-                    String message = "Resolver data file path is not specified";
-                    LOG.warn(message);
-
-                    String resolverFileRoot =
-                            PropertiesUtil.getProperties().getProperty(propKey);
-
-                    // File path not set in MINE.properties
-                    if (StringUtils.isBlank(resolverFileRoot)) {
-                        String msg = "Resolver data file root path is not specified";
-                        LOG.warn(msg);
-                        return;
-                    }
-
-                    LOG.info("Creating id resolver from data file and caching it.");
-                    resolverFileName = resolverFileRoot.trim() + resolverFileSymbo;
-                }
-
-                File f = new File(resolverFileName.trim());
-                if (f.exists()) {
-                    createFromFile(new BufferedReader(new FileReader(f)));
-=======
             boolean isCachedIdResolverRestored = restoreFromFile();
             if (!isCachedIdResolverRestored || (isCachedIdResolverRestored
                     && !resolver.hasTaxonAndClassName(taxonId, this.clsCol.iterator().next()))) {
@@ -130,7 +96,6 @@
                 File f = new File(resolverFileName);
                 if (f.exists()) {
                     createFromFile(f);
->>>>>>> 593b8c14
                     resolver.writeToFile(new File(ID_RESOLVER_CACHED_FILE_NAME));
                 } else {
                     LOG.warn("Resolver file not exists: " + resolverFileName);
@@ -141,11 +106,7 @@
         }
     }
 
-<<<<<<< HEAD
-    private void createFromFile(BufferedReader reader) throws IOException {
-=======
     protected void createFromFile(File f) throws IOException {
->>>>>>> 593b8c14
         // data is in format:
         // ZDBID	ID1|ID2
         Iterator<?> lineIter = FormattedTextParser.
