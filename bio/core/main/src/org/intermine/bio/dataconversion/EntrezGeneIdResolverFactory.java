package org.intermine.bio.dataconversion;

/*
 * Copyright (C) 2002-2012 FlyMine
 *
 * This code may be freely distributed and modified under the
 * terms of the GNU Lesser General Public Licence.  This should
 * be distributed with the code.  See the LICENSE file for more
 * information or http://www.gnu.org/copyleft/lesser.html.
 *
 */

import java.io.BufferedReader;
import java.io.File;
import java.io.FileNotFoundException;
import java.io.FileReader;
import java.io.IOException;
import java.util.Arrays;
import java.util.Collection;
import java.util.HashMap;
import java.util.HashSet;
import java.util.Map;
import java.util.Properties;
import java.util.Set;

import org.apache.commons.lang.StringUtils;
import org.apache.log4j.Logger;
import org.intermine.bio.util.BioUtil;
import org.intermine.util.PropertiesUtil;

/**
 * ID resolver for Entrez genes.
 *
 * @author Richard Smith
 * @author Fengyuan Hu
 */
public class EntrezGeneIdResolverFactory extends IdResolverFactory
{
    protected static final Logger LOG = Logger.getLogger(EntrezGeneIdResolverFactory.class);
    private final String propName = "resolver.entrez.file"; // set in .intermine/MINE.properties

    private static final String PROP_FILE = "entrezIdResolver_config.properties";
    private Map<String, String> config_xref = new HashMap<String, String>();
    private Map<String, String> config_prefix = new HashMap<String, String>();
    private static final Set<String> ignoredTaxonIds = new HashSet<String>();

    /**
     * Constructor read pid configuration
     */
    public EntrezGeneIdResolverFactory() {
        readConfig();
    }
    
    /**
     * Return an IdResolver by taxon id, if not already built then create it.
     * @return a specific IdResolver
     */
    public IdResolver getIdResolver(String taxonId) {
        if (taxonId == null) {
            return null;
        }
        return getIdResolver(taxonId, true);
    }

    /**
     * Return an IdResolver by a list of taxon id, if not already built then create it.
     * @return a specific IdResolver
     */
<<<<<<< HEAD
    public IdResolver getIdResolver(Collection<String> taxonIds) {
=======
    public IdResolver getIdResolver(Set<String> taxonIds) {
>>>>>>> 901b65e8
        if (taxonIds == null | taxonIds.isEmpty()) {
            return null;
        }
        return getIdResolver(taxonIds, true);
    }

    /**
     * Return an IdResolver by taxon id, if not already built then create it.  If failOnError
     * set to false then swallow any exceptions and return null.  Allows code to
     * continue if no resolver can be set up.
     * @param failOnError if false swallow any exceptions and return null
     * @return a specific IdResolver
     */
    public IdResolver getIdResolver(String taxonId, boolean failOnError) {
        if (!caughtError) {
            try {
                createIdResolver(taxonId);
            } catch (Exception e) {
                this.caughtError = true;
                if (failOnError) {
                    throw new RuntimeException(e);
                }
            }
        }
        return resolver;
    }

    /**
     * Return an IdResolver by a list of taxon ids, if not already built then create it.
     * If failOnError set to false then swallow any exceptions and return null.  Allows code to
     * continue if no resolver can be set up.
     * @param failOnError if false swallow any exceptions and return null
     * @return a specific IdResolver
     */
    public IdResolver getIdResolver(Set<String> taxonIds, boolean failOnError) {
        if (!caughtError) {
            try {
                createIdResolver(taxonIds);
            } catch (Exception e) {
                this.caughtError = true;
                if (failOnError) {
                    throw new RuntimeException(e);
                }
            }
        }
        return resolver;
    }

    /**
     * Build an IdResolver from Entrez Gene gene_info file
     * @return an IdResolver for Entrez Gene
     */
    protected void createIdResolver(String taxonId) {
        // Don't pass null to asList - java bug (SUN already fixed it???)
        if (taxonId == null) {
            createIdResolver(new HashSet<String>());
        } else {
            createIdResolver(new HashSet<String>(Arrays.asList(taxonId)));
        }
    }

    /**
     * Build an IdResolver from Entrez Gene gene_info file
     * @param taxonIds list of taxon IDs
     * @return an IdResolver for Entrez Gene
     */
    protected void createIdResolver(Set<String> taxonIds) {
        taxonIds.removeAll(ignoredTaxonIds);
        LOG.info("Ignore taxons: " + ignoredTaxonIds + ", remain taxons: " + taxonIds);

        if (resolver == null) {
            resolver = new IdResolver(clsName);
        }
        Properties props = PropertiesUtil.getProperties();
        String fileName = props.getProperty(propName);

        // File path not set in MINE.properties
        if (StringUtils.isBlank(fileName)) {
            String message = "Entrez gene resolver has no file name specified, set " + propName
                + " to the location of the gene_info file.";
            LOG.warn(message);
            return;
        }

        BufferedReader reader;
        try {
            FileReader fr = new FileReader(new File(fileName));
            reader = new BufferedReader(fr);
            createFromFile(reader, taxonIds);
        } catch (FileNotFoundException e) {
            throw new IllegalArgumentException("Failed to open gene_info file: "
                    + fileName, e);
        } catch (IOException e) {
            throw new IllegalArgumentException("Error reading from gene_info file: "
                    + fileName, e);
        }
    }

    @Override
    // Not implemented. TaxonId is needed as argument
    protected void createIdResolver() {
    }

    private void createFromFile(BufferedReader reader, Set<String> taxonIds) throws IOException {
        // in ncbi gene_info, some organisms use strain taxon id, e.g.yeast
        Map<String, String> newTaxonIds = BioUtil.getStrain(taxonIds);
        LOG.info("New taxons: " + newTaxonIds.keySet() + ", original taxons: "
                + newTaxonIds.values());

        NcbiGeneInfoParser parser = new NcbiGeneInfoParser(reader,
                new HashSet<String>(newTaxonIds.keySet()));
        Map<String, Set<GeneInfoRecord>> records = parser.getGeneInfoRecords();
        if (records == null) {
            throw new IllegalArgumentException("Failed to read any records from gene_info file.");
        }

        // Some species are not found in gene_info
        if (newTaxonIds.size() > records.size()) {
            Set<String> taxonIdsCopy = new HashSet<String>(newTaxonIds.keySet());
            taxonIdsCopy.removeAll(records.keySet());
            if (taxonIdsCopy.size() > 0) {
                LOG.warn("No records in gene_info file for species: "
                        + taxonIdsCopy);
            }
        }
       
        for (String newTaxon : records.keySet()) {
            // resolver still uses original taxon
            if (resolver.hasTaxon(newTaxonIds.get(newTaxon))) {
                continue;
            }
            Set<GeneInfoRecord> genes = records.get(newTaxon);
            // use original taxon id in resolver
            // no need to lookup strain in converter
            processGenes(newTaxonIds.get(newTaxon), genes);
        }
    }
    
    private void processGenes(String taxonId, Set<GeneInfoRecord> genes) {
        for (GeneInfoRecord record : genes) {
            String primaryIdentifier;
            String config = config_xref.get(taxonId); // the original taxon id, not strain
            if (record.xrefs.get(config) != null) {
                String prefix = config_prefix.get(taxonId); // eg. RGD:
                primaryIdentifier = record.xrefs.get(config).iterator().next();
                if (StringUtils.isNotEmpty(prefix)) {
                    primaryIdentifier = prefix + primaryIdentifier;
                }
                
            } else {
                primaryIdentifier = record.entrez;
            }

            resolver.addMainIds(taxonId, primaryIdentifier, record.getMainIds());
            resolver.addSynonyms(taxonId, primaryIdentifier,
                    flattenCollections(record.xrefs.values()));
            resolver.addSynonyms(taxonId, primaryIdentifier, record.synonyms);
        }
    }

    /**
     * Read pid configurations from entrezIdResolver_config.properties in resources dir
     */
    private void readConfig() {
        Properties entrezConfig = new Properties();
        try {
            entrezConfig.load(getClass().getClassLoader().getResourceAsStream(
                    PROP_FILE));
        } catch (IOException e) {
            throw new RuntimeException("I/O Problem loading properties '"
                    + PROP_FILE + "'", e);
        }

        for (Map.Entry<Object, Object> entry : entrezConfig.entrySet()) {
            if ("taxon.ignored".equals(entry.getKey())) {  // taxon to ignore
                if (entry.getValue() != null) {
                    String[] ignoredTaxons = ((String) entry.getValue()).trim().split("\\s*,\\s*");
                    ignoredTaxonIds.addAll(Arrays.asList(ignoredTaxons));
                }
            } else {
                String key = (String) entry.getKey(); // e.g. 10090.xref
                String value = ((String) entry.getValue()).trim(); // e.g. ZFIN
                String[] attributes = key.split("\\.");
                if (attributes.length == 0) {
                    throw new RuntimeException("Problem loading properties '"
                            + PROP_FILE + "' on line " + key);
                }

                String taxonId = attributes[0];
                if ("xref".equals(attributes[1])) {
                    config_xref.put(taxonId, value);
                } else if ("prefix".equals(attributes[1])) {
                    config_prefix.put(taxonId, value);
                }
            }
        }
    }

    /**
     * Merge all sets in a collection to a single set
     * @param colOfCols a collection of HashSet
     * @return a set of strings
     */
    private Set<String> flattenCollections(Collection<Set<String>> colOfCols) {
        Set<String> all = new HashSet<String>();
        for (Set<String> col : colOfCols) {
            all.addAll(col);
        }
        return all;
    }
}<|MERGE_RESOLUTION|>--- conflicted
+++ resolved
@@ -66,11 +66,7 @@
      * Return an IdResolver by a list of taxon id, if not already built then create it.
      * @return a specific IdResolver
      */
-<<<<<<< HEAD
-    public IdResolver getIdResolver(Collection<String> taxonIds) {
-=======
     public IdResolver getIdResolver(Set<String> taxonIds) {
->>>>>>> 901b65e8
         if (taxonIds == null | taxonIds.isEmpty()) {
             return null;
         }
