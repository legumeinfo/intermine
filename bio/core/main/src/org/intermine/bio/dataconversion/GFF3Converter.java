--- conflicted
+++ resolved
@@ -44,11 +44,8 @@
  * @author Wenyan Ji
  * @author Richard Smith
  * @author Fengyuan Hu
-<<<<<<< HEAD
  * @author sc
-=======
  * @author Vivek Krishnakumar
->>>>>>> 9d3ed616
  */
 
 public class GFF3Converter extends DataConverter
