package org.intermine.bio.dataconversion;

/*
 * Copyright (C) 2002-2013 FlyMine
 *
 * This code may be freely distributed and modified under the
 * terms of the GNU Lesser General Public Licence.  This should
 * be distributed with the code.  See the LICENSE file for more
 * information or http://www.gnu.org/copyleft/lesser.html.
 *
 */

import java.io.BufferedReader;
import java.io.IOException;
import java.util.ArrayList;
import java.util.Arrays;
import java.util.HashMap;
import java.util.HashSet;
import java.util.Iterator;
import java.util.LinkedHashMap;
import java.util.LinkedHashSet;
import java.util.List;
import java.util.Map;
import java.util.Map.Entry;
import java.util.Properties;
import java.util.Set;

import org.apache.log4j.Logger;
import org.intermine.bio.io.gff3.GFF3Parser;
import org.intermine.bio.io.gff3.GFF3Record;
import org.intermine.bio.util.BioConverterUtil;
import org.intermine.dataconversion.DataConverter;
import org.intermine.dataconversion.ItemWriter;
import org.intermine.metadata.ClassDescriptor;
import org.intermine.metadata.Model;
import org.intermine.objectstore.ObjectStoreException;
import org.intermine.util.TypeUtil;
import org.intermine.xml.full.Item;
import org.intermine.xml.full.Reference;

/**
 * Class to read a GFF3 source data and produce a data representation
 *
 * @author Wenyan Ji
 * @author Richard Smith
 * @author Fengyuan Hu
 */

public class GFF3Converter extends DataConverter
{
    private static final Logger LOG = Logger.getLogger(GFF3Converter.class);
    private Reference orgRef;
    private String seqClsName, orgTaxonId;
    private Item organism, dataSet, dataSource;
    private Model tgtModel;
    private Map<String, Item> seqs = new HashMap<String, Item>();
    private Map<String, String> identifierMap = new HashMap<String, String>();
    private GFF3RecordHandler handler;
    private GFF3SeqHandler sequenceHandler;
    private boolean dontCreateLocations;
    private final Map<String, Item> dataSets = new HashMap<String, Item>();
    private final Map<String, Item> dataSources = new HashMap<String, Item>();

    protected String PROP_FILE = "gff_config.properties";
    protected Map<String, Set<String>> config_term = new HashMap<String, Set<String>>();
    protected Map<String, Map<String, String>> config_attr =
            new HashMap<String, Map<String, String>>();
    protected Map<String, Map<String, String>> config_attr_class =
            new HashMap<String, Map<String, String>>();

    private Map<String, Set<GFF3Record>> recordMap = new LinkedHashMap<String, Set<GFF3Record>>();

    /**
     * Constructor
     * @param writer ItemWriter
     * @param seqClsName The class of the coordinate system for this GFF3 file (generally
     * Chromosome)
     * @param orgTaxonId The taxon ID of the organism we are loading
     * @param dataSourceName name for dataSource
     * @param dataSetTitle title for dataSet
     * @param tgtModel the model to create items in
     * @param handler object to perform optional additional operations per GFF3 line
     * @param sequenceHandler the GFF3SeqHandler use to create sequence Items
     * @throws ObjectStoreException if something goes wrong
     */
    public GFF3Converter(ItemWriter writer, String seqClsName, String orgTaxonId,
            String dataSourceName, String dataSetTitle, Model tgtModel,
            GFF3RecordHandler handler, GFF3SeqHandler sequenceHandler) throws ObjectStoreException {
        super(writer, tgtModel);
        this.seqClsName = seqClsName;
        this.orgTaxonId = orgTaxonId;
        this.tgtModel = tgtModel;
        this.handler = handler;
        this.sequenceHandler = sequenceHandler;

        organism = getOrganism();
        dataSource = getDataSourceItem(dataSourceName);
        dataSet = getDataSetItem(dataSetTitle, null, null, dataSource);

        if (sequenceHandler == null) {
            this.sequenceHandler = new GFF3SeqHandler();
        }

        setStoreHook(new BioStoreHook(tgtModel, dataSet.getIdentifier(),
                dataSource.getIdentifier(), BioConverterUtil.getOntology(this)));

        handler.setConverter(this);
        handler.setIdentifierMap(identifierMap);
        handler.setOrganism(organism);
        readConfig();
    }

    protected void readConfig() {
        Properties gffConfig = new Properties();
        try {
            gffConfig.load(getClass().getClassLoader().getResourceAsStream(
                    PROP_FILE));
        } catch (IOException e) {
            throw new RuntimeException("I/O Problem loading properties '"
                    + PROP_FILE + "'", e);
        }

        for (Map.Entry<Object, Object> entry : gffConfig.entrySet()) {
            if (entry.getKey().toString().contains("terms")) {
                if (entry.getValue() != null || !((String) entry.getValue()).trim().isEmpty()) {
                    String[] termArray = ((String) entry.getValue()).trim().split(",");
                    for (int i = 0; i < termArray.length; i++) { // Trim each string in the array
                        termArray[i] = termArray[i].trim();
                    }
                    config_term.put(
                            entry.getKey().toString().split("\\.")[0],
                            new HashSet<String>(Arrays.asList(termArray)));
                }
            } else if (entry.getKey().toString().contains("attributes")) {
                if (entry.getValue() != null || !((String) entry.getValue()).trim().isEmpty()) {
                    String keyStr = entry.getKey().toString();
                    String[] keyBits = keyStr.split("\\.");
                    String taxonid = keyStr.split("\\.")[0];

                    if ("attributes".equals(keyStr.split("\\.")[1])) {
                        String attr = entry.getKey().toString().split("\\.")[2];
                        if (keyBits.length > 3) {
                            attr = keyStr.substring(
                                    keyStr.indexOf("attributes.") + 11,
                                    keyStr.length());
                        }
                        String field = ((String)entry.getValue()).trim();
                        if (config_attr.get(taxonid) == null) {
                            Map<String, String> attrMap = new HashMap<String, String>();
                            attrMap.put(field, attr);
                            config_attr.put(taxonid, attrMap);

                            Map<String, String> clsMap = new HashMap<String, String>();
                            clsMap.put(field, "all");
                            config_attr_class.put(taxonid, clsMap);
                        } else {
                            config_attr.get(taxonid).put(field, attr);
                            config_attr_class.get(taxonid).put(field, "all");
                        }
                    } else if ("attributes".equals(keyStr.split("\\.")[2])) {
                        String cls = keyStr.split("\\.")[1];
                        String attr = entry.getKey().toString().split("\\.")[3];
                        if (keyBits.length > 4) {
                            attr = keyStr.substring(
                                    keyStr.indexOf("attributes.") + 11,
                                    keyStr.length());
                        }
                        String field = ((String)entry.getValue()).trim();
                        if (config_attr.get(taxonid) == null) {
                            Map<String, String> attrMap = new HashMap<String, String>();
                            attrMap.put(field, attr);
                            config_attr.put(taxonid, attrMap);

                            Map<String, String> clsMap = new HashMap<String, String>();
                            clsMap.put(field, cls);
                            config_attr_class.put(taxonid, clsMap);
                        } else {
                            config_attr.get(taxonid).put(field, attr);
                            config_attr_class.get(taxonid).put(field, cls);
                        }
                    }
                }
            }
        }
    }

    /**
     * Parse a bufferedReader and process GFF3 record
     * @param bReader the Reader
     * @throws java.io.IOException if an error occurs reading GFF
     * @throws ObjectStoreException if an error occurs storing items
     */
    public void parse(BufferedReader bReader)  throws IOException, ObjectStoreException {
        GFF3Record record;
        long startTime, now, opCount;

        opCount = 0;
        startTime = System.currentTimeMillis();

        // build map of gff3 records, to deal with duplicate lines (e.g. CDS)
        for (Iterator<?> i = GFF3Parser.parse(bReader); i.hasNext();) {
            record = (GFF3Record) i.next();
            if (record.getId() == null) {
                continue;
            }
            if (recordMap.get(record.getId()) == null) {
                Set<GFF3Record> rSet = new LinkedHashSet<GFF3Record>();
                rSet.add(record);
                recordMap.put(record.getId(), rSet);
            } else {
                recordMap.get(record.getId()).add(record);
            }
        }
        LOG.info("GFF3 file contains " + recordMap.size() + " distinct identifiers.");

        for (Set<GFF3Record> aSet : recordMap.values()) {
            int startLoc = -1;
            int endLoc = -1;
            Integer cdsLength = 0;
            for (int i = 0; i < aSet.size(); i++) {
                GFF3Record aRecord = (GFF3Record) aSet.toArray()[i];
                if (aSet.size() == 1 && !"CDS".equals(aRecord.getType())){
                    // this is the usual case, non discontinuous location
                    process(aRecord);
                    opCount++;
                    if (opCount % 1000 == 0) {
                        now = System.currentTimeMillis();
                        LOG.info("processed " + opCount + " lines --took " + (now - startTime) + " ms");
                        startTime = System.currentTimeMillis();
                    }
                    continue;
                }
                // deal with multi line entries, do something only if CDS
                Map<String, List<String>> attributes = aRecord.getAttributes();
                LOG.debug("gff3CDS: " + aRecord.getId() + "-" + aRecord.getStart()
                        + ":" + aRecord.getEnd());

                startLoc = min (startLoc, aRecord.getStart());
                endLoc = max (endLoc, aRecord.getEnd());
                cdsLength = cdsLength + Math.abs(aRecord.getEnd() - aRecord.getStart()) + 1;

                if (i == aSet.size()-1) {
                    // last record of the set, process!
                    List<String> cdsLen = Arrays.asList(cdsLength.toString());
                    aRecord.setStart(startLoc);
                    aRecord.setEnd(endLoc);
                    if ("CDS".equals(aRecord.getType())){
                        setDontCreateLocations(true);
//                        attributes.put("Parent", aRecord.getParents().subList(0, 1));
//                        attributes.put("Parents", aRecord.getParents());
                        attributes.put("cdsLength", cdsLen);
                    }
                    process(aRecord);
                }
            }
        }


// ORIGINAL parse
//        boolean duplicates = false;
//        Set<String> processedIds = new HashSet<String>();
//        Set<String> duplicatedIds = new HashSet<String>();
    //        for (Iterator<?> i = GFF3Parser.parse(bReader); i.hasNext();) {
    //            record = (GFF3Record) i.next();
    //
    //            // we only care about dupes if we are NOT creating locations
    //            if (processedIds.contains(record.getId()) && dontCreateLocations) {
    //                duplicates = true;
    //                duplicatedIds.add(record.getId());
    //            } else {
    //                if (record.getId() != null) {
    //                    processedIds.add(record.getId());
    //                }
    //            }
    //            if (!duplicates) {
    //                process(record);
    //            }
    //            opCount++;
    //            if (opCount % 1000 == 0) {
    //                now = System.currentTimeMillis();
    //                LOG.info("processed " + opCount + " lines --took " + (now - start) + " ms");
    //                start = System.currentTimeMillis();
    //            }
    //        }
    //        if (duplicates) {
    //            LOG.error("Duplicated IDs in GFF file: " + duplicatedIds);
    //            throw new IllegalArgumentException("Duplicated IDs in GFF file: " + duplicatedIds);
    //        }
}

private int max(int endLoc, int end) {
    // TODO Auto-generated method stub
    if (endLoc < 0) {
        return end;
    }

    if (endLoc > end){
        return endLoc;
    }

<<<<<<< HEAD
    return end;
}
=======
    /**
     * process GFF3 record and give a xml presentation
     * @param record GFF3Record
     * @throws ObjectStoreException if an error occurs storing items
     * @throws IOException
     */
    public void process(GFF3Record record) throws ObjectStoreException {
        String term = record.getType();
>>>>>>> 48e0c88b

private int min(int startLoc, int start) {
    // TODO Auto-generated method stub
    if (startLoc < 0) {
        return start;
    }

    if (startLoc < start){
        return startLoc;
    }

    return start;
}

/**
 * store all the items
 * @throws ObjectStoreException if an error occurs storing items
 */
public void storeAll() throws ObjectStoreException {
    // TODO should probably not store if an empty file
    Iterator<?> iter = handler.getFinalItems().iterator();
    while (iter.hasNext()) {
        store((Item) iter.next());
    }
    handler.clearFinalItems();
}

/**
 * process GFF3 record and give a xml presentation
 * @param record GFF3Record
 * @throws ObjectStoreException if an error occurs storing items
 */
public void process(GFF3Record record) throws ObjectStoreException {
    String term = record.getType();
    LOG.debug("CC: rec " + term + "|" + record);

    if (config_term != null && !config_term.isEmpty()) { // otherwise all terms are processed
        if (config_term.containsKey(this.orgTaxonId)) {
            if (!config_term.get(this.orgTaxonId).contains(term)) {
                return;
            }
        }
    }

<<<<<<< HEAD
    // By default, use ID field in attributes
    String primaryIdentifier = record.getId();
    // If pid set in gff_config.properties, look for the attribute field, e.g. locus_tag
    if (config_attr.containsKey(this.orgTaxonId)) {
        if (config_attr.get(this.orgTaxonId).containsKey("primaryIdentifier")) {
            String pidAttr = config_attr.get(this.orgTaxonId).get("primaryIdentifier");
            if (pidAttr.contains("Dbxref")) {
                String pidAttrPrefix = pidAttr.split("\\.")[1];
                for (Iterator<?> i = record.getDbxrefs().iterator(); i.hasNext(); ) {
                    String xref = (String) i.next();
                    if (xref.contains(pidAttrPrefix)) {
                        primaryIdentifier = xref.split(":")[1];
                        break;
=======
        // By default, use ID field in attributes
        String primaryIdentifier = record.getId();
        // If pid set in gff_config.propeties, look for the attribute field, e.g. locus_tag
        if (config_attr.containsKey(this.orgTaxonId)) {
            if (config_attr.get(this.orgTaxonId).containsKey("primaryIdentifier")) {
                String cls = config_attr_class.get(this.orgTaxonId).get("primaryIdentifier");
                if ("all".equals(cls) || term.equals(cls)) {
                    String pidAttr = config_attr.get(this.orgTaxonId).get("primaryIdentifier");
                    if (pidAttr.contains("Dbxref") && record.getDbxrefs() != null) {
                        String pidAttrPrefix = pidAttr.split("\\.")[1];
                        for (Iterator<?> i = record.getDbxrefs().iterator(); i.hasNext(); ) {
                            String xref = (String) i.next();
                            if (xref.contains(pidAttrPrefix)) {
                                primaryIdentifier = xref.split(":")[1];
                                break;
                            }
                        }
                    } else {
                        if (record.getAttributes().get(pidAttr) != null) {
                            primaryIdentifier = record.getAttributes().get(pidAttr).get(0);
                        }
>>>>>>> 48e0c88b
                    }
                }
            } else {
                primaryIdentifier = record.getAttributes().get(pidAttr).get(0);
            }
        }
    }

    String refId = identifierMap.get(primaryIdentifier);
    // get rid of previous record Items from handler
    handler.clear();
    Item seq = getSeq(record.getSequenceID());
    String className = TypeUtil.javaiseClassName(term);
    String fullClassName = tgtModel.getPackageName() + "." + className;

    ClassDescriptor cd = tgtModel.getClassDescriptorByName(fullClassName);

    if (cd == null) {
        throw new IllegalArgumentException("no class found in model for: " + className
                + " (original GFF record type: " + term + ") for "
                + "record: " + record);
    }

    Set<Item> synonymsToAdd = new HashSet<Item>();

    Item feature = null;

    // new feature
//    if (refId == null) {
//        LOG.info("CC: refId NULL! " + className);
//        feature = createItem(className);
//        refId = feature.getIdentifier();
//    }

    if (!"chromosome".equals(term) && seq != null) {

        feature = createItem(className);
        refId = feature.getIdentifier();

        boolean makeLocation = record.getStart() >= 1 && record.getEnd() >= 1
                && !dontCreateLocations
                && handler.createLocations(record);
        if (makeLocation) {
            Item location = getLocation(record, refId, seq, cd);
//            if (feature == null) {
//                // this feature has already been created and stored
//                // we only wanted the location, we're done here.
//                store(location);
//                return;
//            }
            int length = getLength(record);
            feature.setAttribute("length", String.valueOf(length));
            handler.setLocation(location);
            if ("Chromosome".equals(seqClsName)
                    && (cd.getFieldDescriptorByName("chromosome") != null)) {
                feature.setReference("chromosome", seq.getIdentifier());
                feature.setReference("chromosomeLocation", location);
            }
        }
    }

    if (feature == null) {
        // this feature has already been created and stored
        // feature with discontinuous location, this location wasn't valid for some reason
        return;
    }

<<<<<<< HEAD
    if (primaryIdentifier != null) {
        feature.setAttribute("primaryIdentifier", primaryIdentifier);
    }
    handler.setFeature(feature);
    identifierMap.put(primaryIdentifier, feature.getIdentifier());

    // for secondaryIdentifier
    if (config_attr.containsKey(this.orgTaxonId)) {
        if (config_attr.get(this.orgTaxonId).containsKey("secondaryIdentifier")) {
            String siAttr = config_attr.get(this.orgTaxonId).get("secondaryIdentifier");
            if (record.getAttributes().get(siAttr) != null) {
                String secondaryIdentifier = record.getAttributes().get(siAttr).get(0);
                if (secondaryIdentifier != null) {
                    feature.setAttribute("secondaryIdentifier", secondaryIdentifier);
                }
            }
        }
    }

    List<?> names = record.getNames();
    String symbol = null;
    List<String> synonyms = null;

    // get the attribute set for symbol
    if (config_attr.containsKey(this.orgTaxonId)) {
        if (config_attr.get(this.orgTaxonId).containsKey("symbol")) {
            String symbolAttr = config_attr.get(this.orgTaxonId).get("symbol");
            if (record.getAttributes().get(symbolAttr) != null) {
                symbol = record.getAttributes().get(symbolAttr).get(0);
=======
        if (primaryIdentifier != null) {
            feature.setAttribute("primaryIdentifier", primaryIdentifier);
        }
        handler.setFeature(feature);
        identifierMap.put(primaryIdentifier, feature.getIdentifier());

        List<?> names = record.getNames();
        String symbol = null;
        List<String> synonyms = new ArrayList<String>();

        // get the attribute set for symbol
        if (config_attr.containsKey(this.orgTaxonId)) {
            if (config_attr.get(this.orgTaxonId).containsKey("symbol")) {
                String cls = config_attr_class.get(this.orgTaxonId).get("symbol");
                if ("all".equals(cls) || term.equals(cls)) {
                    String symbolAttr = config_attr.get(this.orgTaxonId).get("symbol");
                    if (symbolAttr.contains("Dbxref") && record.getDbxrefs() != null) {
                        String symbolAttrPrefix = symbolAttr.split("\\.")[1];
                        for (Iterator<?> i = record.getDbxrefs().iterator(); i.hasNext(); ) {
                            String xref = (String) i.next();
                            if (xref.contains(symbolAttrPrefix)) {
                                symbol = xref.split(":")[1];
                                break;
                            }
                        }
                    } else {
                        if (record.getAttributes().get(symbolAttr) != null) {
                            symbol = record.getAttributes().get(symbolAttr).get(0);
                        }
                    }
                }
            }
        }

        // get the attribute set for synonym
        if (config_attr.containsKey(this.orgTaxonId)) {
            if (config_attr.get(this.orgTaxonId).containsKey("synonym")) {
                String cls = config_attr_class.get(this.orgTaxonId).get("synonym");
                if ("all".equals(cls) || term.equals(cls)) {
                    String synonymAttr = config_attr.get(this.orgTaxonId).get(
                            "synonym");
                    if (synonymAttr.contains("Dbxref")
                            && record.getDbxrefs() != null) {
                        String synonymAttrPrefix = synonymAttr.split("\\.")[1];
                        Set<String> synSet = new HashSet<String>();
                        for (Iterator<?> i = record.getDbxrefs().iterator(); i
                                .hasNext();) {
                            String xref = (String) i.next();
                            if (xref.contains(synonymAttrPrefix)) {
                                synSet.add(xref.split(":")[1]);
                            }
                        }
                        synonyms.addAll(synSet);
                    } else {
                        synonyms = record.getAttributes().get(synonymAttr);
                    }
                    // synonyms.removeAll(Collections.singleton(null));
                }
>>>>>>> 48e0c88b
            }
        }
    }

    // get the attribute set for synonym
    if (config_attr.containsKey(this.orgTaxonId)) {
        if (config_attr.get(this.orgTaxonId).containsKey("synonym")) {
            String synonymAttr = config_attr.get(this.orgTaxonId).get("synonym");
            synonyms = record.getAttributes().get(synonymAttr);
        }
    }

<<<<<<< HEAD
    if (names != null) {
        setNames(names, symbol, synonyms, synonymsToAdd, primaryIdentifier, feature, cd);
    }
=======
        // Other attributes
        List<String> primeAttrList = Arrays.asList("primaryIdentifier", "symbol", "synonym");

        if (config_attr.containsKey(this.orgTaxonId)) {
            Map<String, String> attrMapOrg = config_attr.get(this.orgTaxonId);
            Map<String, String> attrMapClone = new HashMap<String, String>();
            // Deep copy of a map
            for (Entry<String, String> e : attrMapOrg.entrySet()) {
                attrMapClone.put(e.getKey(), e.getValue());
            }

            for (String pa : primeAttrList) {
                attrMapClone.remove(pa);
            }

            for (Entry<String, String> e : attrMapClone.entrySet()) {
                String cls = config_attr_class.get(this.orgTaxonId).get(e.getKey());
                if ("all".equals(cls) || term.equals(cls)) {
                    String attr = e.getValue();
                    if (attr.contains("Dbxref") && record.getDbxrefs() != null) {
                        String attrPrefix = attr.split("\\.")[1];
                        for (Iterator<?> i = record.getDbxrefs().iterator(); i.hasNext(); ) {
                            String xref = (String) i.next();
                            if (xref.contains(attrPrefix)) {
                                if (feature.checkAttribute(e.getKey())) {
                                    feature.setAttribute(e.getKey(), xref.split(":")[1]);
                                }
                                break;
                            }
                        }
                    } else {
                        if (record.getAttributes().get(attr) != null) {
                            String attrVal = record.getAttributes().get(attr).get(0);
                            if (attrVal != null) {
                                if (feature.checkAttribute(e.getKey())) {
                                    feature.setAttribute(e.getKey(), attrVal);
                                }
                            }
                        }
                    }
                }
            }
        }

        List<String> parents = record.getParents();
        if (parents != null && !parents.isEmpty()) {
            setRefsAndCollections(parents, feature);
        }
>>>>>>> 48e0c88b

    List<String> parents = record.getParents();
    if (parents != null && !parents.isEmpty()) {
        setRefsAndCollections(parents, feature);
    }

    feature.addReference(getOrgRef());
    feature.addToCollection("dataSets", dataSet);

    handler.addDataSet(dataSet);
    Double score = record.getScore();
    if (score != null && !"".equals(String.valueOf(score))) {
        feature.setAttribute("score", String.valueOf(score));
        feature.setAttribute("scoreType", record.getSource());
    }
    for (Item synonym : synonymsToAdd) {
        handler.addItem(synonym);
    }
    handler.process(record);
    if (handler.getDataSetReferenceList().getRefIds().size() > 0) {
        feature.addCollection(handler.getDataSetReferenceList());
    }
    handler.clearDataSetReferenceList();
    if (handler.getPublicationReferenceList().getRefIds().size() > 0) {
        feature.addCollection(handler.getPublicationReferenceList());
    }
    handler.clearPublicationReferenceList();

    try {
        Iterator<Item> iter = handler.getItems().iterator();
        while (iter.hasNext()) {
            store(iter.next());
        }
    } catch (ObjectStoreException e) {
        LOG.error("Problem writing item to the itemwriter");
        throw e;
    }
}

private Item getLocation(GFF3Record record, String refId, Item seq, ClassDescriptor cd) {
    Item location = createItem("Location");
    int start = record.getStart();
    int end = record.getEnd();
    if (record.getStart() < record.getEnd()) {
        location.setAttribute("start", String.valueOf(start));
        location.setAttribute("end", String.valueOf(end));
    } else {
        location.setAttribute("start", String.valueOf(end));
        location.setAttribute("end", String.valueOf(start));
    }
    if (record.getStrand() != null && "+".equals(record.getStrand())) {
        location.setAttribute("strand", "1");
    } else if (record.getStrand() != null && "-".equals(record.getStrand())) {
        location.setAttribute("strand", "-1");
    } else {
        location.setAttribute("strand", "0");
    }
    location.setReference("locatedOn", seq.getIdentifier());
    location.setReference("feature", refId);
    location.addToCollection("dataSets", dataSet);
    return location;
}

private void setRefsAndCollections(List<String> parents, Item feature) {
    String clsName = feature.getClassName();
    Map<String, String> refsAndCollections = handler.getRefsAndCollections();
    if (refsAndCollections != null && refsAndCollections.containsKey(clsName)
            && parents != null && !parents.isEmpty()) {
        ClassDescriptor cld =
                tgtModel.getClassDescriptorByName(tgtModel.getPackageName() + "." + clsName);
        String refName = refsAndCollections.get(clsName);
        Iterator<String> parentIter = parents.iterator();
        if (cld.getReferenceDescriptorByName(refName, true) != null) {
            String parent = parentIter.next();
            feature.setReference(refName, getRefId(parent));
            if (parentIter.hasNext()) {
                String primaryIdent  = feature.getAttribute("primaryIdentifier").getValue();
                throw new RuntimeException("Feature has multiple relations for reference: "
                        + refName + " for feature: " + feature.getClassName()
                        + ", " + feature.getIdentifier() + ", " + primaryIdent);
            }
        } else if (cld.getCollectionDescriptorByName(refName, true) != null) {
            List<String> refIds = new ArrayList<String>();
            while (parentIter.hasNext()) {
                refIds.add(getRefId(parentIter.next()));
            }
            feature.setCollection(refName, refIds);
        } else if (parentIter.hasNext()) {
            throw new RuntimeException("No '" + refName + "' reference/collection found in "
                    + "class: " + clsName + " - is map configured correctly?");
        }
    }
}

private void setNames(List<?> names, String symbol, List<String> synonyms,
        Set<Item> synonymsToAdd, String primaryIdentifier, Item feature, ClassDescriptor cd) {
    if (cd.getFieldDescriptorByName("symbol") == null) { // if symbol is not in the model
        String name = (String) names.get(0);
        feature.setAttribute("name", name);
        for (Iterator<?> i = names.iterator(); i.hasNext(); ) {
            String recordName = (String) i.next();
            if (!recordName.equals(primaryIdentifier) && !recordName.equals(name)) {
                synonymsToAdd.add(getSynonym(feature, recordName));
            }
        }

        if (synonyms != null) {
            for (Iterator<?> i = synonyms.iterator(); i.hasNext(); ) {
                String recordName = (String) i.next();
                if (!recordName.equals(primaryIdentifier) && !recordName.equals(name)) {
                    synonymsToAdd.add(getSynonym(feature, recordName));
                }
            }
        }
    } else {
        if (symbol == null) {
            symbol = (String) names.get(0);
        }
        feature.setAttribute("symbol", symbol);
        for (Iterator<?> i = names.iterator(); i.hasNext(); ) {
            String recordName = (String) i.next();
            if (!recordName.equals(primaryIdentifier) && !recordName.equals(symbol)) {
                synonymsToAdd.add(getSynonym(feature, recordName));
            }
        }

        if (synonyms != null) {
            for (Iterator<?> i = synonyms.iterator(); i.hasNext(); ) {
                String recordName = (String) i.next();
                if (!recordName.equals(primaryIdentifier) && !recordName.equals(symbol)) {
                    synonymsToAdd.add(getSynonym(feature, recordName));
                }
            }
        }
    }
}

/**
 * Perform any necessary clean-up after post-conversion
 * @throws Exception if an error occurs
 */
@Override
public void close() throws Exception {
    // empty - overridden as necessary
}

/**
 * Return the DataSet Item created for this GFF3Converter from the data set title passed
 * to the constructor.
 * @return the DataSet item
 */
public Item getDataSet() {
    return dataSet;
}

/**
 * Return the DataSource Item created for this GFF3Converter from the data source name passed
 * to the constructor.
 * @return the DataSource item
 */
public Item getDataSource() {
    return dataSource;
}

/**
 * Return the organism Item created for this GFF3Converter from the organism abbreviation passed
 * to the constructor.
 * @return the organism item
 * @throws ObjectStoreException if the Organism item can't be stored
 */
public Item getOrganism() throws ObjectStoreException {
    if (organism == null) {
        organism = createItem("Organism");
        organism.setAttribute("taxonId", orgTaxonId);
        store(organism);
    }
    return organism;
}

/**
 * Return the sequence class name that was passed to the constructor.
 * @return the class name
 */
public String getSeqClsName() {
    return seqClsName;
}

/**
 * Return the
 * @return the target Model
 */
public Model getTgtModel() {
    return tgtModel;
}

/**
 * @return organism reference
 * @throws ObjectStoreException if the Organism Item can't be stored
 */
private Reference getOrgRef() throws ObjectStoreException {
    if (orgRef == null) {
        orgRef = new Reference("organism", getOrganism().getIdentifier());
    }
    return orgRef;
}

/**
 * @return return/create item of class seqClsName for given identifier
 * @throws ObjectStoreException if the Item can't be stored
 */
private Item getSeq(String id)
        throws ObjectStoreException {
    // the seqHandler may have changed the id used, e.g. if using an IdResolver
    String identifier = sequenceHandler.getSeqIdentifier(id);

    if (identifier == null) {
        return null;
    }

    //        if (identifier.startsWith("chr")) {
    //            identifier = identifier.substring(3);
    //        }

    Item seq = seqs.get(identifier);
    if (seq == null) {
        seq = sequenceHandler.makeSequenceItem(this, identifier);
        // sequence handler may choose not to create sequence
        if (seq != null) {
            seq.addReference(getOrgRef());
            store(seq);
            seqs.put(identifier, seq);
            LOG.info("SET SEQ " + identifier + "|" + seq.getIdentifier());
        }
    }
    handler.setSequence(seq);
    return seq;
}

/**
 * Set the dontCreateLocations flag
 * @param dontCreateLocations if false, create Locations of features on chromosomes while
 * processing
 */
public void setDontCreateLocations(boolean dontCreateLocations) {
    this.dontCreateLocations = dontCreateLocations;
}

/**
 * Create and add a synonym Item from the given information.
 * @param subject the subject of the new Synonym
 * @param value the Synonym value
 * @return the new Synonym Item
 */
public Item getSynonym(Item subject, String value) {
    Item synonym = createItem("Synonym");
    synonym.setAttribute("value", value);
    synonym.setReference("subject", subject.getIdentifier());
    return synonym;
}

/**
 * Return a DataSet item for the given title
 * @param name the DataSet name
 * @return the DataSet Item
 */
public Item getDataSourceItem(String name) {
    Item item = dataSources.get(name);
    if (item == null) {
        item = createItem("DataSource");
        item.setAttribute("name", name);
        try {
            store(item);
        } catch (ObjectStoreException e) {
            throw new RuntimeException("failed to store DataSource with name: " + name, e);
        }
        dataSources.put(name, item);
    }
    return item;
}

/**
 * Return a DataSource item with the given details.
 * @param title the DataSet title
 * @param url the new url field, or null if the url shouldn't be set
 * @param description the new description field, or null if the field shouldn't be set
 * @param dataSourceItem the DataSource referenced by the the DataSet
 * @return the DataSet Item
 */
public Item getDataSetItem(String title, String url, String description, Item dataSourceItem) {
    Item item = dataSets.get(title);
    if (item == null) {
        item = createItem("DataSet");
        item.setAttribute("name", title);
        item.setReference("dataSource", dataSourceItem);
        if (url != null) {
            item.setAttribute("url", url);
        }
        if (description != null) {
            item.setAttribute("description", description);
        }
        try {
            store(item);
        } catch (ObjectStoreException e) {
            throw new RuntimeException("failed to store DataSet with title: " + title, e);
        }
        dataSets.put(title, item);
    }
    return item;
}

private int getLength(GFF3Record record) {
    int start = record.getStart();
    int end = record.getEnd();
    int length = Math.abs(end - start) + 1;
    return length;
}

private String getRefId(String identifier) {
    String refId = identifierMap.get(identifier);
    if (refId == null) {
        //            identifierMap.put(identifier, refId);
        String msg = "Failed setting setRefsAndCollections() in GFF3Converter - processing"
                + " child before parent - " + identifier;
        throw new RuntimeException(msg);
    }
    return refId;
}
}<|MERGE_RESOLUTION|>--- conflicted
+++ resolved
@@ -298,10 +298,6 @@
         return endLoc;
     }
 
-<<<<<<< HEAD
-    return end;
-}
-=======
     /**
      * process GFF3 record and give a xml presentation
      * @param record GFF3Record
@@ -310,7 +306,6 @@
      */
     public void process(GFF3Record record) throws ObjectStoreException {
         String term = record.getType();
->>>>>>> 48e0c88b
 
 private int min(int startLoc, int start) {
     // TODO Auto-generated method stub
@@ -355,21 +350,6 @@
         }
     }
 
-<<<<<<< HEAD
-    // By default, use ID field in attributes
-    String primaryIdentifier = record.getId();
-    // If pid set in gff_config.properties, look for the attribute field, e.g. locus_tag
-    if (config_attr.containsKey(this.orgTaxonId)) {
-        if (config_attr.get(this.orgTaxonId).containsKey("primaryIdentifier")) {
-            String pidAttr = config_attr.get(this.orgTaxonId).get("primaryIdentifier");
-            if (pidAttr.contains("Dbxref")) {
-                String pidAttrPrefix = pidAttr.split("\\.")[1];
-                for (Iterator<?> i = record.getDbxrefs().iterator(); i.hasNext(); ) {
-                    String xref = (String) i.next();
-                    if (xref.contains(pidAttrPrefix)) {
-                        primaryIdentifier = xref.split(":")[1];
-                        break;
-=======
         // By default, use ID field in attributes
         String primaryIdentifier = record.getId();
         // If pid set in gff_config.propeties, look for the attribute field, e.g. locus_tag
@@ -391,7 +371,6 @@
                         if (record.getAttributes().get(pidAttr) != null) {
                             primaryIdentifier = record.getAttributes().get(pidAttr).get(0);
                         }
->>>>>>> 48e0c88b
                     }
                 }
             } else {
@@ -459,37 +438,6 @@
         return;
     }
 
-<<<<<<< HEAD
-    if (primaryIdentifier != null) {
-        feature.setAttribute("primaryIdentifier", primaryIdentifier);
-    }
-    handler.setFeature(feature);
-    identifierMap.put(primaryIdentifier, feature.getIdentifier());
-
-    // for secondaryIdentifier
-    if (config_attr.containsKey(this.orgTaxonId)) {
-        if (config_attr.get(this.orgTaxonId).containsKey("secondaryIdentifier")) {
-            String siAttr = config_attr.get(this.orgTaxonId).get("secondaryIdentifier");
-            if (record.getAttributes().get(siAttr) != null) {
-                String secondaryIdentifier = record.getAttributes().get(siAttr).get(0);
-                if (secondaryIdentifier != null) {
-                    feature.setAttribute("secondaryIdentifier", secondaryIdentifier);
-                }
-            }
-        }
-    }
-
-    List<?> names = record.getNames();
-    String symbol = null;
-    List<String> synonyms = null;
-
-    // get the attribute set for symbol
-    if (config_attr.containsKey(this.orgTaxonId)) {
-        if (config_attr.get(this.orgTaxonId).containsKey("symbol")) {
-            String symbolAttr = config_attr.get(this.orgTaxonId).get("symbol");
-            if (record.getAttributes().get(symbolAttr) != null) {
-                symbol = record.getAttributes().get(symbolAttr).get(0);
-=======
         if (primaryIdentifier != null) {
             feature.setAttribute("primaryIdentifier", primaryIdentifier);
         }
@@ -548,7 +496,6 @@
                     }
                     // synonyms.removeAll(Collections.singleton(null));
                 }
->>>>>>> 48e0c88b
             }
         }
     }
@@ -561,11 +508,6 @@
         }
     }
 
-<<<<<<< HEAD
-    if (names != null) {
-        setNames(names, symbol, synonyms, synonymsToAdd, primaryIdentifier, feature, cd);
-    }
-=======
         // Other attributes
         List<String> primeAttrList = Arrays.asList("primaryIdentifier", "symbol", "synonym");
 
@@ -614,7 +556,6 @@
         if (parents != null && !parents.isEmpty()) {
             setRefsAndCollections(parents, feature);
         }
->>>>>>> 48e0c88b
 
     List<String> parents = record.getParents();
     if (parents != null && !parents.isEmpty()) {
