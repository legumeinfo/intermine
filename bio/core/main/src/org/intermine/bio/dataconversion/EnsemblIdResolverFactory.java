--- conflicted
+++ resolved
@@ -36,10 +36,6 @@
     protected static final Logger LOG = Logger.getLogger(EnsemblIdResolverFactory.class);
     private final String propKey = "resolver.file.rootpath";
     private final String resolverFileSymbo = "ensembl";
-<<<<<<< HEAD
-    private final String FilePathKey = "resolver.ensembl.file";
-=======
->>>>>>> 593b8c14
     private final String taxonId = "9606";
 
     /**
@@ -67,36 +63,6 @@
         }
 
         try {
-<<<<<<< HEAD
-            boolean isCachedIdResolverRestored = restoreFromFile(this.clsCol);
-            if (!isCachedIdResolverRestored || (isCachedIdResolverRestored
-                    && !resolver.hasTaxonAndClassName(taxonId, this.clsCol.iterator().next()))) {
-
-                String resolverFileName =
-                        PropertiesUtil.getProperties().getProperty(FilePathKey);
-
-                if (StringUtils.isBlank(resolverFileName)) {
-                    String message = "Resolver data file path is not specified";
-                    LOG.warn(message);
-
-                    String resolverFileRoot =
-                            PropertiesUtil.getProperties().getProperty(propKey);
-
-                    // File path not set in MINE.properties
-                    if (StringUtils.isBlank(resolverFileRoot)) {
-                        String msg = "Resolver data file root path is not specified";
-                        LOG.warn(msg);
-                        return;
-                    }
-
-                    LOG.info("Creating id resolver from data file and caching it.");
-                    resolverFileName = resolverFileRoot.trim() + resolverFileSymbo;
-                }
-
-                File f = new File(resolverFileName.trim());
-                if (f.exists()) {
-                    createFromFile(new BufferedReader(new FileReader(f)));
-=======
             boolean isCachedIdResolverRestored = restoreFromFile();
             if (!isCachedIdResolverRestored || (isCachedIdResolverRestored
                     && !resolver.hasTaxonAndClassName(taxonId, this.clsCol.iterator().next()))) {
@@ -114,7 +80,6 @@
                 File f = new File(resolverFileName);
                 if (f.exists()) {
                     createFromFile(f);
->>>>>>> 593b8c14
                     resolver.writeToFile(new File(ID_RESOLVER_CACHED_FILE_NAME));
                 } else {
                     LOG.warn("Resolver file not exists: " + resolverFileName);
