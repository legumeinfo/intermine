--- conflicted
+++ resolved
@@ -41,7 +41,7 @@
     }
 
     public void testReadConfig() throws Exception {
-<<<<<<< HEAD
+
         factory.readConfig(idresolverConfig);
         assertEquals(6, factory.getXrefs().size());
         assertTrue(factory.getXrefs().containsKey("7955"));
@@ -49,16 +49,7 @@
         assertTrue(factory.getPrefixes().containsKey("10090"));
         assertNotNull(factory.getStrain(Collections.singleton("559292")));
         assertTrue(factory.getIgnoredTaxonIds().contains("6239"));
-=======
-        factory.PROP_FILE = idresolverConfig;
-        factory.readConfig();
-        assertEquals(6, factory.config_xref.size());
-        assertTrue(factory.config_xref.containsKey("7955"));
-        assertFalse(factory.config_xref.containsValue("OMIM"));
-        assertTrue(factory.config_prefix.containsKey("10116"));
-        assertTrue(factory.config_strains.containsValue("559292"));
-        assertTrue(factory.ignoredTaxonIds.contains("6239"));
->>>>>>> aa14f32d
+
     }
 
     public void testGetStrain() throws Exception {
