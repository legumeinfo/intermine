--- conflicted
+++ resolved
@@ -43,22 +43,18 @@
     public void testReadConfig() throws Exception {
 
         factory.readConfig(idresolverConfig);
-<<<<<<< HEAD
-        assertEquals(6, factory.getXrefs().size());
+
+        assertEquals(5, factory.getXrefs().size());
         assertTrue("7955 is one of " + factory.getXrefs().keySet(),
                 factory.getXrefs().containsKey("7955"));
-        assertFalse("OMIM is one of " + factory.getXrefs().values(),
+        assertFalse("OMIM is not one of " + factory.getXrefs().values(),
                 factory.getXrefs().containsValue("OMIM"));
         assertTrue("10116 is one of " + factory.getPrefixes().keySet(),
                 factory.getPrefixes().containsKey("10116"));
-=======
-        assertEquals(5, factory.getXrefs().size());
-        assertTrue(factory.getXrefs().containsKey("7955"));
-        assertFalse(factory.getXrefs().containsValue("OMIM"));
-        assertTrue(factory.getPrefixes().containsKey("10116"));
->>>>>>> 446350f3
-        assertNotNull(factory.getStrain(Collections.singleton("559292")));
-        assertTrue(factory.getIgnoredTaxonIds().contains("6239"));
+        assertNotNull("{559292} has a strain",
+                factory.getStrain(Collections.singleton("559292")));
+        assertTrue("We are ignoring 6239",
+                factory.getIgnoredTaxonIds().contains("6239"));
 
     }
 
