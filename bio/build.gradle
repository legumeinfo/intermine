buildscript {
    repositories {
        jcenter()
    }
    dependencies {
        classpath "com.jfrog.bintray.gradle:gradle-bintray-plugin:1.8.0"
        classpath "org.jfrog.buildinfo:build-info-extractor-gradle:4.6.2"
    }
}

subprojects {
    group = 'org.intermine'
<<<<<<< HEAD
    version = '4.0.0'
=======
    version = '3.1.0'
>>>>>>> 04add892

    apply plugin: "java"
    apply plugin: "maven"
    apply plugin: "com.jfrog.bintray"
    apply plugin: "com.jfrog.artifactory"
    apply plugin: "checkstyle"

    sourceCompatibility = 1.8
    targetCompatibility = 1.8

    repositories {
        mavenLocal()
        jcenter()
        maven {
            url "https://oss.jfrog.org/artifactory/oss-snapshot-local"
        }
        maven {
            url 'http://www.ebi.ac.uk/intact/maven/nexus/content/repositories/ebi-repo/'
        }
    }

    dependencies {
        compile group: 'ant', name: 'ant', version: '1.6.5'
        compile group: "org.intermine", name: "intermine-webtasks", version: System.getProperty("imVersion")
        testCompile group: 'junit', name: 'junit', version: '4.8.2'
        testCompile group: 'xmlunit', name: 'xmlunit', version: '1.0'
    }

    // see http://blog.joda.org/2014/02/turning-off-doclint-in-jdk-8-javadoc.html
    tasks.withType(Javadoc) {
        options.addStringOption('Xdoclint:none', '-quiet')
    }

    checkstyle {
        toolVersion '7.8.1'
        configFile file("../../config/checkstyle/checkstyle.xml")
        sourceSets = [sourceSets.main]
        showViolations = true
        ignoreFailures = false
        maxWarnings = 0
        //reportsDir = file("$project.rootDir/reports/checkstyle/$project.name")
        configProperties = [
                'checkstyle.header.file': "../config/checkstyle/copyright_header.txt",
                'suppressionFile': "../config/checkstyle/suppressions.xml"
        ]
    }

    checkstyleMain {
        source = fileTree('src/main') {
            includes = ['**/*.java']
            excludes = ['build/**']
        }
    }

    checkstyleTest {
        enabled = false
    }

    test {
        ignoreFailures = true
        // we have a system property that we need to get to the tests
        systemProperties System.properties
    }

    task sourcesJar(type: Jar, dependsOn: classes) {
        classifier = 'sources'
        from sourceSets.main.allSource
    }

    task javadocJar(type: Jar, dependsOn: javadoc) {
        classifier = 'javadoc'
        from javadoc.destinationDir
    }

    artifacts {
        archives sourcesJar
        archives javadocJar
    }

    artifactory {
        contextUrl = 'https://oss.jfrog.org/artifactory/'
        resolve {
            repository {
                repoKey = 'libs-release'
            }
        }
        publish {
            repository {
                if (project.version.endsWith("-SNAPSHOT")) {
                    repoKey = 'oss-snapshot-local'
                } else {
                    repoKey = 'oss-release-local'
                }
            username = System.getenv('BINTRAY_USER')
            password = System.getenv('BINTRAY_KEY')
            }
            defaults {
	        publishConfigs('archives')
            }
        }
    }

    bintray {
        user = System.getenv('BINTRAY_USER')
        key = System.getenv('BINTRAY_KEY')
        dryRun = false //[Default: false] Whether to run this as dry-run, without deploying
        publish = true //[Default: false] Whether version should be auto published after an upload
        override = true //[Default: false] Whether to override version artifacts already published
        pkg {
            repo = 'bio'
            name = project.name
            userOrg = user
            licenses = ['LGPL-2.1']
            vcsUrl = 'https://github.com/intermine/intermine.git'
            publicDownloadNumbers = true
            version {
<<<<<<< HEAD
                name = '4.0.0'
                desc = 'InterMine 4.0.0'
                vcsTag = 'intermine-4.0.0'
=======
                name = '3.1.0'
                desc = 'InterMine 3.1.0'
                vcsTag = 'intermine-3.1.0'
>>>>>>> 04add892
            }
        }
        configurations = ['archives']
    }

}

task testReport(type: TestReport) {
    destinationDir = file("$buildDir/reports/allTests")
    // Include the results from the `test` task in all subprojects
    reportOn subprojects*.test
}

<|MERGE_RESOLUTION|>--- conflicted
+++ resolved
@@ -1,4 +1,4 @@
-buildscript {
+#buildscript {
     repositories {
         jcenter()
     }
@@ -10,11 +10,7 @@
 
 subprojects {
     group = 'org.intermine'
-<<<<<<< HEAD
     version = '4.0.0'
-=======
-    version = '3.1.0'
->>>>>>> 04add892
 
     apply plugin: "java"
     apply plugin: "maven"
@@ -131,15 +127,9 @@
             vcsUrl = 'https://github.com/intermine/intermine.git'
             publicDownloadNumbers = true
             version {
-<<<<<<< HEAD
                 name = '4.0.0'
                 desc = 'InterMine 4.0.0'
                 vcsTag = 'intermine-4.0.0'
-=======
-                name = '3.1.0'
-                desc = 'InterMine 3.1.0'
-                vcsTag = 'intermine-3.1.0'
->>>>>>> 04add892
             }
         }
         configurations = ['archives']
