--- conflicted
+++ resolved
@@ -261,12 +261,9 @@
             } else if ("populate-child-features".equals(operation)) {
                 PopulateChildFeatures jb = new PopulateChildFeatures(getObjectStoreWriter());
                 jb.populateCollection();
-<<<<<<< HEAD
-=======
             } else if ("create-location-range-index".equals(operation)) {
                 CreateLocationRange clr = new CreateLocationRange(getObjectStoreWriter());
                 clr.create();
->>>>>>> 22ecb574
             }
 
         } catch (BuildException e) {
