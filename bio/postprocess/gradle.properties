<<<<<<< HEAD
systemProp.imVersion=3.1.+
systemProp.bioVersion=3.1.+
=======
systemProp.imVersion=3.0.+
systemProp.bioVersion=3.0.+
>>>>>>> 336f5235
# some unit tests need additional classes that aren't in the core model.
# we use flymine's model. don't touch!
systemProp.flymineVersion=2.0.+

systemProp.javax.xml.stream.XMLOutputFactory = com.sun.xml.internal.stream.XMLOutputFactoryImpl<|MERGE_RESOLUTION|>--- conflicted
+++ resolved
@@ -1,10 +1,6 @@
-<<<<<<< HEAD
 systemProp.imVersion=3.1.+
 systemProp.bioVersion=3.1.+
-=======
-systemProp.imVersion=3.0.+
-systemProp.bioVersion=3.0.+
->>>>>>> 336f5235
+
 # some unit tests need additional classes that aren't in the core model.
 # we use flymine's model. don't touch!
 systemProp.flymineVersion=2.0.+
