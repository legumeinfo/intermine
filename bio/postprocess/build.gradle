--- conflicted
+++ resolved
@@ -16,11 +16,7 @@
 
 subprojects {
     group = 'org.intermine'
-<<<<<<< HEAD
-    version = '5.0.8.1'
-=======
-    version '5.1.0'
->>>>>>> fdf3df8d
+    version '5.1.0.1'
 
     apply plugin: 'java'
     apply plugin: 'maven'
