buildscript {
    repositories {
        mavenLocal()
        jcenter()
        maven {
            url "https://oss.jfrog.org/artifactory/oss-snapshot-local"
        }
    }
    dependencies {
        classpath group: 'org.intermine', name: 'plugin', version: System.getProperty("imVersion")
        classpath "com.jfrog.bintray.gradle:gradle-bintray-plugin:1.8.0"
        classpath "org.jfrog.buildinfo:build-info-extractor-gradle:4.6.2"        
    }
}

ext {
    // set here to make available to individual bio-postprocesses
    bioVersion = System.getProperty("bioVersion")
    imVersion = System.getProperty("imVersion")
}

subprojects {
    group = 'org.intermine'
<<<<<<< HEAD
    version = '3.0.0'
=======
    version = '2.1.1'
>>>>>>> fe7d20a5

    apply plugin: 'java'
    apply plugin: 'maven'
    apply plugin: 'com.jfrog.bintray'
    apply plugin: 'com.jfrog.artifactory'
    apply plugin: 'dbmodel'
    apply plugin: 'biocore-dbmodel'
    apply plugin: "checkstyle"

    sourceCompatibility = 1.8
    targetCompatibility = 1.8

    repositories {
        mavenLocal()
        jcenter()
        maven {
            url "https://oss.jfrog.org/artifactory/oss-snapshot-local"
        }
    }

    configurations {
        mergeModel
    }
    
    dependencies {
        compile group: 'org.intermine', name: 'bio-core', version: System.getProperty("bioVersion"), transitive: false
        compile group : "org.intermine", name: "intermine-resources", version: System.getProperty("imVersion") // log4j
        compile group: 'commons-collections', name: 'commons-collections', version: '3.2'
        testCompile group: 'junit', name: 'junit', version: '4.8.2'
        testCompile group: "org.intermine", name: "intermine-integrate", version: System.getProperty("imVersion")
        testCompile group: 'xmlunit', name: 'xmlunit', version: '1.0'
        mergeModel group : "org.intermine", name: "intermine-objectstore", version: System.getProperty("imVersion")
    }

    dbModelConfig {
        objectStoreName = "os.bio-test"
        modelName = "genomic"
        defaultInterminePropertiesFile = "default.intermine.bio-test.properties"
    }

    task copyMineProperties() {
        dependsOn 'processResources'
    	doLast {
            copy {
                from "${System.env.HOME}/.intermine/intermine-bio-test.properties"
                into sourceSets.main.output.resourcesDir
                rename { fileName -> fileName.replace('intermine-bio-test.properties', 'intermine.properties') }
            }
        }
    }
 
    jar {
        exclude "intermine.properties"
    }

    // see http://blog.joda.org/2014/02/turning-off-doclint-in-jdk-8-javadoc.html
    tasks.withType(Javadoc) {
        options.addStringOption('Xdoclint:none', '-quiet')
    }

    checkstyle {
        toolVersion '7.8.1'
        configFile file("../../../config/checkstyle/checkstyle.xml")
        sourceSets = [sourceSets.main]
        showViolations = true
        ignoreFailures = false
        maxWarnings = 0
        //reportsDir = file("$project.rootDir/reports/checkstyle/$project.name")
        configProperties = [
                'checkstyle.header.file': "../../config/checkstyle/copyright_header.txt",
                'suppressionFile': "../../config/checkstyle/suppressions.xml"
        ]
    }

    checkstyleMain {
        source = fileTree('src/main') {
            includes = ['**/*.java']
            excludes = ['build/**']
        }
    }

    checkstyleTest {
        enabled = false
    }

    tasks.withType(Test) {
        scanForTestClasses = false
        include '**/*Test.class'
    }

    test {
        // we have a system property that we need to get to the tests
        systemProperties System.properties
        ignoreFailures = true
        forkEvery = 1
    }

    task sourcesJar(type: Jar, dependsOn: classes) {
        classifier = 'sources'
        from sourceSets.main.allSource
    }

    task javadocJar(type: Jar, dependsOn: javadoc) {
        classifier = 'javadoc'
        from javadoc.destinationDir
    }

    artifacts {
        archives sourcesJar
        archives javadocJar
    }

    artifactory {
        contextUrl = 'https://oss.jfrog.org/artifactory/'
        resolve {
            repository {
                repoKey = 'libs-release'
            }
        }
        publish {
            repository {
                if (project.version.endsWith("-SNAPSHOT")) {
                    repoKey = 'oss-snapshot-local'
                } else {
                    repoKey = 'oss-release-local'
                }
            username = System.getenv('BINTRAY_USER')
            password = System.getenv('BINTRAY_KEY')
            }
            defaults {
            publishConfigs('archives')
            }
        }
    }

    bintray {
        user = System.getenv('BINTRAY_USER')
        key = System.getenv('BINTRAY_KEY')
        filesSpec {
            from 'build/libs'
            into '.'
        }
        dryRun = false //[Default: false] Whether to run this as dry-run, without deploying
        publish = true //[Default: false] Whether version should be auto published after an upload
        override = true //[Default: false] Whether to override version artifacts already published
        pkg {
            repo = 'bio'
            name = project.name
            userOrg = user
            licenses = ['LGPL-2.1']
            vcsUrl = 'https://github.com/intermine/intermine.git'
            publicDownloadNumbers = true
            version {
<<<<<<< HEAD
                name = '3.0.0'
                desc = 'InterMine 3.0.0'
                vcsTag = 'intermine-3.0.0'
=======
                name = '2.1.1'
                desc = 'InterMine 2.1.1'
                vcsTag = 'intermine-2.1.1'
>>>>>>> fe7d20a5
            }
        }
        configurations = ['archives']
    }

    tasks.compileTestJava.dependsOn 'copyMineProperties', 'buildUnitTestDB'
}

task testReport(type: TestReport) {
    destinationDir = file("$buildDir/reports/allTests")
    // Include the results from the `test` task in all subprojects
    reportOn subprojects*.test
}<|MERGE_RESOLUTION|>--- conflicted
+++ resolved
@@ -21,11 +21,8 @@
 
 subprojects {
     group = 'org.intermine'
-<<<<<<< HEAD
     version = '3.0.0'
-=======
-    version = '2.1.1'
->>>>>>> fe7d20a5
+
 
     apply plugin: 'java'
     apply plugin: 'maven'
@@ -179,15 +176,9 @@
             vcsUrl = 'https://github.com/intermine/intermine.git'
             publicDownloadNumbers = true
             version {
-<<<<<<< HEAD
                 name = '3.0.0'
                 desc = 'InterMine 3.0.0'
                 vcsTag = 'intermine-3.0.0'
-=======
-                name = '2.1.1'
-                desc = 'InterMine 2.1.1'
-                vcsTag = 'intermine-2.1.1'
->>>>>>> fe7d20a5
             }
         }
         configurations = ['archives']
