--- conflicted
+++ resolved
@@ -1,6 +1,5 @@
 <?xml version="1.0"?>
 <classes>
-<<<<<<< HEAD
 
   <!-- add attributes, references, collections to core classes-->
   <class name="BioEntity" is-interface="true">
@@ -52,6 +51,15 @@
     <reference name="protein" referenced-type="Protein" reverse-reference="CDS"/>
   </class>
 
+  <!-- LIS enforces one transcript per protein -->
+  <class name="Protein" is-interface="true" term="http://purl.uniprot.org/core/Protein,http://semanticscience.org/resource/SIO_010043">
+    <reference name="CDS" referenced-type="CDS" reverse-reference="protein"/>
+    <reference name="transcript" referenced-type="Transcript" reverse-reference="protein"/>
+    <reference name="phylonode" referenced-type="Phylonode" reverse-reference="protein"/>
+    <collection name="geneFamilyAssignments" referenced-type="GeneFamilyAssignment" />
+    <collection name="proteinMatches" referenced-type="ProteinMatch" reverse-reference="protein"/>
+  </class>
+
   <!-- CDSRegion is a type=CDS SequenceFeature from a GFF and is smaller coding regions -->
   <class name="CDSRegion" extends="SequenceFeature" is-interface="true" term="http://purl.obolibrary.org/obo/SO_0000851"/>
 
@@ -98,15 +106,6 @@
   <class name="MRNA" extends="Transcript" is-interface="true" term="http://purl.obolibrary.org/obo/SO_0000234">
     <reference name="fivePrimeUTR" referenced-type="FivePrimeUTR"/>
     <reference name="threePrimeUTR" referenced-type="ThreePrimeUTR"/>
-  </class>
-
-  <!-- one transcript per protein -->
-  <class name="Protein" is-interface="true" term="http://semanticscience.org/resource/SIO_010043">
-    <reference name="CDS" referenced-type="CDS" reverse-reference="protein"/>
-    <reference name="transcript" referenced-type="Transcript" reverse-reference="protein"/>
-    <reference name="phylonode" referenced-type="Phylonode" reverse-reference="protein"/>
-    <collection name="geneFamilyAssignments" referenced-type="GeneFamilyAssignment" />
-    <collection name="proteinMatches" referenced-type="ProteinMatch" reverse-reference="protein"/>
   </class>
 
   <class name="SequenceVariant" is-interface="true" term="http://purl.obolibrary.org/obo/SO_0001060">
@@ -362,56 +361,4 @@
 
   
   
-=======
-    <class name="CDS" extends="SequenceFeature" is-interface="true" term="http://purl.obolibrary.org/obo/SO_0000316">
-      <reference name="gene" referenced-type="Gene" reverse-reference="CDSs"/>
-      <reference name="protein" referenced-type="Protein" reverse-reference="CDSs"/>
-    </class>
-
-    <class name="Exon" extends="SequenceFeature" is-interface="true" term="http://purl.obolibrary.org/obo/SO_0000147">
-      <reference name="gene" referenced-type="Gene" reverse-reference="exons"/>
-    </class>
-
-    <class name="Gene" extends="SequenceFeature" is-interface="true" term="http://purl.obolibrary.org/obo/SO_0000704">
-      <reference name="upstreamIntergenicRegion" referenced-type="IntergenicRegion"/>
-      <reference name="downstreamIntergenicRegion" referenced-type="IntergenicRegion"/>  
-      <collection name="UTRs" referenced-type="UTR" reverse-reference="gene"/>
-      <collection name="exons" referenced-type="Exon" reverse-reference="gene"/>
-      <collection name="CDSs" referenced-type="CDS" reverse-reference="gene"/>
-      <collection name="flankingRegions" referenced-type="GeneFlankingRegion" reverse-reference="gene"/>
-      <collection name="introns" referenced-type="Intron" reverse-reference="genes"/>
-    </class>
-
-    <class name="GeneFlankingRegion" extends="SequenceFeature" is-interface="true" term="http://purl.obolibrary.org/obo/SO_0000239">
-      <attribute name="distance" type="java.lang.String" term="http://purl.obolibrary.org/obo/PATO_0000040"/>
-      <attribute name="direction" type="java.lang.String" term="http://purl.obolibrary.org/obo/PATO_0000039"/>
-      <attribute name="includeGene" type="java.lang.Boolean"/>
-      <reference name="gene" referenced-type="Gene" reverse-reference="flankingRegions"/>
-    </class>
-
-    <class name="IntergenicRegion" extends="SequenceFeature" is-interface="true" term="http://purl.obolibrary.org/obo/SO_0000605">
-      <collection name="adjacentGenes" referenced-type="Gene"/>
-    </class>
-
-    <class name="Intron" extends="SequenceFeature" is-interface="true" term="http://purl.obolibrary.org/obo/SO_0000188">
-      <collection name="genes" referenced-type="Gene" reverse-reference="introns"/>
-    </class>
-
-    <class name="Protein" is-interface="true" term="http://purl.uniprot.org/core/Protein,http://semanticscience.org/resource/SIO_010043">
-      <collection name="CDSs" referenced-type="CDS" reverse-reference="protein"/>
-      <collection name="transcripts" referenced-type="Transcript" reverse-reference="protein"/>
-    </class>
-
-    <class name="SequenceVariant" is-interface="true" term="http://purl.obolibrary.org/obo/SO_0001060">
-      <collection name="genes" referenced-type="Gene"/>
-    </class>
-        
-    <class name="Transcript" extends="SequenceFeature" is-interface="true" term="http://purl.obolibrary.org/obo/SO_0000673">
-      <reference name="protein" referenced-type="Protein" reverse-reference="transcripts"/>
-    </class>
-    
-    <class name="UTR" extends="SequenceFeature" is-interface="true" term="http://purl.obolibrary.org/obo/SO_0000203">
-      <reference name="gene" referenced-type="Gene" reverse-reference="UTRs"/>
-    </class>
->>>>>>> fdf3df8d
 </classes>