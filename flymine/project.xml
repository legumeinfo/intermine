<project type="bio">
  <property name="target.model" value="genomic"/>
  <property name="source.location" location="../bio/sources/"/>
  <property name="common.os.prefix" value="common"/>
  <property name="intermine.properties.file" value="flymine.properties"/>
  <property name="default.intermine.properties.file" location="../default.intermine.integrate.properties"/>
  <sources>
    <source name="chado-db-flybase-dmel" type="chado-db" dump="true">
      <property name="source.db.name" value="flybase"/>
      <property name="organisms" value="7227"/>
      <property name="dataSourceName" value="FlyBase"/>
      <property name="processors"
                value="org.intermine.bio.dataconversion.FlyBaseProcessor org.intermine.bio.dataconversion.StockProcessor"/>
      <property name="converter.class"
                value="org.intermine.bio.dataconversion.ChadoDBConverter"/>
    </source>
    <source name="chado-db-flybase-dpse" type="chado-db">
      <property name="source.db.name" value="flybase"/>
      <property name="organisms" value="7237"/>
      <property name="dataSourceName" value="FlyBase"/>
      <property name="processors"
                value="org.intermine.bio.dataconversion.FlyBaseProcessor"/>
      <property name="converter.class"
                value="org.intermine.bio.dataconversion.ChadoDBConverter"/>
    </source>
    <source name="chado-db-flybase-others" type="chado-db" dump="true">
      <property name="source.db.name" value="flybase"/>
      <property name="organisms" value="Dana Dere Dgri Dmoj Dper Dsec Dsim Dvir Dwil Dyak"/>
      <property name="dataSourceName" value="FlyBase"/>
      <property name="processors"
                value="org.intermine.bio.dataconversion.FlyBaseProcessor"/>
      <property name="converter.class"
                value="org.intermine.bio.dataconversion.ChadoDBConverter"/>
    </source>
    <source name="wormbase-identifiers" type="wormbase-identifiers">
      <property name="src.data.dir" location="/micklem/data/worm-identifiers/current"/>
    </source>
<source name="ncbi-gene" type="ncbi-gene">
     <property name="src.data.dir" location="/micklem/data/ncbi/current/"/>
     <property name="organisms" value="9606"/>
</source>
   <source name="mgi-identifiers" type="mgi-identifiers">
      <property name="src.data.dir" location="/micklem/data/mgi-identifiers/current"/>
    </source>
   <source name="rgd-identifiers" type="rgd-identifiers">
      <property name="src.data.dir" location="/micklem/data/rgd-identifiers/current"/>
    </source>

    <!-- uniprot must be processed immediately after chado -->
    <source name="uniprot" type="uniprot" dump="true">
      <!--<property name="uniprot.organisms" value="7227 6239 7165 9606 10090 10116 46245 7230 7240 7244 7245 7217 7220 7222 7234 7260 7238 559292"/>-->
      <property name="uniprot.organisms" value="7227 6239 7165 9606 10090 10116 46245 7230 7244 7217 7220 7222 7238 559292"/>
      <property name="src.data.dir" location="/micklem/data/uniprot/current"/>
      <property name="createinterpro" value="true"/>
    </source>

    <source name="uniprot-fasta" type="fasta">
     <!-- <property name="fasta.taxonId" value="7227 6239 7165 4932 9606 10090 10116 46245 7230 7240 7244 7245 7217 7220 7222 7234 7260 7238"/>-->
      <property name="fasta.taxonId" value="7227 6239 7165 4932 9606 10090 10116 46245 7230 7244 7217 7220 7222 7238"/>
      <property name="fasta.className" value="org.intermine.model.bio.Protein"/>
      <property name="fasta.classAttribute" value="primaryAccession"/>
      <property name="fasta.dataSetTitle" value="UniProt data set"/>
      <property name="fasta.dataSourceName" value="UniProt"/>
      <property name="src.data.dir" location="/micklem/data/uniprot/current"/>
      <property name="fasta.includes" value="uniprot_sprot_varsplic.fasta"/>
      <property name="fasta.sequenceType" value="protein" />
      <property name="fasta.loaderClassName"
                value="org.intermine.bio.dataconversion.UniProtFastaLoaderTask"/>
    </source>
     <source name="drosophila-homology" type="drosophila-homology">
      <property name="src.data.dir" location="/micklem/data/flybase/homology/current"/>
      <property name="src.data.dir.includes" value="*.tsv"/>
    </source>
    <source name="anopheles-identifiers" type="anopheles-identifiers">
      <property name="src.data.dir" location="/micklem/data/anopheles-identifiers/current"/>
    </source>
    <source name="uniprot-keywords" type="uniprot-keywords">
      <property name="src.data.dir" location="/micklem/data/uniprot/current"/>
      <property name="src.data.dir.includes" value="keywlist.xml"/>
    </source>
    <source name="rnai" type="rnai">
      <property name="src.data.dir" location="/micklem/data/flymine/rnai/current"/>
    </source>
    <source name="arbeitman-items-xml" type="arbeitman-items-xml">
      <property name="src.data.file" location="/micklem/data/flymine/mage/arbeitman/arbeitman-tgt-items.xml"/>
    </source>
    <source name="bdgp-clone" type="bdgp-clone">
      <property name="src.data.dir" location="/micklem/data/flymine/bdgp-clones"/>
      <property name="src.data.dir.includes" value="dgc2flybase.txt"/>
    </source>

    <source name="long-oligo" type="long-oligo" dump="true">
      <property name="gff3.taxonId" value="7227"/>
      <property name="gff3.seqClsName" value="MRNA"/>
      <property name="src.data.dir" location="/micklem/data/flymine/long-oligo"/>
    </source>
    <source name="interpro" type="interpro">
      <property name="src.data.dir" location="/micklem/data/interpro/current"/>
    </source>

    <source name="omim" type="omim">
      <property name="src.data.dir" location="/micklem/data/metabolic/omim/current"/>
    </source>
    <source name="kegg-pathway" type="kegg-pathway">
      <property name="src.data.dir" location="/micklem/data/kegg/current"/>
      <property name="kegg.organisms" value="7227"/>
    </source>
    <source name="flyatlas" type="flyatlas">
      <property name="src.data.dir" location="/micklem/data/flyatlas/current"/>
    </source>
    <source name="anoph-expr" type="anoph-expr">
      <property name="src.data.dir" location="/micklem/data/flymine/anoph-expr"/>
      <property name="src.data.dir.includes" value="E-TABM-186-processed-data-1343527732.txt"/>
      <property name="geneFile" value="/micklem/data/flymine/anoph-expr/reporter_gene_mappingFile.txt"/>
    </source>
<!--
    <source name="anoest" type="anoest">
      <property name="dataSourceName" value="VectorBase"/>
      <property name="dataSetTitle" value="AnoEST clusters"/>
      <property name="source.db.name" value="anoest"/>
    </source>
-->
    <source name="pdb" type="pdb">
      <property name="src.data.dir" location="/micklem/data/pdb/current"/>
      <property name="pdb.organisms" value="7227"/>
    </source>
    <source name="psi-mi-ontology" type="psi-mi-ontology">
      <property name="src.data.file" location="/micklem/data/psi/ontology/current/psi-mi.obo"/>
    </source>
    <source name="so" type="so">
      <property name="src.data.file" location="../../bio/sources/so/so.obo"/>
    </source>
    <source name="uberon" type="uberon">
      <property name="src.data.file" location="/micklem/data/uberon/current/uberon.obo"/>
    </source>

    <source name="go" type="go" dump="true">
      <property name="src.data.file" location="/micklem/data/go-annotation/current/gene_ontology.obo"/>
    </source>
    <source name="go-annotation" type="go-annotation">
      <property name="ontologyfile" location="/micklem/data/go-annotation/current/gene_ontology.obo"/>
      <property name="src.data.dir" location="/micklem/data/go-annotation/flymine"/>
      <property name="ontologyPrefix" value="GO"/>
    </source>
    
    <source name="flybase-expression" type="flybase-expression">
      <property name="src.data.dir" location="/micklem/data/modMine_flyRNAseq/current"/>
      <property name="flybaseExpressionLevelsFile" location="/micklem/data/modMine_flyRNAseq/BinLOOKUP_modENCODE_FlyAtlas.txt"/>
      <property name="flybaseStagesFile" location="/micklem/data/modMine_flyRNAseq/stages.txt"/>
    </source>

    <source name="flyreg" type="flyreg">
      <property name="gff3.taxonId" value="7227"/>
      <property name="gff3.seqClsName" value="Chromosome"/>
      <property name="src.data.dir" location="/micklem/data/redfly/current/tfbs"/>
      <property name="src.data.dir.includes" value="tfbs_dump.gff"/>
    </source>
    <source name="redfly" type="redfly">
      <property name="gff3.taxonId" value="7227"/>
      <property name="gff3.seqClsName" value="Chromosome"/>
      <property name="src.data.dir" location="/micklem/data/redfly/current/crm"/>
      <property name="src.data.dir.includes" value="crm_dump.gff"/>
    </source>

    <source name="fly-fish" type="fly-fish">
      <property name="src.data.dir" location="/micklem/data/flymine/flyfish/current"/>
      <property name="src.data.dir.includes" value="annotation_matrix.csv"/>
    </source>
    <source name="flybase-dmel-gene-fasta" type="fasta">
      <property name="fasta.taxonId" value="7227"/>
      <property name="fasta.dataSetTitle" value="FlyBase fasta data set for Drosophila melanogaster"/>
      <property name="fasta.dataSourceName" value="FlyBase"/>
      <property name="fasta.className" value="org.intermine.model.bio.Gene"/>
      <property name="fasta.classAttribute" value="primaryIdentifier"/>
      <property name="fasta.includes" value="dmel-all-gene-*.fasta"/>
      <property name="src.data.dir" location="/micklem/data/flybase/fasta/current"/>
    </source>
    <source name="flybase-dpse-gene-fasta" type="fasta">
      <property name="fasta.taxonId" value="7237"/>
      <property name="fasta.dataSetTitle"
                value="FlyBase fasta data set for Drosophila pseudoobscura pseudoobscura"/>
      <property name="fasta.dataSourceName" value="FlyBase"/>
      <property name="fasta.className" value="org.intermine.model.bio.Gene"/>
      <property name="fasta.classAttribute" value="primaryIdentifier"/>
      <property name="fasta.includes" value="dpse-all-gene-*.fasta"/>
      <property name="src.data.dir" location="/micklem/data/flybase/fasta/current"/>
    </source>
    <source name="flybase-dana-gene-fasta" type="fasta">
      <property name="fasta.taxonId" value="7217"/>
      <property name="fasta.dataSetTitle" value="FlyBase fasta data set for Drosophila ananassae"/>
      <property name="fasta.dataSourceName" value="FlyBase"/>
      <property name="fasta.className" value="org.intermine.model.bio.Gene"/>
      <property name="fasta.classAttribute" value="primaryIdentifier"/>
      <property name="fasta.includes" value="dana-all-gene-*.fasta"/>
      <property name="src.data.dir" location="/micklem/data/flybase/fasta/current"/>
    </source>
    <source name="flybase-dere-gene-fasta" type="fasta">
      <property name="fasta.taxonId" value="7220"/>
      <property name="fasta.dataSetTitle" value="FlyBase fasta data set for Drosophila erecta"/>
      <property name="fasta.dataSourceName" value="FlyBase"/>
      <property name="fasta.className" value="org.intermine.model.bio.Gene"/>
      <property name="fasta.classAttribute" value="primaryIdentifier"/>
      <property name="fasta.includes" value="dere-all-gene-*.fasta"/>
      <property name="src.data.dir" location="/micklem/data/flybase/fasta/current"/>
    </source>
    <source name="flybase-dgri-gene-fasta" type="fasta">
      <property name="fasta.taxonId" value="7222"/>
      <property name="fasta.dataSetTitle" value="FlyBase fasta data set for Drosophila grimshawi"/>
      <property name="fasta.dataSourceName" value="FlyBase"/>
      <property name="fasta.className" value="org.intermine.model.bio.Gene"/>
      <property name="fasta.classAttribute" value="primaryIdentifier"/>
      <property name="fasta.includes" value="dgri-all-gene-*.fasta"/>
      <property name="src.data.dir" location="/micklem/data/flybase/fasta/current"/>
    </source>
    <source name="flybase-dmoj-gene-fasta" type="fasta">
      <property name="fasta.taxonId" value="7230"/>
      <property name="fasta.dataSetTitle" value="FlyBase fasta data set for Drosophila mojavensis"/>
      <property name="fasta.dataSourceName" value="FlyBase"/>
      <property name="fasta.className" value="org.intermine.model.bio.Gene"/>
      <property name="fasta.classAttribute" value="primaryIdentifier"/>
      <property name="fasta.includes" value="dmoj-all-gene-*.fasta"/>
      <property name="src.data.dir" location="/micklem/data/flybase/fasta/current"/>
    </source>
    <source name="flybase-dper-gene-fasta" type="fasta">
      <property name="fasta.taxonId" value="7234"/>
      <property name="fasta.dataSetTitle" value="FlyBase fasta data set for Drosophila persimilis"/>
      <property name="fasta.dataSourceName" value="FlyBase"/>
      <property name="fasta.className" value="org.intermine.model.bio.Gene"/>
      <property name="fasta.classAttribute" value="primaryIdentifier"/>
      <property name="fasta.includes" value="dper-all-gene-*.fasta"/>
      <property name="src.data.dir" location="/micklem/data/flybase/fasta/current"/>
    </source>
    <source name="flybase-dsec-gene-fasta" type="fasta">
      <property name="fasta.taxonId" value="7238"/>
      <property name="fasta.dataSetTitle" value="FlyBase fasta data set for Drosophila sechellia"/>
      <property name="fasta.dataSourceName" value="FlyBase"/>
      <property name="fasta.className" value="org.intermine.model.bio.Gene"/>
      <property name="fasta.classAttribute" value="primaryIdentifier"/>
      <property name="fasta.includes" value="dsec-all-gene-*.fasta"/>
      <property name="src.data.dir" location="/micklem/data/flybase/fasta/current"/>
    </source>
    <source name="flybase-dsim-gene-fasta" type="fasta">
      <property name="fasta.taxonId" value="7240"/>
      <property name="fasta.dataSetTitle" value="FlyBase fasta data set for Drosophila simulans"/>
      <property name="fasta.dataSourceName" value="FlyBase"/>
      <property name="fasta.className" value="org.intermine.model.bio.Gene"/>
      <property name="fasta.classAttribute" value="primaryIdentifier"/>
      <property name="fasta.includes" value="dsim-all-gene-*.fasta"/>
      <property name="src.data.dir" location="/micklem/data/flybase/fasta/current"/>
    </source>
    <source name="flybase-dvir-gene-fasta" type="fasta">
      <property name="fasta.taxonId" value="7244"/>
      <property name="fasta.dataSetTitle" value="FlyBase fasta data set for Drosophila virilis"/>
      <property name="fasta.dataSourceName" value="FlyBase"/>
      <property name="fasta.className" value="org.intermine.model.bio.Gene"/>
      <property name="fasta.classAttribute" value="primaryIdentifier"/>
      <property name="fasta.includes" value="dvir-all-gene-*.fasta"/>
      <property name="src.data.dir" location="/micklem/data/flybase/fasta/current"/>
    </source>
    <source name="flybase-dwil-gene-fasta" type="fasta">
      <property name="fasta.taxonId" value="7260"/>
      <property name="fasta.dataSetTitle" value="FlyBase fasta data set for Drosophila willistoni"/>
      <property name="fasta.dataSourceName" value="FlyBase"/>
      <property name="fasta.className" value="org.intermine.model.bio.Gene"/>
      <property name="fasta.classAttribute" value="primaryIdentifier"/>
      <property name="fasta.includes" value="dwil-all-gene-*.fasta"/>
      <property name="src.data.dir" location="/micklem/data/flybase/fasta/current"/>
    </source>
    <source name="flybase-dyak-gene-fasta" type="fasta">
      <property name="fasta.taxonId" value="7245"/>
      <property name="fasta.dataSetTitle" value="FlyBase fasta data set for Drosophila yakuba"/>
      <property name="fasta.dataSourceName" value="FlyBase"/>
      <property name="fasta.className" value="org.intermine.model.bio.Gene"/>
      <property name="fasta.classAttribute" value="primaryIdentifier"/>
      <property name="fasta.includes" value="dyak-all-gene-*.fasta"/>
      <property name="src.data.dir" location="/micklem/data/flybase/fasta/current"/>
    </source>
    <source name="flybase-dmel-cds-fasta" type="fasta">
      <property name="fasta.loaderClassName"
                value="org.intermine.bio.dataconversion.FlyBaseCDSFastaLoaderTask"/>
      <property name="fasta.taxonId" value="7227"/>
      <property name="fasta.className" value="org.intermine.model.bio.CDS"/>
      <property name="fasta.classAttribute" value="primaryIdentifier"/>
      <property name="fasta.includes" value="dmel-all-CDS-*.fasta"/>
      <property name="fasta.dataSetTitle" value="FlyBase fasta data set for Drosophila melanogaster"/>
      <property name="fasta.dataSourceName" value="FlyBase"/>
      <property name="src.data.dir" location="/micklem/data/flybase/fasta/current"/>
    </source>
    <source name="flybase-dpse-cds-fasta" type="fasta">
      <property name="fasta.loaderClassName"
                value="org.intermine.bio.dataconversion.FlyBaseCDSFastaLoaderTask"/>
      <property name="fasta.taxonId" value="7237"/>
      <property name="fasta.className" value="org.intermine.model.bio.CDS"/>
      <property name="fasta.classAttribute" value="primaryIdentifier"/>
      <property name="fasta.includes" value="dpse-all-CDS-*.fasta"/>
      <property name="fasta.dataSetTitle" value="FlyBase fasta data set for Drosophila pseudoobscura pseudoobscura"/>
      <property name="fasta.dataSourceName" value="FlyBase"/>
      <property name="src.data.dir" location="/micklem/data/flybase/fasta/current"/>
    </source>
    <source name="flybase-dana-cds-fasta" type="fasta">
      <property name="fasta.loaderClassName"
                value="org.intermine.bio.dataconversion.FlyBaseCDSFastaLoaderTask"/>
      <property name="fasta.taxonId" value="7217"/>
      <property name="fasta.className" value="org.intermine.model.bio.CDS"/>
      <property name="fasta.classAttribute" value="primaryIdentifier"/>
      <property name="fasta.includes" value="dana-all-CDS-*.fasta"/>
      <property name="fasta.dataSetTitle" value="FlyBase fasta data set for Drosophila ananassae"/>
      <property name="fasta.dataSourceName" value="FlyBase"/>
      <property name="src.data.dir" location="/micklem/data/flybase/fasta/current"/>
    </source>
    <source name="flybase-dere-cds-fasta" type="fasta">
      <property name="fasta.loaderClassName"
                value="org.intermine.bio.dataconversion.FlyBaseCDSFastaLoaderTask"/>
      <property name="fasta.taxonId" value="7220"/>
      <property name="fasta.className" value="org.intermine.model.bio.CDS"/>
      <property name="fasta.classAttribute" value="primaryIdentifier"/>
      <property name="fasta.includes" value="dere-all-CDS-*.fasta"/>
      <property name="fasta.dataSetTitle" value="FlyBase fasta data set for Drosophila erecta"/>
      <property name="fasta.dataSourceName" value="FlyBase"/>
      <property name="src.data.dir" location="/micklem/data/flybase/fasta/current"/>
    </source>
    <source name="flybase-dgri-cds-fasta" type="fasta">
      <property name="fasta.loaderClassName"
                value="org.intermine.bio.dataconversion.FlyBaseCDSFastaLoaderTask"/>
      <property name="fasta.taxonId" value="7222"/>
      <property name="fasta.className" value="org.intermine.model.bio.CDS"/>
      <property name="fasta.classAttribute" value="primaryIdentifier"/>
      <property name="fasta.includes" value="dgri-all-CDS-*.fasta"/>
      <property name="fasta.dataSetTitle" value="FlyBase fasta data set for Drosophila grimshawi"/>
      <property name="fasta.dataSourceName" value="FlyBase"/>
      <property name="src.data.dir" location="/micklem/data/flybase/fasta/current"/>
    </source>
    <source name="flybase-dmoj-cds-fasta" type="fasta">
      <property name="fasta.loaderClassName"
                value="org.intermine.bio.dataconversion.FlyBaseCDSFastaLoaderTask"/>
      <property name="fasta.taxonId" value="7230"/>
      <property name="fasta.className" value="org.intermine.model.bio.CDS"/>
      <property name="fasta.classAttribute" value="primaryIdentifier"/>
      <property name="fasta.includes" value="dmoj-all-CDS-*.fasta"/>
      <property name="fasta.dataSetTitle" value="FlyBase fasta data set for Drosophila mojavensis"/>
      <property name="fasta.dataSourceName" value="FlyBase"/>
      <property name="src.data.dir" location="/micklem/data/flybase/fasta/current"/>
    </source>
    <source name="flybase-dper-cds-fasta" type="fasta">
      <property name="fasta.loaderClassName"
                value="org.intermine.bio.dataconversion.FlyBaseCDSFastaLoaderTask"/>
      <property name="fasta.taxonId" value="7234"/>
      <property name="fasta.className" value="org.intermine.model.bio.CDS"/>
      <property name="fasta.classAttribute" value="primaryIdentifier"/>
      <property name="fasta.includes" value="dper-all-CDS-*.fasta"/>
      <property name="fasta.dataSetTitle" value="FlyBase fasta data set for Drosophila persimilis"/>
      <property name="fasta.dataSourceName" value="FlyBase"/>
      <property name="src.data.dir" location="/micklem/data/flybase/fasta/current"/>
    </source>
    <source name="flybase-dsec-cds-fasta" type="fasta">
      <property name="fasta.loaderClassName"
                value="org.intermine.bio.dataconversion.FlyBaseCDSFastaLoaderTask"/>
      <property name="fasta.taxonId" value="7238"/>
      <property name="fasta.className" value="org.intermine.model.bio.CDS"/>
      <property name="fasta.classAttribute" value="primaryIdentifier"/>
      <property name="fasta.includes" value="dsec-all-CDS-*.fasta"/>
      <property name="fasta.dataSetTitle" value="FlyBase fasta data set for Drosophila sechellia"/>
      <property name="fasta.dataSourceName" value="FlyBase"/>
      <property name="src.data.dir" location="/micklem/data/flybase/fasta/current"/>
    </source>
    <source name="flybase-dsim-cds-fasta" type="fasta">
      <property name="fasta.loaderClassName"
                value="org.intermine.bio.dataconversion.FlyBaseCDSFastaLoaderTask"/>
      <property name="fasta.taxonId" value="7240"/>
      <property name="fasta.className" value="org.intermine.model.bio.CDS"/>
      <property name="fasta.classAttribute" value="primaryIdentifier"/>
      <property name="fasta.includes" value="dsim-all-CDS-*.fasta"/>
      <property name="fasta.dataSetTitle" value="FlyBase fasta data set for Drosophila simulans"/>
      <property name="fasta.dataSourceName" value="FlyBase"/>
      <property name="src.data.dir" location="/micklem/data/flybase/fasta/current"/>
    </source>
    <source name="flybase-dvir-cds-fasta" type="fasta">
      <property name="fasta.loaderClassName"
                value="org.intermine.bio.dataconversion.FlyBaseCDSFastaLoaderTask"/>
      <property name="fasta.taxonId" value="7244"/>
      <property name="fasta.className" value="org.intermine.model.bio.CDS"/>
      <property name="fasta.classAttribute" value="primaryIdentifier"/>
      <property name="fasta.includes" value="dvir-all-CDS-*.fasta"/>
      <property name="fasta.dataSetTitle" value="FlyBase data set for Drosophila virilis"/>
      <property name="fasta.dataSourceName" value="FlyBase"/>
      <property name="src.data.dir" location="/micklem/data/flybase/fasta/current"/>
    </source>
    <source name="flybase-dwil-cds-fasta" type="fasta">
      <property name="fasta.loaderClassName"
                value="org.intermine.bio.dataconversion.FlyBaseCDSFastaLoaderTask"/>
      <property name="fasta.taxonId" value="7260"/>
      <property name="fasta.className" value="org.intermine.model.bio.CDS"/>
      <property name="fasta.classAttribute" value="primaryIdentifier"/>
      <property name="fasta.includes" value="dwil-all-CDS-*.fasta"/>
      <property name="fasta.dataSetTitle" value="FlyBase data set for Drosophila willistoni"/>
      <property name="fasta.dataSourceName" value="FlyBase"/>
      <property name="src.data.dir" location="/micklem/data/flybase/fasta/current"/>
    </source>
    <source name="flybase-dyak-cds-fasta" type="fasta">
      <property name="fasta.loaderClassName"
                value="org.intermine.bio.dataconversion.FlyBaseCDSFastaLoaderTask"/>
      <property name="fasta.taxonId" value="7245"/>
      <property name="fasta.className" value="org.intermine.model.bio.CDS"/>
      <property name="fasta.classAttribute" value="primaryIdentifier"/>
      <property name="fasta.includes" value="dyak-all-CDS-*.fasta"/>
      <property name="fasta.dataSetTitle" value="FlyBase data set for Drosophila yakuba"/>
      <property name="fasta.dataSourceName" value="FlyBase"/>
      <property name="src.data.dir" location="/micklem/data/flybase/fasta/current"/>
    </source>
    <source name="flybase-dmel-5prime-utr-fasta" type="fasta">
      <property name="fasta.loaderClassName" value="org.intermine.bio.dataconversion.FlyBaseUTRFastaLoaderTask"/>
      <property name="fasta.taxonId" value="7227"/>
      <property name="fasta.className" value="org.intermine.model.bio.FivePrimeUTR"/>
      <property name="fasta.classAttribute" value="primaryIdentifier"/>
      <property name="fasta.includes" value="dmel-all-five_prime_UTR-*.fasta"/>
      <property name="fasta.dataSetTitle" value="FlyBase data set for Drosophila melanogaster"/>
      <property name="fasta.dataSourceName" value="FlyBase"/>
      <property name="src.data.dir" location="/micklem/data/flybase/fasta/current"/>
    </source>
    <source name="flybase-dmel-3prime-utr-fasta" type="fasta">
      <property name="fasta.loaderClassName" value="org.intermine.bio.dataconversion.FlyBaseUTRFastaLoaderTask"/>
      <property name="fasta.taxonId" value="7227"/>
      <property name="fasta.className" value="org.intermine.model.bio.ThreePrimeUTR"/>
      <property name="fasta.classAttribute" value="primaryIdentifier"/>
      <property name="fasta.includes" value="dmel-all-three_prime_UTR-*.fasta"/>
      <property name="fasta.dataSetTitle" value="FlyBase data set for Drosophila melanogaster"/>
      <property name="fasta.dataSourceName" value="FlyBase"/>
      <property name="src.data.dir" location="/micklem/data/flybase/fasta/current"/>
    </source>
    
    
    <source name="flybase-dpse-5prime-utr-fasta" type="fasta">
      <property name="fasta.loaderClassName" value="org.intermine.bio.dataconversion.FlyBaseUTRFastaLoaderTask"/>
      <property name="fasta.taxonId" value="7237"/>
      <property name="fasta.className" value="org.intermine.model.bio.FivePrimeUTR"/>
      <property name="fasta.classAttribute" value="primaryIdentifier"/>
      <property name="fasta.includes" value="dpse-all-five_prime_UTR-*.fasta"/>
      <property name="fasta.dataSetTitle" value="FlyBase data set for Drosophila pseudoobscura pseudoobscura"/>
      <property name="fasta.dataSourceName" value="FlyBase"/>
      <property name="src.data.dir" location="/micklem/data/flybase/fasta/current"/>
    </source>
    <source name="flybase-dpse-3prime-utr-fasta" type="fasta">
      <property name="fasta.loaderClassName" value="org.intermine.bio.dataconversion.FlyBaseUTRFastaLoaderTask"/>
      <property name="fasta.taxonId" value="7237"/>
      <property name="fasta.className" value="org.intermine.model.bio.ThreePrimeUTR"/>
      <property name="fasta.classAttribute" value="primaryIdentifier"/>
      <property name="fasta.includes" value="dpse-all-three_prime_UTR-*.fasta"/>
      <property name="fasta.dataSetTitle" value="FlyBase data set for Drosophila pseudoobscura pseudoobscura"/>
      <property name="fasta.dataSourceName" value="FlyBase"/>
      <property name="src.data.dir" location="/micklem/data/flybase/fasta/current"/>
    </source>
    <source name="flybase-dgri-5prime-utr-fasta" type="fasta">
      <property name="fasta.loaderClassName" value="org.intermine.bio.dataconversion.FlyBaseUTRFastaLoaderTask"/>
      <property name="fasta.taxonId" value="7222"/>
      <property name="fasta.className" value="org.intermine.model.bio.FivePrimeUTR"/>
      <property name="fasta.classAttribute" value="primaryIdentifier"/>
      <property name="fasta.includes" value="dgri-all-five_prime_UTR-*.fasta"/>
      <property name="fasta.dataSetTitle" value="FlyBase data set for Drosophila grimshawi"/>
      <property name="fasta.dataSourceName" value="FlyBase"/>
      <property name="src.data.dir" location="/micklem/data/flybase/fasta/current"/>
    </source>
    <source name="flybase-dper-5prime-utr-fasta" type="fasta">
      <property name="fasta.loaderClassName" value="org.intermine.bio.dataconversion.FlyBaseUTRFastaLoaderTask"/>
      <property name="fasta.taxonId" value="7234"/>
      <property name="fasta.className" value="org.intermine.model.bio.FivePrimeUTR"/>
      <property name="fasta.classAttribute" value="primaryIdentifier"/>
      <property name="fasta.includes" value="dper-all-five_prime_UTR-*.fasta"/>
      <property name="fasta.dataSetTitle" value="FlyBase data set for Drosophila persimilis"/>
      <property name="fasta.dataSourceName" value="FlyBase"/>
      <property name="src.data.dir" location="/micklem/data/flybase/fasta/current"/>
    </source>
    <source name="flybase-dsec-5prime-utr-fasta" type="fasta">
      <property name="fasta.loaderClassName" value="org.intermine.bio.dataconversion.FlyBaseUTRFastaLoaderTask"/>
      <property name="fasta.taxonId" value="7238"/>
      <property name="fasta.className" value="org.intermine.model.bio.FivePrimeUTR"/>
      <property name="fasta.classAttribute" value="primaryIdentifier"/>
      <property name="fasta.includes" value="dsec-all-five_prime_UTR-*.fasta"/>
      <property name="fasta.dataSetTitle" value="FlyBase data set for Drosophila sechellia"/>
      <property name="fasta.dataSourceName" value="FlyBase"/>
      <property name="src.data.dir" location="/micklem/data/flybase/fasta/current"/>
    </source>
    <source name="flybase-dsim-5prime-utr-fasta" type="fasta">
      <property name="fasta.loaderClassName" value="org.intermine.bio.dataconversion.FlyBaseUTRFastaLoaderTask"/>
      <property name="fasta.taxonId" value="7240"/>
      <property name="fasta.className" value="org.intermine.model.bio.FivePrimeUTR"/>
      <property name="fasta.classAttribute" value="primaryIdentifier"/>
      <property name="fasta.includes" value="dsim-all-five_prime_UTR-*.fasta"/>
      <property name="fasta.dataSetTitle" value="FlyBase data set for Drosophila simulans"/>
      <property name="fasta.dataSourceName" value="FlyBase"/>
      <property name="src.data.dir" location="/micklem/data/flybase/fasta/current"/>
    </source>
    <source name="flybase-dyak-5prime-utr-fasta" type="fasta">
      <property name="fasta.loaderClassName" value="org.intermine.bio.dataconversion.FlyBaseUTRFastaLoaderTask"/>
      <property name="fasta.taxonId" value="7245"/>
      <property name="fasta.className" value="org.intermine.model.bio.FivePrimeUTR"/>
      <property name="fasta.classAttribute" value="primaryIdentifier"/>
      <property name="fasta.includes" value="dyak-all-five_prime_UTR-*.fasta"/>
      <property name="fasta.dataSetTitle" value="FlyBase data set for Drosophila yakuba"/>
      <property name="fasta.dataSourceName" value="FlyBase"/>
      <property name="src.data.dir" location="/micklem/data/flybase/fasta/current"/>
    </source>
    <source name="pubmed-gene" type="pubmed-gene" dump="true">
      <property name="src.data.dir" location="/micklem/data/pubmed/current"/>
      <property name="pubmed.organisms" value="7227 7165 6239 7240 7244 7245 7217 7220 7222 7234 7238 46245"/>
      <property name="src.data.dir.includes" value="gene2pubmed"/>
      <property name="infoFile" location="/micklem/data/pubmed/current/gene_info"/>
    </source>

    <source name="interpro-go" type="interpro-go">
      <property name="src.data.dir" location="/micklem/data/interpro/ontology/current"/>
    </source>
    <source name="reactome" type="reactome">
      <property name="src.data.dir" location="/micklem/data/reactome/current"/>
      <property name="reactome.organisms" value="7227"/>
      <property name="reactome.datasourcename" value="Reactome"/>
      <property name="reactome.datasetname" value="Reactome data set"/>
      <property name="reactome.curated" value="false"/>
    </source>
<<<<<<< HEAD

    <source name="reactome-curated" type="reactome">
      <property name="src.data.dir" location="/micklem/data/reactome/curated/current"/>
      <property name="reactome.organisms" value="7227"/>
      <property name="reactome.datasourcename" value="Reactome"/>
      <property name="reactome.datasetname" value="FlyReactome data set"/>
      <property name="reactome.curated" value="true"/>
    </source>

=======
>>>>>>> fdf1b8a6
    <source name="bdgp-insitu" type="bdgp-insitu">
      <property name="src.data.dir" location="/micklem/data/flymine/bdgp-insitu/current"/>
    </source>
    <source name="fly-anatomy-ontology" type="fly-anatomy-ontology">
      <property name="src.data.file" location="/micklem/data/ontologies/fly-anatomy/current/fbbt.obo"/>
      <property name="prefix" value="FBbt"/>
    </source>
    <source name="fly-development-ontology" type="fly-development-ontology">
      <property name="src.data.file" location="/micklem/data/ontologies/fly-development/current/fly_development.obo"/>
    </source>
    <source name="fly-misc-cvterms" type="fly-misc-cvterms">
      <property name="src.data.file" location="/micklem/data/ontologies/fly-cv/current/flybase_controlled_vocabulary.obo"/>
    </source>

    <source name="drosdel-gff" type="drosdel-gff">
      <property name="gff3.taxonId" value="7227"/>
      <property name="gff3.seqClsName" value="Chromosome"/>
      <property name="src.data.dir"
                location="/micklem/data/flymine/drosdel/2008-03-19/chromosome_structure_variations/"/>
    </source>

    <source name="miranda" type="miranda">
      <property name="gff3.seqClsName" value="Chromosome"/>
      <property name="gff3.taxonId" value="7227"/>
      <property name="src.data.dir" location="/micklem/data/flymine/mirna/miranda/current"/>
      <property name="src.data.dir.includes" value="v5.gff.drosophila_melanogaster.gff"/>
    </source>
    <source name="psi-intact" type="psi" dump="true">
      <property name="src.data.dir" location="/micklem/data/psi/intact/current"/>
      <property name="intact.organisms" value="7227 6239 46245 7240 7244 7245 4932"/>
    </source>
    <source name="treefam" type="treefam">
      <property name="src.data.dir" location="/micklem/data/treefam/current"/>
      <property name="src.data.dir.includes" value="ortholog.txt.table"/>
      <property name="geneFile" value="/micklem/data/treefam/current/genes.txt.table"/>
      <property name="treefam.organisms" value="7227 7165 9606 10090 10116 7955 6239 4932"/>
     </source>
    <source name="homologene" type="homologene">
          <property name="src.data.dir" location="/micklem/data/homologene/current"/>
          <property name="homologene.organisms" value="7227 6239 9606 10090 10116 7955"/>
    </source>    
<!--
   <source name="orthodb" type="orthodb" dump="true">
      <property name="src.data.dir" location="/micklem/data/orthodb/current"/>
      <property name="orthodb.organisms" value="7227 6239 9606 10090 10116 7955"/>
    </source>
-->

   <source name="panther" type="panther" dump="true">
      <property name="src.data.dir" location="/micklem/data/panther/current"/>
      <property name="panther.organisms" value="7227 6239 9606 10090 10116 7955 4932"/>
    </source>
    <source name="biogrid" type="biogrid">
      <property name="src.data.dir" location="/micklem/data/biogrid/current"/>
      <property name="src.data.dir.includes" value="*psi25.xml"/>
      <property name="biogrid.organisms" value="7227 6239 4932"/>
    </source>

    <source name="affy-probes" type="affy-probes">
      <property name="src.data.dir" location="/micklem/data/flymine/affy-probes/current"/>
      <property name="src.data.dir.includes" value="*.txt"/>
    </source>

    <source name="entrez-organism" type="entrez-organism">
      <property name="src.data.file" location="build/organisms.xml"/>
    </source>

    <source name="flymine-static" type="intermine-items-xml-file">
      <property name="src.data.file" location="datasets.xml"/>
    </source>
<!--
    <source name="update-data-sources" type="update-data-sources">
      <property name="src.data.file" location="build/datasources.xml"/>
      <property name="dataSourceFile" value="/micklem/data/uniprot/xrefs/current/dbxref.txt"/>
    </source>
--> 
   <source name="update-publications" type="update-publications" dump="true">
      <property name="src.data.file" location="build/publications.xml"/>
    </source>
  </sources>

  <post-processing>

    <post-process name="create-utr-references"/>
    <post-process name="populate-located-features"/>
    <post-process name="create-references" />
    <post-process name="make-spanning-locations"/>

    <post-process name="create-chromosome-locations-and-lengths"/>
    <post-process name="create-intergenic-region-features"/>
    <post-process name="transfer-sequences"/>
    <post-process name="populate-child-features"/>
    <post-process name="create-overlap-relations-flymine" dump="true"/>
    <post-process name="do-sources" />
    <post-process name="create-intron-features">
      <property name="organisms" value="7165"/>
    </post-process>
    <post-process name="create-bioseg-location-index"/>
    <post-process name="create-location-range"/>
    <post-process name="create-overlap-view" />
    <post-process name="create-attribute-indexes"/>
    <post-process name="summarise-objectstore"/>
    <post-process name="create-autocomplete-index"/>
    <post-process name="create-search-index"/>
  </post-processing>
</project>
<|MERGE_RESOLUTION|>--- conflicted
+++ resolved
@@ -516,18 +516,7 @@
       <property name="reactome.datasetname" value="Reactome data set"/>
       <property name="reactome.curated" value="false"/>
     </source>
-<<<<<<< HEAD
-
-    <source name="reactome-curated" type="reactome">
-      <property name="src.data.dir" location="/micklem/data/reactome/curated/current"/>
-      <property name="reactome.organisms" value="7227"/>
-      <property name="reactome.datasourcename" value="Reactome"/>
-      <property name="reactome.datasetname" value="FlyReactome data set"/>
-      <property name="reactome.curated" value="true"/>
-    </source>
-
-=======
->>>>>>> fdf1b8a6
+
     <source name="bdgp-insitu" type="bdgp-insitu">
       <property name="src.data.dir" location="/micklem/data/flymine/bdgp-insitu/current"/>
     </source>
