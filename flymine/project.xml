<project type="bio">
  <property name="target.model" value="genomic"/>
  <property name="source.location" location="../bio/sources/"/>
  <property name="source.location" location="../bio/sources/flymine"/>
  <property name="common.os.prefix" value="common"/>
  <property name="intermine.properties.file" value="flymine.properties"/>
  <property name="default.intermine.properties.file" location="../default.intermine.integrate.properties"/>
  <sources>
  
    <source name="chado-db-flybase-dmel" type="chado-db">
      <property name="source.db.name" value="flybase"/>
      <property name="organisms" value="7227"/>
      <property name="dataSourceName" value="FlyBase"/>
      <property name="processors"
                value="org.intermine.bio.dataconversion.FlyBaseProcessor
                       org.intermine.bio.dataconversion.StockProcessor"/>
      <property name="converter.class"
                value="org.intermine.bio.dataconversion.ChadoDBConverter"/>
    </source>
    <source name="chado-db-flybase-dpse" type="chado-db">
      <property name="source.db.name" value="flybase"/>
      <property name="organisms" value="7237"/>
      <property name="dataSourceName" value="FlyBase"/>
      <property name="processors"
                value="org.intermine.bio.dataconversion.FlyBaseProcessor"/>
      <property name="converter.class"
                value="org.intermine.bio.dataconversion.ChadoDBConverter"/>
    </source>
    <source name="chado-db-flybase-others" type="chado-db" dump="true">
      <property name="source.db.name" value="flybase"/>
      <property name="organisms" value="Dana Dere Dgri Dmoj Dper Dsec Dsim Dvir Dwil Dyak"/>
      <property name="dataSourceName" value="FlyBase"/>
      <property name="processors"
                value="org.intermine.bio.dataconversion.FlyBaseProcessor"/>
      <property name="converter.class"
                value="org.intermine.bio.dataconversion.ChadoDBConverter"/>
    </source>
    <!-- uniprot must be processed immediately after chado -->
    <source name="uniprot" type="uniprot" dump="true">
      <property name="uniprot.organisms" value="7227 7237 6239 7165 7460 4932 9606 10090"/>
      <property name="src.data.dir" location="/shared/data/uniprot/current/split"/>
      <property name="createinterpro" value="true"/>
    </source>

    <source name="uniprot-fasta" type="fasta">
      <property name="fasta.taxonId" value="7227 7237 6239 7165 7460 4932 9606 10090"/>
      <property name="fasta.className" value="org.intermine.model.bio.Protein"/>
      <property name="fasta.classAttribute" value="primaryAccession"/>
      <property name="fasta.dataSetTitle" value="UniProt data set"/>
      <property name="fasta.dataSourceName" value="UniProt"/>
      <property name="src.data.dir" location="/shared/data/uniprot/current"/>
      <property name="fasta.includes" value="uniprot_sprot_varsplic.fasta"/>
      <property name="fasta.sequenceType" value="protein" />
      <property name="fasta.loaderClassName"
                value="org.intermine.bio.dataconversion.UniProtFastaLoaderTask"/>
    </source>
     <source name="drosophila-homology" type="drosophila-homology">
      <property name="src.data.dir" location="/shared/data/flybase/current/homology"/>
      <property name="src.data.dir.includes" value="*.tsv"/>
    </source>
    <source name="wormbase-identifiers" type="wormbase-identifiers">
      <property name="src.data.dir" location="/shared/data/wormbase/current"/>
      <property name="src.data.dir.includes" value="*.csv"/>
    </source>
    <source name="anopheles-identifiers" type="anopheles-identifiers">
      <property name="src.data.dir" location="/shared/data/anopheles/mappings/current"/>
      <property name="src.data.dir.includes" value="New_IDs*"/>
    </source>
    <source name="uniprot-keywords" type="uniprot-keywords">
      <property name="src.data.dir" location="/shared/data/uniprot/current"/>
      <property name="src.data.dir.includes" value="keywlist.xml"/>
    </source>
    <source name="rnai" type="rnai">
      <property name="src.data.dir" location="/shared/data/wormbase_rnai/current"/>
    </source>
    <source name="arbeitman-items-xml" type="arbeitman-items-xml">
      <property name="src.data.file" location="/shared/data/mage/arbeitman/arbeitman-tgt-items.xml"/>
    </source>
    <source name="bdgp-clone" type="bdgp-clone">
      <property name="src.data.dir" location="/shared/data/bdgp_clones"/>
      <property name="src.data.dir.includes" value="dgc2flybase.txt"/>
    </source>
    <source name="long_oligo" type="long_oligo">
      <property name="gff3.taxonId" value="7227"/>
      <property name="gff3.seqClsName" value="MRNA"/>
      <property name="gff3.seqDataSourceName" value="Micklem lab"/>
      <property name="src.data.dir" location="/shared/data/long_oligo"/>
    </source>
    <source name="ensembl" type="ensembl">
     <property name="src.data.dir" location="/shared/data/ensembl/current"/>
    </source>
    <source name="interpro" type="interpro">
      <property name="src.data.dir" location="/shared/data/interpro/current"/>
    </source>
    <source name="homophila" type="homophila">
      <property name="src.data.dir" location="/shared/data/homophila/current"/>
      <property name="src.data.dir.includes" value="homophila_matches.txt"/>
      <property name="diseasefile" location="/shared/data/homophila/current/homophila_diseases.txt"/>
      <property name="proteingenefile" location="/shared/data/homophila/current/protein_gene.txt"/>
    </source>
    <source name="tiling_path" type="tiling_path">
      <property name="gff3.taxonId" value="7227"/>
      <property name="gff3.seqClsName" value="Chromosome"/>
      <property name="gff3.seqDataSourceName" value="FlyBase"/>
      <property name="src.data.dir" location="/shared/data/liftover/tiling_reordered/"/>
   </source>
    <source name="kegg-pathway" type="kegg-pathway">
      <property name="src.data.dir" location="/shared/data/kegg/current"/>
      <property name="kegg.organisms" value="7227 9606"/>
    </source>
    <source name="flyatlas" type="flyatlas">
      <property name="src.data.dir" location="/shared/data/flyatlas/current"/>
    </source>
    <source name="anoph-expr" type="anoph-expr">
      <property name="src.data.dir" location="/shared/data/anoph_expr"/>
      <property name="src.data.dir.includes" value="E-TABM-186-processed-data-1343527732.txt"/>
      <property name="geneFile" value="/shared/data/anoph_expr/reporter_gene_mappingFile.txt"/>
    </source>

    <source name="treefam" type="treefam">
      <property name="src.data.dir" location="/shared/data/treefam/current"/>
      <property name="src.data.dir.includes" value="ortholog.txt.table"/>
      <property name="geneFile" value="/shared/data/treefam/current/genes.txt.table"/>
      <property name="treefam.organisms" value="7227 6239 7165 4932 9606 10090 10116 7955"/> 
    </source>

    <source name="tiffin" type="tiffin">
      <property name="gff3.taxonId" value="7227"/>
      <property name="gff3.seqClsName" value="Chromosome"/>
      <property name="gff3.seqDataSourceName" value="Sanger"/>
      <property name="src.data.dir" location="/shared/data/tiffin/tiffin1.2"/>
    </source>
    <source name="tiffin-expression" type="tiffin-expression">
      <property name="src.data.dir" location="/shared/data/tiffin/"/>
      <property name="src.data.dir.includes" value="tiffin_ImaGo"/>
    </source>
    <source name="anoest" type="anoest">
      <property name="dataSourceName" value="VectorBase"/>
      <property name="dataSetTitle" value="AnoEST clusters"/>
      <property name="source.db.name" value="anoest"/>
    </source>
    <source name="protein_structure" type="protein_structure">
      <property name="src.data.dir" location="/shared/data/kenji/data/all/"/>
    </source>
    <source name="pdb" type="pdb">
      <property name="src.data.dir" location="/shared/data/pdb/current"/>
      <property name="pdb.organisms" value="7227"/>
    </source>
    <source name="psi-mi-ontology" type="psi-mi-ontology">
      <property name="src.data.file" location="/shared/data/psi/ontology/current/psi-mi.obo"/>
    </source>
    <source name="go" type="go">
      <property name="src.data.file" location="/shared/data/go-annotation/gene_ontology.obo"/>
    </source>
    <source name="go-annotation" type="go-annotation">
      <property name="ontologyfile" location="/shared/data/go-annotation/gene_ontology.obo"/>
      <property name="src.data.dir" location="/shared/data/go-annotation/current"/>
      <property name="src.data.dir.includes" value="*/gene_association*"/>
    </source>
    <source name="flyreg" type="flyreg">
      <property name="gff3.taxonId" value="7227"/>
      <property name="gff3.seqClsName" value="Chromosome"/>
      <property name="gff3.seqDataSourceName" value="FlyBase"/>
      <property name="src.data.dir" location="/shared/data/REDfly/current/tfbs"/>
      <property name="src.data.dir.includes" value="tfbs_dump.gff"/>
    </source>
    <source name="redfly" type="redfly">
      <property name="gff3.taxonId" value="7227"/>
      <property name="gff3.seqClsName" value="Chromosome"/>
      <property name="gff3.seqDataSourceName" value="FlyBase"/>
      <property name="src.data.dir" location="/shared/data/REDfly/current/crm"/>
      <property name="src.data.dir.includes" value="crm_dump.gff"/>
    </source>
    <source name="inparanoid-orthologue" type="orthologue">
      <property name="src.data.dir" location="/shared/data/orthologues/inparanoid/current/"/>
      <property name="gene.peptide.files" value="/shared/data/orthologues/inparanoid/geneid2peptideid/"/>
    </source>
    <source name="flyrnai-screens" type="flyrnai-screens">
      <property name="taxonId" value="7227"/>
      <property name="src.data.dir" location="/shared/data/DRSC/current"/>
    </source>
    <source name="fly-fish" type="fly-fish">
      <property name="src.data.dir" location="/shared/data/flyfish"/>
      <property name="src.data.dir.includes" value="annotation_matrix_filter_3.csv"/>
    </source>
    <source name="flybase-dmel-gene-fasta" type="fasta" dump="true">
      <property name="fasta.taxonId" value="7227"/>
      <property name="fasta.dataSetTitle" value="FlyBase data set for Drosophila melanogaster"/>
      <property name="fasta.dataSourceName" value="FlyBase"/>
      <property name="fasta.className" value="org.intermine.model.bio.Gene"/>
      <property name="fasta.classAttribute" value="primaryIdentifier"/>
      <property name="fasta.includes" value="dmel-all-gene-*.fasta"/>
      <property name="src.data.dir" location="/shared/data/flybase/current/fasta"/>
    </source>
    <source name="flybase-dpse-gene-fasta" type="fasta">
      <property name="fasta.taxonId" value="7237"/>
      <property name="fasta.dataSetTitle"
                value="FlyBase data set for Drosophila pseudoobscura pseudoobscura"/>
      <property name="fasta.dataSourceName" value="FlyBase"/>
      <property name="fasta.className" value="org.intermine.model.bio.Gene"/>
      <property name="fasta.classAttribute" value="primaryIdentifier"/>
      <property name="fasta.includes" value="dpse-all-gene-*.fasta"/>
      <property name="src.data.dir" location="/shared/data/flybase/current/fasta"/>
    </source>
    <source name="flybase-dana-gene-fasta" type="fasta">
      <property name="fasta.taxonId" value="7217"/>
      <property name="fasta.dataSetTitle" value="FlyBase data set for Drosophila ananassae"/>
      <property name="fasta.dataSourceName" value="FlyBase"/>
      <property name="fasta.className" value="org.intermine.model.bio.Gene"/>
      <property name="fasta.classAttribute" value="primaryIdentifier"/>
      <property name="fasta.includes" value="dana-all-gene-*.fasta"/>
      <property name="src.data.dir" location="/shared/data/flybase/current/fasta"/>
    </source>
    <source name="flybase-dere-gene-fasta" type="fasta">
      <property name="fasta.taxonId" value="7220"/>
      <property name="fasta.dataSetTitle" value="FlyBase data set for Drosophila erecta"/>
      <property name="fasta.dataSourceName" value="FlyBase"/>
      <property name="fasta.className" value="org.intermine.model.bio.Gene"/>
      <property name="fasta.classAttribute" value="primaryIdentifier"/>
      <property name="fasta.includes" value="dere-all-gene-*.fasta"/>
      <property name="src.data.dir" location="/shared/data/flybase/current/fasta"/>
    </source>
    <source name="flybase-dgri-gene-fasta" type="fasta">
      <property name="fasta.taxonId" value="7222"/>
      <property name="fasta.dataSetTitle" value="FlyBase data set for Drosophila grimshawi"/>
      <property name="fasta.dataSourceName" value="FlyBase"/>
      <property name="fasta.className" value="org.intermine.model.bio.Gene"/>
      <property name="fasta.classAttribute" value="primaryIdentifier"/>
      <property name="fasta.includes" value="dgri-all-gene-*.fasta"/>
      <property name="src.data.dir" location="/shared/data/flybase/current/fasta"/>
    </source>
    <source name="flybase-dmoj-gene-fasta" type="fasta">
      <property name="fasta.taxonId" value="7230"/>
      <property name="fasta.dataSetTitle" value="FlyBase data set for Drosophila mojavensis"/>
      <property name="fasta.dataSourceName" value="FlyBase"/>
      <property name="fasta.className" value="org.intermine.model.bio.Gene"/>
      <property name="fasta.classAttribute" value="primaryIdentifier"/>
      <property name="fasta.includes" value="dmoj-all-gene-*.fasta"/>
      <property name="src.data.dir" location="/shared/data/flybase/current/fasta"/>
    </source>
    <source name="flybase-dper-gene-fasta" type="fasta">
      <property name="fasta.taxonId" value="7234"/>
      <property name="fasta.dataSetTitle" value="FlyBase data set for Drosophila persimilis"/>
      <property name="fasta.dataSourceName" value="FlyBase"/>
      <property name="fasta.className" value="org.intermine.model.bio.Gene"/>
      <property name="fasta.classAttribute" value="primaryIdentifier"/>
      <property name="fasta.includes" value="dper-all-gene-*.fasta"/>
      <property name="src.data.dir" location="/shared/data/flybase/current/fasta"/>
    </source>
    <source name="flybase-dsec-gene-fasta" type="fasta">
      <property name="fasta.taxonId" value="7238"/>
      <property name="fasta.dataSetTitle" value="FlyBase data set for Drosophila sechellia"/>
      <property name="fasta.dataSourceName" value="FlyBase"/>
      <property name="fasta.className" value="org.intermine.model.bio.Gene"/>
      <property name="fasta.classAttribute" value="primaryIdentifier"/>
      <property name="fasta.includes" value="dsec-all-gene-*.fasta"/>
      <property name="src.data.dir" location="/shared/data/flybase/current/fasta"/>
    </source>
    <source name="flybase-dsim-gene-fasta" type="fasta">
      <property name="fasta.taxonId" value="7240"/>
      <property name="fasta.dataSetTitle" value="FlyBase data set for Drosophila simulans"/>
      <property name="fasta.dataSourceName" value="FlyBase"/>
      <property name="fasta.className" value="org.intermine.model.bio.Gene"/>
      <property name="fasta.classAttribute" value="primaryIdentifier"/>
      <property name="fasta.includes" value="dsim-all-gene-*.fasta"/>
      <property name="src.data.dir" location="/shared/data/flybase/current/fasta"/>
    </source>
    <source name="flybase-dvir-gene-fasta" type="fasta">
      <property name="fasta.taxonId" value="7244"/>
      <property name="fasta.dataSetTitle" value="FlyBase data set for Drosophila virilis"/>
      <property name="fasta.dataSourceName" value="FlyBase"/>
      <property name="fasta.className" value="org.intermine.model.bio.Gene"/>
      <property name="fasta.classAttribute" value="primaryIdentifier"/>
      <property name="fasta.includes" value="dvir-all-gene-*.fasta"/>
      <property name="src.data.dir" location="/shared/data/flybase/current/fasta"/>
    </source>
    <source name="flybase-dwil-gene-fasta" type="fasta">
      <property name="fasta.taxonId" value="7260"/>
      <property name="fasta.dataSetTitle" value="FlyBase data set for Drosophila willistoni"/>
      <property name="fasta.dataSourceName" value="FlyBase"/>
      <property name="fasta.className" value="org.intermine.model.bio.Gene"/>
      <property name="fasta.classAttribute" value="primaryIdentifier"/>
      <property name="fasta.includes" value="dwil-all-gene-*.fasta"/>
      <property name="src.data.dir" location="/shared/data/flybase/current/fasta"/>
    </source>
    <source name="flybase-dyak-gene-fasta" type="fasta">
      <property name="fasta.taxonId" value="7245"/>
      <property name="fasta.dataSetTitle" value="FlyBase data set for Drosophila yakuba"/>
      <property name="fasta.dataSourceName" value="FlyBase"/>
      <property name="fasta.className" value="org.intermine.model.bio.Gene"/>
      <property name="fasta.classAttribute" value="primaryIdentifier"/>
      <property name="fasta.includes" value="dyak-all-gene-*.fasta"/>
      <property name="src.data.dir" location="/shared/data/flybase/current/fasta"/>
    </source>
    <source name="flybase-dmel-cds-fasta" type="fasta">
      <property name="fasta.loaderClassName"
                value="org.intermine.bio.dataconversion.FlyBaseCDSFastaLoaderTask"/>
      <property name="fasta.taxonId" value="7227"/>
      <property name="fasta.className" value="org.intermine.model.bio.CDS"/>
      <property name="fasta.classAttribute" value="primaryIdentifier"/>
      <property name="fasta.includes" value="dmel-all-CDS-*.fasta"/>
      <property name="fasta.dataSetTitle" value="FlyBase data set for Drosophila melanogaster"/>
      <property name="fasta.dataSourceName" value="FlyBase"/>
      <property name="src.data.dir" location="/shared/data/flybase/current/fasta"/>
    </source>
    <source name="flybase-dpse-cds-fasta" type="fasta">
      <property name="fasta.loaderClassName"
                value="org.intermine.bio.dataconversion.FlyBaseCDSFastaLoaderTask"/>
      <property name="fasta.taxonId" value="7237"/>
      <property name="fasta.className" value="org.intermine.model.bio.CDS"/>
      <property name="fasta.classAttribute" value="primaryIdentifier"/>
      <property name="fasta.includes" value="dpse-all-CDS-*.fasta"/>
      <property name="fasta.dataSetTitle" value="FlyBase data set for Drosophila pseudoobscura pseudoobscura"/>
      <property name="fasta.dataSourceName" value="FlyBase"/>
      <property name="src.data.dir" location="/shared/data/flybase/current/fasta"/>
    </source>
    <source name="flybase-dana-cds-fasta" type="fasta">
      <property name="fasta.loaderClassName"
                value="org.intermine.bio.dataconversion.FlyBaseCDSFastaLoaderTask"/>
      <property name="fasta.taxonId" value="7217"/>
      <property name="fasta.className" value="org.intermine.model.bio.CDS"/>
      <property name="fasta.classAttribute" value="primaryIdentifier"/>
      <property name="fasta.includes" value="dana-all-CDS-*.fasta"/>
      <property name="fasta.dataSetTitle" value="FlyBase data set for Drosophila ananassae"/>
      <property name="fasta.dataSourceName" value="FlyBase"/>
      <property name="src.data.dir" location="/shared/data/flybase/current/fasta"/>
    </source>
    <source name="flybase-dere-cds-fasta" type="fasta">
      <property name="fasta.loaderClassName"
                value="org.intermine.bio.dataconversion.FlyBaseCDSFastaLoaderTask"/>
      <property name="fasta.taxonId" value="7220"/>
      <property name="fasta.className" value="org.intermine.model.bio.CDS"/>
      <property name="fasta.classAttribute" value="primaryIdentifier"/>
      <property name="fasta.includes" value="dere-all-CDS-*.fasta"/>
      <property name="fasta.dataSetTitle" value="FlyBase data set for Drosophila erecta"/>
      <property name="fasta.dataSourceName" value="FlyBase"/>
      <property name="src.data.dir" location="/shared/data/flybase/current/fasta"/>
    </source>
    <source name="flybase-dgri-cds-fasta" type="fasta">
      <property name="fasta.loaderClassName"
                value="org.intermine.bio.dataconversion.FlyBaseCDSFastaLoaderTask"/>
      <property name="fasta.taxonId" value="7222"/>
      <property name="fasta.className" value="org.intermine.model.bio.CDS"/>
      <property name="fasta.classAttribute" value="primaryIdentifier"/>
      <property name="fasta.includes" value="dgri-all-CDS-*.fasta"/>
      <property name="fasta.dataSetTitle" value="FlyBase data set for Drosophila grimshawi"/>
      <property name="fasta.dataSourceName" value="FlyBase"/>
      <property name="src.data.dir" location="/shared/data/flybase/current/fasta"/>
    </source>
    <source name="flybase-dmoj-cds-fasta" type="fasta">
      <property name="fasta.loaderClassName"
                value="org.intermine.bio.dataconversion.FlyBaseCDSFastaLoaderTask"/>
      <property name="fasta.taxonId" value="7230"/>
      <property name="fasta.className" value="org.intermine.model.bio.CDS"/>
      <property name="fasta.classAttribute" value="primaryIdentifier"/>
      <property name="fasta.includes" value="dmoj-all-CDS-*.fasta"/>
      <property name="fasta.dataSetTitle" value="FlyBase data set for Drosophila mojavensis"/>
      <property name="fasta.dataSourceName" value="FlyBase"/>
      <property name="src.data.dir" location="/shared/data/flybase/current/fasta"/>
    </source>
    <source name="flybase-dper-cds-fasta" type="fasta">
      <property name="fasta.loaderClassName"
                value="org.intermine.bio.dataconversion.FlyBaseCDSFastaLoaderTask"/>
      <property name="fasta.taxonId" value="7234"/>
      <property name="fasta.className" value="org.intermine.model.bio.CDS"/>
      <property name="fasta.classAttribute" value="primaryIdentifier"/>
      <property name="fasta.includes" value="dper-all-CDS-*.fasta"/>
      <property name="fasta.dataSetTitle" value="FlyBase data set for Drosophila persimilis"/>
      <property name="fasta.dataSourceName" value="FlyBase"/>
      <property name="src.data.dir" location="/shared/data/flybase/current/fasta"/>
    </source>
    <source name="flybase-dsec-cds-fasta" type="fasta">
      <property name="fasta.loaderClassName"
                value="org.intermine.bio.dataconversion.FlyBaseCDSFastaLoaderTask"/>
      <property name="fasta.taxonId" value="7238"/>
      <property name="fasta.className" value="org.intermine.model.bio.CDS"/>
      <property name="fasta.classAttribute" value="primaryIdentifier"/>
      <property name="fasta.includes" value="dsec-all-CDS-*.fasta"/>
      <property name="fasta.dataSetTitle" value="FlyBase data set for Drosophila sechellia"/>
      <property name="fasta.dataSourceName" value="FlyBase"/>
      <property name="src.data.dir" location="/shared/data/flybase/current/fasta"/>
    </source>
    <source name="flybase-dsim-cds-fasta" type="fasta">
      <property name="fasta.loaderClassName"
                value="org.intermine.bio.dataconversion.FlyBaseCDSFastaLoaderTask"/>
      <property name="fasta.taxonId" value="7240"/>
      <property name="fasta.className" value="org.intermine.model.bio.CDS"/>
      <property name="fasta.classAttribute" value="primaryIdentifier"/>
      <property name="fasta.includes" value="dsim-all-CDS-*.fasta"/>
      <property name="fasta.dataSetTitle" value="FlyBase data set for Drosophila simulans"/>
      <property name="fasta.dataSourceName" value="FlyBase"/>
      <property name="src.data.dir" location="/shared/data/flybase/current/fasta"/>
    </source>
    <source name="flybase-dvir-cds-fasta" type="fasta">
      <property name="fasta.loaderClassName"
                value="org.intermine.bio.dataconversion.FlyBaseCDSFastaLoaderTask"/>
      <property name="fasta.taxonId" value="7244"/>
      <property name="fasta.className" value="org.intermine.model.bio.CDS"/>
      <property name="fasta.classAttribute" value="primaryIdentifier"/>
      <property name="fasta.includes" value="dvir-all-CDS-*.fasta"/>
      <property name="fasta.dataSetTitle" value="FlyBase data set for Drosophila virilis"/>
      <property name="fasta.dataSourceName" value="FlyBase"/>
      <property name="src.data.dir" location="/shared/data/flybase/current/fasta"/>
    </source>
    <source name="flybase-dwil-cds-fasta" type="fasta">
      <property name="fasta.loaderClassName"
                value="org.intermine.bio.dataconversion.FlyBaseCDSFastaLoaderTask"/>
      <property name="fasta.taxonId" value="7260"/>
      <property name="fasta.className" value="org.intermine.model.bio.CDS"/>
      <property name="fasta.classAttribute" value="primaryIdentifier"/>
      <property name="fasta.includes" value="dwil-all-CDS-*.fasta"/>
      <property name="fasta.dataSetTitle" value="FlyBase data set for Drosophila willistoni"/>
      <property name="fasta.dataSourceName" value="FlyBase"/>
      <property name="src.data.dir" location="/shared/data/flybase/current/fasta"/>
    </source>
    <source name="flybase-dyak-cds-fasta" type="fasta">
      <property name="fasta.loaderClassName"
                value="org.intermine.bio.dataconversion.FlyBaseCDSFastaLoaderTask"/>
      <property name="fasta.taxonId" value="7245"/>
      <property name="fasta.className" value="org.intermine.model.bio.CDS"/>
      <property name="fasta.classAttribute" value="primaryIdentifier"/>
      <property name="fasta.includes" value="dyak-all-CDS-*.fasta"/>
      <property name="fasta.dataSetTitle" value="FlyBase data set for Drosophila yakuba"/>
      <property name="fasta.dataSourceName" value="FlyBase"/>
      <property name="src.data.dir" location="/shared/data/flybase/current/fasta"/>
    </source>
    <source name="flybase-dmel-5prime-utr-fasta" type="fasta">
      <property name="fasta.loaderClassName" value="org.intermine.bio.dataconversion.FlyBaseUTRFastaLoaderTask"/>
      <property name="fasta.taxonId" value="7227"/>
      <property name="fasta.className" value="org.intermine.model.bio.FivePrimeUTR"/>
      <property name="fasta.classAttribute" value="primaryIdentifier"/>
      <property name="fasta.includes" value="dmel-all-five_prime_UTR-*.fasta"/>
      <property name="fasta.dataSetTitle" value="FlyBase data set for Drosophila melanogaster"/>
      <property name="fasta.dataSourceName" value="FlyBase"/>
      <property name="src.data.dir" location="/shared/data/flybase/current/fasta"/>
    </source>
    <source name="flybase-dmel-3prime-utr-fasta" type="fasta">
      <property name="fasta.loaderClassName" value="org.intermine.bio.dataconversion.FlyBaseUTRFastaLoaderTask"/>
      <property name="fasta.taxonId" value="7227"/>
      <property name="fasta.className" value="org.intermine.model.bio.ThreePrimeUTR"/>
      <property name="fasta.classAttribute" value="primaryIdentifier"/>
      <property name="fasta.includes" value="dmel-all-three_prime_UTR-*.fasta"/>
      <property name="fasta.dataSetTitle" value="FlyBase data set for Drosophila melanogaster"/>
      <property name="fasta.dataSourceName" value="FlyBase"/>
      <property name="src.data.dir" location="/shared/data/flybase/current/fasta"/>
    </source>

    <source name="pubmed-gene" type="pubmed-gene" dump="true">
      <property name="src.data.dir" location="/shared/data/pubmed/current"/>
      <property name="pubmed.organisms" value="7227 7165 4932 6239"/>
      <property name="src.data.dir.includes" value="gene2pubmed"/>
      <property name="infoFile" location="/shared/data/pubmed/current/gene_info"/>
    </source>

    <source name="interpro-go" type="interpro-go">
      <property name="src.data.dir" location="/shared/data/go-annotation/interpro/current"/>
    </source>
    
    <source name="reactome" type="biopax">
      <property name="src.data.dir" location="/shared/data/biopax/reactome/current/not-curated"/>
      <property name="biopax.organisms" value="7227 6239"/>
      <property name="biopax.datasourcename" value="Reactome"/>
<<<<<<< HEAD
=======
      <property name="biopax.datasetname" value="Reactome data set"/>
>>>>>>> c3bd2ded
      <property name="biopax.curated" value="false"/>
    </source>

    <source name="reactome-curated" type="biopax">
      <property name="src.data.dir" location="/shared/data/biopax/reactome/current/curated"/>
      <property name="biopax.organisms" value="7227 6239"/>
      <property name="biopax.datasourcename" value="Reactome"/>
<<<<<<< HEAD
=======
      <property name="biopax.datasetname" value="FlyReactome data set"/>
>>>>>>> c3bd2ded
      <property name="biopax.curated" value="true"/>
    </source>
    
    <source name="reactome-yeast" type="biopax">
      <property name="src.data.dir" location="/shared/data/biopax/reactome/current/not-curated"/>
      <property name="biopax.organisms" value="4932"/>
      <property name="biopax.datasourcename" value="Reactome"/>
<<<<<<< HEAD
=======
      <property name="biopax.datasetname" value="Reactome data set"/>
>>>>>>> c3bd2ded
      <property name="biopax.curated" value="false"/>
    </source>
    <source name="reactome-yeast-curated" type="biopax">
      <property name="src.data.dir" location="/shared/data/biopax/reactome/current/curated"/>
      <property name="biopax.organisms" value="4932"/>
      <property name="biopax.datasourcename" value="Reactome"/>
<<<<<<< HEAD
=======
      <property name="biopax.datasetname" value="FlyReactome data set"/>
>>>>>>> c3bd2ded
      <property name="biopax.curated" value="true"/>
    </source>
    <source name="bdgp-insitu" type="bdgp-insitu">
      <property name="src.data.dir" location="/shared/data/bdgp_insitu/current"/>
      <property name="src.data.dir.includes" value="*annot.csv"/>
    </source>
    <source name="fly-anatomy-ontology" type="fly-anatomy-ontology">
      <property name="src.data.file" location="/shared/data/ontologies/fly_anatomy/current/fly_anatomy.obo"/>
    </source>
    <source name="fly-development-ontology" type="fly-development-ontology">
      <property name="src.data.file" location="/shared/data/ontologies/fly_development/current/fly_development.obo"/>
    </source>
    <source name="fly-misc-cvterms" type="fly-misc-cvterms">
      <property name="src.data.file" location="/shared/data/ontologies/fly_cv/current/flybase_controlled_vocabulary.obo"/>
    </source>
    <source name="drosdel-gff" type="drosdel-gff">
      <property name="gff3.taxonId" value="7227"/>
      <property name="gff3.seqClsName" value="Chromosome"/>
      <property name="gff3.seqDataSourceName" value="FlyBase"/>
      <property name="src.data.dir"
                location="/shared/data/drosdel/2008-03-19/chromosome_structure_variations/"/>
    </source>
    <source name="miranda" type="miranda">
      <property name="gff3.seqClsName" value="Chromosome"/>
      <property name="gff3.taxonId" value="7227"/>
      <property name="gff3.seqDataSourceName" value="Sanger"/>
      <property name="src.data.dir" location="/shared/data/miRNA/miRanda/current"/>
      <property name="src.data.dir.includes" value="v5.gff.drosophila_melanogaster.gff"/>
    </source>

    <source name="psi-intact" type="psi">
      <property name="src.data.dir" location="/shared/data/psi/intact/current"/>
      <property name="intact.organisms" value="7227 6239 4932"/>
    </source>

    <source name="biogrid" type="biogrid">
      <property name="src.data.dir" location="/shared/data/biogrid/current"/>
      <property name="src.data.dir.includes" value="*psi25.xml"/>
    </source>

    <source name="affy-probes" type="affy-probes">
      <property name="src.data.dir" location="/shared/data/affy-probes/current"/>
      <property name="src.data.dir.includes" value="*.txt"/>
    </source>

    <source name="entrez-organism" type="entrez-organism">
      <!-- this source finds the taxon ids in the objectstore, retrieves
           species name and genus from Entrez into an InterMine format XML
           file, loads that file into a target items DB, then into the final
           objectstore -->
      <property name="src.data.file" location="build/organisms.xml"/>
    </source>
    <source name="flymine-static" type="intermine-items-xml-file">
      <property name="src.data.file" location="datasets.xml"/>
    </source>
    <source name="update-publications" type="update-publications">
      <!-- this source finds the publication ids (pubmed ids) in the
           objectstore, retrieves the details of the publication from Entrez
           into an InterMine format XML file, loads that file into a target
           items DB, then into the final objectstore -->
      <property name="src.data.file" location="build/publications.xml"/>
    </source>
  </sources>

  <post-processing>
    <post-process name="create-utr-references"/>
    <post-process name="create-references" />
    <post-process name="make-spanning-locations"/>
    <post-process name="create-chromosome-locations-and-lengths"/>
    <post-process name="create-intergenic-region-features"/>
    <post-process name="transfer-sequences"/>
    <!--<post-process name="create-overlap-relations-flymine"/>-->
    <post-process name="do-sources" />
    <post-process name="create-intron-features">
      <property name="organisms" value="7165,7460"/>
    </post-process>
    <post-process name="create-bioseg-location-index"/>
    <post-process name="create-overlap-view" />

    <post-process name="synonym-update"/>
    <post-process name="create-attribute-indexes"/>
    <post-process name="summarise-objectstore"/>
    <post-process name="create-autocomplete-index"/>

    <!-- grant-db-production/
    TODO: Not really post processing but just has to be done sometime...
  <target name="grant-db-production" depends="prepare" - ->
    <!- - grant 'public' user select permission on production db - ->
    <taskdef name="grant" classname="org.intermine.task.GrantTask">
      <classpath refid="models.class.path"/>
    </taskdef>

    <grant database="db.production" user="PUBLIC" perm="SELECT"/>

  </target>
    -->
  </post-processing>

</project>
<|MERGE_RESOLUTION|>--- conflicted
+++ resolved
@@ -460,10 +460,7 @@
       <property name="src.data.dir" location="/shared/data/biopax/reactome/current/not-curated"/>
       <property name="biopax.organisms" value="7227 6239"/>
       <property name="biopax.datasourcename" value="Reactome"/>
-<<<<<<< HEAD
-=======
       <property name="biopax.datasetname" value="Reactome data set"/>
->>>>>>> c3bd2ded
       <property name="biopax.curated" value="false"/>
     </source>
 
@@ -471,10 +468,7 @@
       <property name="src.data.dir" location="/shared/data/biopax/reactome/current/curated"/>
       <property name="biopax.organisms" value="7227 6239"/>
       <property name="biopax.datasourcename" value="Reactome"/>
-<<<<<<< HEAD
-=======
       <property name="biopax.datasetname" value="FlyReactome data set"/>
->>>>>>> c3bd2ded
       <property name="biopax.curated" value="true"/>
     </source>
     
@@ -482,20 +476,14 @@
       <property name="src.data.dir" location="/shared/data/biopax/reactome/current/not-curated"/>
       <property name="biopax.organisms" value="4932"/>
       <property name="biopax.datasourcename" value="Reactome"/>
-<<<<<<< HEAD
-=======
       <property name="biopax.datasetname" value="Reactome data set"/>
->>>>>>> c3bd2ded
       <property name="biopax.curated" value="false"/>
     </source>
     <source name="reactome-yeast-curated" type="biopax">
       <property name="src.data.dir" location="/shared/data/biopax/reactome/current/curated"/>
       <property name="biopax.organisms" value="4932"/>
       <property name="biopax.datasourcename" value="Reactome"/>
-<<<<<<< HEAD
-=======
       <property name="biopax.datasetname" value="FlyReactome data set"/>
->>>>>>> c3bd2ded
       <property name="biopax.curated" value="true"/>
     </source>
     <source name="bdgp-insitu" type="bdgp-insitu">
