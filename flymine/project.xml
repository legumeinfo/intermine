--- conflicted
+++ resolved
@@ -522,11 +522,7 @@
     </source>
     <source name="fly-anatomy-ontology" type="fly-anatomy-ontology">
       <property name="src.data.file" location="/micklem/data/ontologies/fly-anatomy/current/fbbt.obo"/>
-<<<<<<< HEAD
-      <property name="prefix" value="FBbt"/>
-=======
       <property name="ontologyPrefix" value="FBbt"/>
->>>>>>> 461fd9c7
     </source>
     <source name="fly-development-ontology" type="fly-development-ontology">
       <property name="src.data.file" location="/micklem/data/ontologies/fly-development/current/fly_development.obo"/>
