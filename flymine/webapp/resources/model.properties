--- conflicted
+++ resolved
@@ -12,12 +12,8 @@
 exporter.sequence.description=Export in FASTA format
 exporter.gff3.description=Export in GFF3 format
 
-<<<<<<< HEAD
-funding = FlyMine is funded through a grant from the <a href="http://www.genome.gov" target="_new" title="U.S. NIH/NHGRI">U.S. NIH/NHGRI</a>. 
+funding = FlyMine is funded through a grant from the <a href="http://www.genome.gov" target="_new" title="U.S. NIH/NHGRI">U.S. NIH/NHGRI</a>.
 
 #keyword search
 keywordsearchresults.tab = begin
-keywordsearchresults.title = Keyword Search 
-=======
-funding = FlyMine is funded through a grant from the <a href="http://www.genome.gov" target="_new" title="U.S. NIH/NHGRI">U.S. NIH/NHGRI</a>.
->>>>>>> bd55ea9d
+keywordsearchresults.title = Keyword Search