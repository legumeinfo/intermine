<aspects>
  <aspect name="Function">
    <subtitle>GO, Pathways, Diseases, Phenotype, Domains</subtitle>
    <intro-text>
        GO, Pathways, Diseases, Phenotype, Domains
    </intro-text>
    <tile-name>model/genes.jsp</tile-name>
    <aspect-source name="FlyBase" url="http://www.flybase.org"/>
    <aspect-source name="Ensembl" url="http://www.ensembl.org/Anopheles_gambiae/"/>
  </aspect>

  <aspect name="Genes">
    <subtitle>Genome annotation</subtitle>
    <icon-image>model/images/genomics.gif</icon-image>
    <large-image>model/images/genomics.gif</large-image>
    <intro-text>
      The gene structure and other genome annotation in FlyMine are provided by
      a variety of source databases.  In most cases FlyMine includes
      all genome features that have chromosomal locations (e.g. genes and repeat regions).
    </intro-text>
    <tile-name>model/genes.jsp</tile-name>
    <aspect-source name="FlyBase" url="http://www.flybase.org"/>
    <aspect-source name="Ensembl" url="http://metazoa.ensembl.org/Anopheles_gambiae/Info/Index"/>
  </aspect>

  <aspect name="Homology">
    <subtitle>Orthologues and paralogues</subtitle>
    <icon-image>model/images/comparativeGenomics.png</icon-image>
    <large-image>model/images/comparativeGenomics.png</large-image>
    <intro-text>
      Orthologues and Paralogues.
    </intro-text>
    <tile-name>model/homology.jsp</tile-name>
    <aspect-source name="KEGG" url="http://www.genome.jp/kegg/ko.html"/>
    <aspect-source name="Treefam" url="http://www.treefam.org"/>
  </aspect>

<<<<<<< HEAD
  <aspect name="Proteins">
    <subtitle>Protein and&lt;br/&gt;proteomics data</subtitle>
    <icon-image>model/images/proteins.png</icon-image>
    <large-image>model/images/proteins.png</large-image>
    <intro-text>
      Protein annotation, including family and domain annotation, from UniProt
      and InterPro.
    </intro-text>
    <tile-name>model/proteins.jsp</tile-name>
    <aspect-source name="InterPro" url="http://www.ebi.ac.uk/interpro"/>
    <aspect-source name="UniProt" url="http://www.uniprot.org"/>
  </aspect>

  <aspect name="Protein Structure">
    <subtitle>3-D protein structures for &lt;i&gt;D. melanogaster&lt;/i&gt; and &lt;i&gt;A. gambiae&lt;/i&gt;.</subtitle>
    <icon-image>model/images/pstructure.gif</icon-image>
    <large-image>model/images/pstructure.gif</large-image>
    <intro-text>
      3-D protein structures for &lt;i&gt;D. melanogaster&lt;/i&gt; and &lt;i&gt;A. gambiae&lt;/i&gt;.
    </intro-text>
    <tile-name>model/proteinStructure.jsp</tile-name>
    <aspect-source name="Kenji Mizuguchi lab"
                   url="http://www-cryst.bioc.cam.ac.uk/~kenji/NEW/index.htm"/>
     <aspect-source name="RCSB Protein Data Bank" url="http://www.rcsb.org/pdb/home/home.do"/>
  </aspect>

  <aspect name="Interactions">
    <subtitle>IntAct</subtitle>
    <icon-image>model/images/interaction.gif</icon-image>
    <large-image>model/images/interaction.gif</large-image>
    <tile-name></tile-name>
    <intro-text>
      Protein-protein interactions from IntAct (PSI-MI format), genetic interactions from the BioGRID and miRNA target predictions from miRBase.
    </intro-text>
    <tile-name>model/interactions.jsp</tile-name>
    <aspect-source name="IntAct" url="http://www.ebi.ac.uk/intact/"/>
    <aspect-source name="BioGRID" url="http://www.thebiogrid.org/"/>
    <aspect-source name="miRBase" url="http://microrna.sanger.ac.uk/targets/v4/"/>
  </aspect>

=======
>>>>>>> 144c60c0
  <aspect name="Expression">
    <subtitle></subtitle>
    <icon-image>model/images/embryos.jpg</icon-image>
    <large-image>model/images/embryos.jpg</large-image>
    <intro-text>
      &lt;p&gt;
      Gene expression data for &lt;i&gt;Drosophila melanogaster&lt;/i&gt; and &lt;i&gt;Anopheles gambiae&lt;/i&gt;.
      &lt;/p&gt;
    </intro-text>
    <tile-name>model/expression.jsp</tile-name>
    <aspect-source name="ArrayExpress" url="http://www.ebi.ac.uk/arrayexpress/"/>
    <aspect-source name="FlyAtlas" url="http://www.flyatlas.org/"/>
    <aspect-source name="FlyFish" url="http://fly-fish.ccbr.utoronto.ca/"/>
    <aspect-source name="BDGP in situ" url="http://www.fruitfly.org/cgi-bin/ex/insitu.pl/"/>
  </aspect>

<<<<<<< HEAD

  <aspect name="Gene Ontology">
    <subtitle></subtitle>
    <icon-image>model/images/geneOntology.png</icon-image>
    <large-image>model/images/geneOntology.png</large-image>
    <intro-text>
      Gene Ontology (GO) annotations for &lt;i&gt;Drosophila&lt;/i&gt;, &lt;i&gt;C. elegans&lt;/i&gt; and &lt;i&gt;A. gambiae&lt;/i&gt;.  The GO annotations are 'attached' to Genes and so each Gene has a reference (link) to a list of its GO annotations (if available).
    </intro-text>
    <tile-name>model/GO.jsp</tile-name>
    <aspect-source name="Gene Ontology Consortium" url="http://www.geneontology.org/"/>
  </aspect>
=======
>>>>>>> 144c60c0

  <aspect name="Regulation">
    <subtitle>Regulatory regions and&lt;br/&gt;transcription factor binding sites</subtitle>
    <icon-image>model/images/bindingSites.png</icon-image>
    <large-image>model/images/bindingSites.png</large-image>
    <intro-text>
      Regulatory elements (CRMs, enhancers, transcription factor binding sites) in &lt;i&gt;Drosophila melanogaster&lt;/i&gt; from REDfly, FlyBase and Tiffin.
    </intro-text>
    <tile-name>model/regulation.jsp</tile-name>
    <aspect-source name="REDfly" url="http://redfly.ccr.buffalo.edu/"/>
    <aspect-source name="FlyBase" url="http://www.flybase.org"/>
    <aspect-source name="Tiffin" url="http://servlet.sanger.ac.uk/tiffin/"/>
  </aspect>

  <aspect name="Interactions">
    <subtitle>IntAct</subtitle>
    <icon-image>model/images/interaction.gif</icon-image>
    <large-image>model/images/interaction.gif</large-image>
    <tile-name></tile-name>
    <intro-text>
      Protein-protein interactions from IntAct (PSI-MI format), genetic interactions from the BioGRID and miRNA target predictions from miRBase.
    </intro-text>
    <tile-name>model/interactions.jsp</tile-name>
    <aspect-source name="IntAct" url="http://www.ebi.ac.uk/intact/"/>
    <aspect-source name="BioGRID" url="http://www.thebiogrid.org/"/>
    <aspect-source name="miRBase" url="http://microrna.sanger.ac.uk/targets/v4/"/>
  </aspect>

<<<<<<< HEAD
  <aspect name="Resources">
    <subtitle>Material resources</subtitle>
    <icon-image>model/images/drosdel.gif</icon-image>
    <large-image>model/images/drosdel.gif</large-image>
    <intro-text>Material resources.
    </intro-text>
    <tile-name>model/resources.jsp</tile-name>
    <aspect-source name="DrosDel" url="http://www.drosdel.org.uk/"/>
    <aspect-source name="FlyBase" url="http://www.flybase.org"/>
    <aspect-source name="Affymetrix" url="http://www.affymetrix.com/"/>
    <aspect-source name="International &lt;i&gt;Drosophila&lt;/i&gt; Array Consortium" url="http://www.indac.net/"/>
  </aspect>

=======
>>>>>>> 144c60c0
</aspects><|MERGE_RESOLUTION|>--- conflicted
+++ resolved
@@ -35,49 +35,6 @@
     <aspect-source name="Treefam" url="http://www.treefam.org"/>
   </aspect>
 
-<<<<<<< HEAD
-  <aspect name="Proteins">
-    <subtitle>Protein and&lt;br/&gt;proteomics data</subtitle>
-    <icon-image>model/images/proteins.png</icon-image>
-    <large-image>model/images/proteins.png</large-image>
-    <intro-text>
-      Protein annotation, including family and domain annotation, from UniProt
-      and InterPro.
-    </intro-text>
-    <tile-name>model/proteins.jsp</tile-name>
-    <aspect-source name="InterPro" url="http://www.ebi.ac.uk/interpro"/>
-    <aspect-source name="UniProt" url="http://www.uniprot.org"/>
-  </aspect>
-
-  <aspect name="Protein Structure">
-    <subtitle>3-D protein structures for &lt;i&gt;D. melanogaster&lt;/i&gt; and &lt;i&gt;A. gambiae&lt;/i&gt;.</subtitle>
-    <icon-image>model/images/pstructure.gif</icon-image>
-    <large-image>model/images/pstructure.gif</large-image>
-    <intro-text>
-      3-D protein structures for &lt;i&gt;D. melanogaster&lt;/i&gt; and &lt;i&gt;A. gambiae&lt;/i&gt;.
-    </intro-text>
-    <tile-name>model/proteinStructure.jsp</tile-name>
-    <aspect-source name="Kenji Mizuguchi lab"
-                   url="http://www-cryst.bioc.cam.ac.uk/~kenji/NEW/index.htm"/>
-     <aspect-source name="RCSB Protein Data Bank" url="http://www.rcsb.org/pdb/home/home.do"/>
-  </aspect>
-
-  <aspect name="Interactions">
-    <subtitle>IntAct</subtitle>
-    <icon-image>model/images/interaction.gif</icon-image>
-    <large-image>model/images/interaction.gif</large-image>
-    <tile-name></tile-name>
-    <intro-text>
-      Protein-protein interactions from IntAct (PSI-MI format), genetic interactions from the BioGRID and miRNA target predictions from miRBase.
-    </intro-text>
-    <tile-name>model/interactions.jsp</tile-name>
-    <aspect-source name="IntAct" url="http://www.ebi.ac.uk/intact/"/>
-    <aspect-source name="BioGRID" url="http://www.thebiogrid.org/"/>
-    <aspect-source name="miRBase" url="http://microrna.sanger.ac.uk/targets/v4/"/>
-  </aspect>
-
-=======
->>>>>>> 144c60c0
   <aspect name="Expression">
     <subtitle></subtitle>
     <icon-image>model/images/embryos.jpg</icon-image>
@@ -94,20 +51,6 @@
     <aspect-source name="BDGP in situ" url="http://www.fruitfly.org/cgi-bin/ex/insitu.pl/"/>
   </aspect>
 
-<<<<<<< HEAD
-
-  <aspect name="Gene Ontology">
-    <subtitle></subtitle>
-    <icon-image>model/images/geneOntology.png</icon-image>
-    <large-image>model/images/geneOntology.png</large-image>
-    <intro-text>
-      Gene Ontology (GO) annotations for &lt;i&gt;Drosophila&lt;/i&gt;, &lt;i&gt;C. elegans&lt;/i&gt; and &lt;i&gt;A. gambiae&lt;/i&gt;.  The GO annotations are 'attached' to Genes and so each Gene has a reference (link) to a list of its GO annotations (if available).
-    </intro-text>
-    <tile-name>model/GO.jsp</tile-name>
-    <aspect-source name="Gene Ontology Consortium" url="http://www.geneontology.org/"/>
-  </aspect>
-=======
->>>>>>> 144c60c0
 
   <aspect name="Regulation">
     <subtitle>Regulatory regions and&lt;br/&gt;transcription factor binding sites</subtitle>
@@ -136,20 +79,4 @@
     <aspect-source name="miRBase" url="http://microrna.sanger.ac.uk/targets/v4/"/>
   </aspect>
 
-<<<<<<< HEAD
-  <aspect name="Resources">
-    <subtitle>Material resources</subtitle>
-    <icon-image>model/images/drosdel.gif</icon-image>
-    <large-image>model/images/drosdel.gif</large-image>
-    <intro-text>Material resources.
-    </intro-text>
-    <tile-name>model/resources.jsp</tile-name>
-    <aspect-source name="DrosDel" url="http://www.drosdel.org.uk/"/>
-    <aspect-source name="FlyBase" url="http://www.flybase.org"/>
-    <aspect-source name="Affymetrix" url="http://www.affymetrix.com/"/>
-    <aspect-source name="International &lt;i&gt;Drosophila&lt;/i&gt; Array Consortium" url="http://www.indac.net/"/>
-  </aspect>
-
-=======
->>>>>>> 144c60c0
 </aspects>