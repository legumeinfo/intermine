<webconfig>

  <class className="org.intermine.model.bio.AGambiaeLifeCycle" label="A. gambiae Life Cycle"/>

  <class className="org.intermine.model.bio.Allele">
    <fields>
      <fieldconfig fieldExpr="primaryIdentifier"/>
      <fieldconfig fieldExpr="symbol"/>
      <fieldconfig fieldExpr="alleleClass"/>
      <fieldconfig fieldExpr="organism.name" label="Organism" />
    </fields>
  </class>

  <class className="org.intermine.model.bio.Author">
    <fields>
      <fieldconfig fieldExpr="name"/>
    </fields>
  </class>

  <class className="org.intermine.model.bio.BindingSite">
    <fields>
      <fieldconfig fieldExpr="primaryIdentifier"/>
      <fieldconfig fieldExpr="factor.primaryIdentifier"/>
    </fields>
  </class>

  <class className="org.intermine.model.bio.BioEntity">
    <headerconfig>
      <titles>
        <title mainTitles="symbol|primaryIdentifier" numberOfMainTitlesToShow="1" subTitles="*organism.shortName*" />
      </titles>
    </headerconfig>
    <fields>
      <fieldconfig fieldExpr="primaryIdentifier" label="DB identifier"/>
    </fields>
  </class>

  <class className="org.intermine.model.bio.Component">
    <fields>
      <fieldconfig fieldExpr="name"/>
    </fields>
  </class>

  <class className="org.intermine.model.bio.CDNAClone">
    <fields>
      <fieldconfig fieldExpr="secondaryIdentifier"/>
      <fieldconfig fieldExpr="primaryIdentifier"/>
    </fields>
  </class>

  <class className="org.intermine.model.bio.CDS">
    <fields>
      <fieldconfig fieldExpr="primaryIdentifier"/>
      <fieldconfig fieldExpr="symbol" showInResults="false" showInInlineCollection="false"/>
      <fieldconfig fieldExpr="gene.primaryIdentifier" showInInlineCollection="false"/>
      <fieldconfig fieldExpr="organism.name"/>
    </fields>
  </class>

  <class className="org.intermine.model.bio.Chromosome">
    <fields>
      <fieldconfig fieldExpr="primaryIdentifier"/>
      <fieldconfig fieldExpr="organism.name"/>
      <fieldconfig fieldExpr="length" displayer="/model/sequenceShortDisplayerWithField.jsp" />
    </fields>
  </class>


  <class className="org.intermine.model.bio.ChromosomeStructureVariation">
    <fields>
      <fieldconfig fieldExpr="primaryIdentifier"/>
      <fieldconfig fieldExpr="secondaryIdentifier"/>
      <fieldconfig fieldExpr="available"/>
    </fields>
  </class>

  <class className="org.intermine.model.bio.Comment">
    <fields>
      <fieldconfig fieldExpr="type"/>
      <fieldconfig fieldExpr="description"/>
    </fields>
  </class>

  <class className="org.intermine.model.bio.CrossReference">
    <fields>
      <fieldconfig fieldExpr="identifier"/>
      <fieldconfig fieldExpr="source.name"/>
      <fieldconfig fieldExpr="subject.primaryIdentifier"/>
    </fields>
  </class>

  <class className="org.intermine.model.bio.DataSet">
    <fields>
      <fieldconfig fieldExpr="name"/>
      <fieldconfig fieldExpr="url" doNotTruncate="true"/>
    </fields>
  </class>

  <class className="org.intermine.model.bio.DataSource">
    <fields>
      <fieldconfig fieldExpr="name"/>
      <fieldconfig fieldExpr="url" doNotTruncate="true"/>
    </fields>
    <tabledisplayer src="/model/dataSourceShort.jsp"/>
  </class>

  <class className="org.intermine.model.bio.Disease">
    <fields>
      <fieldconfig fieldExpr="identifier"/>
      <fieldconfig fieldExpr="name"/>
    </fields>
  </class>

  <class className="org.intermine.model.bio.Exon">
    <fields>
      <fieldconfig fieldExpr="primaryIdentifier"/>
      <fieldconfig fieldExpr="symbol"/>
      <fieldconfig fieldExpr="gene.primaryIdentifier" showInInlineCollection="false"/>
    </fields>
  </class>

  <class className="org.intermine.model.bio.FlyAtlasResult">
    <fields>
      <fieldconfig fieldExpr="affyCall"/>
      <fieldconfig fieldExpr="enrichment"/>
      <fieldconfig fieldExpr="mRNASignal" label="mRNA Signal"/>
      <fieldconfig fieldExpr="mRNASignalSEM" label="mRNA Signal SEM"/>
      <fieldconfig fieldExpr="presentCall"/>
    </fields>
  </class>

  <class className="org.intermine.model.bio.Gene">
    <headerconfig>
      <customlinks>
        <customlink
          url="http://flybase.org/reports/{primaryIdentifier}.html"
          image="flybase_logo_link.png"
        />
      </customlinks>
    </headerconfig>
    <inlinelist>
      <table path="synonyms.value" showInHeader="true" lineLength="100" />
      <table path="probeSets.primaryIdentifier" showLinksToObjects="true" />
    </inlinelist>
    <fields>
      <fieldconfig fieldExpr="secondaryIdentifier"/>
      <fieldconfig fieldExpr="symbol"/>
      <fieldconfig fieldExpr="primaryIdentifier"/>
      <fieldconfig fieldExpr="organism.name"/>
    </fields>
    <bagdisplayers>
      <displayer src="friendlyMineLinkDisplayer.tile" showOnLeft="false" />
   </bagdisplayers>
  </class>

  <class className="org.intermine.model.bio.GOAnnotation">
    <fields>
      <fieldconfig fieldExpr="subject.secondaryIdentifier"/>
      <fieldconfig fieldExpr="subject.name"/>
      <fieldconfig fieldExpr="subject.symbol"/>
      <fieldconfig fieldExpr="ontologyTerm.identifier" />
      <fieldconfig fieldExpr="ontologyTerm.name" />
    </fields>
  </class>

  <class className="org.intermine.model.bio.GOEvidenceCode">
    <fields>
      <fieldconfig fieldExpr="code"/>
    </fields>
  </class>

    <class className="org.intermine.model.bio.GOTerm">
    <headerconfig>
      <titles>
        <title mainTitles="identifier|name" subTitles="ontology.name" />
      </titles>
    </headerconfig>
    <fields>
      <fieldconfig fieldExpr="identifier"/>
      <fieldconfig fieldExpr="name"/>
      <fieldconfig fieldExpr="description" showInResults="false" showInInlineCollection="false" doNotTruncate="true" />
    </fields>
  </class>

  <class className="org.intermine.model.bio.Homologue">
    <fields>
      <fieldconfig fieldExpr="gene.primaryIdentifier" showInResults="false" showInInlineCollection="false" />
      <fieldconfig fieldExpr="homologue.primaryIdentifier"/>
      <fieldconfig fieldExpr="homologue.organism.shortName"/>
      <fieldconfig fieldExpr="type"/>
    </fields>
  </class>

  <class className="org.intermine.model.bio.Image">
    <fields>
      <fieldconfig fieldExpr="url" displayer="/model/imageDisplayer.jsp" />
    </fields>
  </class>

  <class className="org.intermine.model.bio.InteractionExperiment">
    <fields>
      <fieldconfig fieldExpr="name"/>
      <fieldconfig fieldExpr="description"/>
    </fields>
  </class>
  <class className="org.intermine.model.bio.InteractionTerm">
    <fields>
      <fieldconfig fieldExpr="identifier"/>
      <fieldconfig fieldExpr="name"/>
    </fields>
  </class>

  <class className="org.intermine.model.bio.Location">
    <fields>
      <fieldconfig fieldExpr="locatedOn.primaryIdentifier"/>
      <fieldconfig fieldExpr="start"/>
      <fieldconfig fieldExpr="end"/>
      <fieldconfig fieldExpr="strand"/>
    </fields>
  </class>

  <class className="org.intermine.model.bio.SequenceFeature">
    <fields>
      <fieldconfig fieldExpr="primaryIdentifier" />
      <fieldconfig fieldExpr="organism.name" name="Organism"/>
    </fields>
  </class>

  <class className="org.intermine.model.bio.MicroArrayExperiment">
    <fields>
      <fieldconfig fieldExpr="name"/>
      <fieldconfig fieldExpr="description" sectionOnRight="true" sectionTitle="Description" openByDefault="true"/>
    </fields>
  </class>

  <class className="org.intermine.model.bio.MicroArrayResult">
    <fields>
      <fieldconfig fieldExpr="type"/>
      <fieldconfig fieldExpr="value"/>
      <fieldconfig fieldExpr="scale"/>
      <fieldconfig fieldExpr="isControl"/>
    </fields>
  </class>

  <class className="org.intermine.model.bio.MicroArrayAssay">
    <fields>
      <fieldconfig fieldExpr="name"/>
      <fieldconfig fieldExpr="sample1"/>
      <fieldconfig fieldExpr="sample2"/>
    </fields>
  </class>

  <class className="org.intermine.model.bio.MicroarrayOligo">
    <fields>
      <fieldconfig fieldExpr="primaryIdentifier"/>
      <fieldconfig fieldExpr="length"/>
      <fieldconfig fieldExpr="tm"/>
    </fields>
  </class>

  <class className="org.intermine.model.bio.MRNAExpressionResult">
    <fields>
      <fieldconfig fieldExpr="stageRange"/>
      <fieldconfig fieldExpr="expressed"/>
    </fields>
  </class>

  <class className="org.intermine.model.bio.MRNAExpressionTerm" label="mRNA Expression Term">
    <fields>
      <fieldconfig fieldExpr="name"/>
      <fieldconfig fieldExpr="type"/>
    </fields>
  </class>

  <class className="org.intermine.model.bio.Mutagen">
    <fields>
      <fieldconfig fieldExpr="description"/>
    </fields>
  </class>

  <class className="org.intermine.model.bio.NaturalTransposableElement">
    <fields>
      <fieldconfig fieldExpr="primaryIdentifier"/>
      <fieldconfig fieldExpr="symbol"/>
      <fieldconfig fieldExpr="name"/>
    </fields>
  </class>

  <class className="org.intermine.model.bio.Ontology">
    <fields>
      <fieldconfig fieldExpr="name"/>
    </fields>
  </class>

  <class className="org.intermine.model.bio.OntologyRelation">
    <fields>
      <fieldconfig fieldExpr="relationship"/>
      <fieldconfig fieldExpr="parentTerm.name"/>
      <fieldconfig fieldExpr="parentTerm.identifier"/>
      <fieldconfig fieldExpr="childTerm.name"/>
      <fieldconfig fieldExpr="childTerm.identifier"/>
    </fields>
  </class>

  <class className="org.intermine.model.bio.OntologyTerm">
    <headerconfig>
      <titles>
        <title mainTitles="identifier|name" subTitles="ontology.name" />
      </titles>
    </headerconfig>
    <fields>
      <fieldconfig fieldExpr="identifier"/>
      <fieldconfig fieldExpr="name"/>
      <fieldconfig fieldExpr="description" doNotTruncate="true" />
    </fields>
  </class>

  <class className="org.intermine.model.bio.OntologyTermSynonym">
    <fields>
      <fieldconfig fieldExpr="name"/>
      <fieldconfig fieldExpr="type"/>
    </fields>
  </class>

  <class className="org.intermine.model.bio.Organism">
    <headerconfig>
      <titles>
        <title mainTitles="name"/>
      </titles>
    </headerconfig>
    <fields>
      <fieldconfig fieldExpr="name"/>
      <fieldconfig fieldExpr="taxonId" />
    </fields>
  </class>

  <class className="org.intermine.model.bio.OrthologueEvidence">
    <fields>
      <fieldconfig fieldExpr="evidenceCode.name"/>
    </fields>
  </class>

  <class className="org.intermine.model.bio.OrthologueEvidenceCode">
    <fields>
      <fieldconfig fieldExpr="abbreviation"/>
      <fieldconfig fieldExpr="name" />
    </fields>
  </class>

  <class className="org.intermine.model.bio.Pathway">
    <headerconfig>
        <titles>
            <title mainTitles="identifier|name" />
        </titles>
    </headerconfig>
    <fields>
      <fieldconfig fieldExpr="identifier" />
      <fieldconfig fieldExpr="name" />
    </fields>
  </class>

  <class className="org.intermine.model.bio.PhenotypeAnnotation">
    <fields>
      <fieldconfig fieldExpr="annotationType"/>
      <fieldconfig fieldExpr="description"/>
      <fieldconfig fieldExpr="allele.primaryIdentifier"/>
    </fields>
  </class>

  <class className="org.intermine.model.bio.Primer">
    <fields>
      <fieldconfig fieldExpr="name"/>
      <fieldconfig fieldExpr="primaryIdentifier"/>
    </fields>
  </class>

  <class className="org.intermine.model.bio.ProbeSet">
    <fields>
      <fieldconfig fieldExpr="primaryIdentifier"/>
    </fields>
  </class>

  <class className="org.intermine.model.bio.Protein">
    <inlinelist>
      <table path="synonyms.value" showLinksToObjects="true" />
    </inlinelist>
    <fields>
      <fieldconfig fieldExpr="primaryIdentifier"/>
      <fieldconfig fieldExpr="primaryAccession"/>
      <fieldconfig fieldExpr="organism.name"/>
    </fields>
  </class>

  <class className="org.intermine.model.bio.ProteinDomain">
    <fields>
      <fieldconfig fieldExpr="primaryIdentifier"/>
      <fieldconfig fieldExpr="name"/>
      <fieldconfig fieldExpr="shortName"/>
      <fieldconfig fieldExpr="type"/>
    </fields>
  </class>

  <class className="org.intermine.model.bio.ProteinStructure">
    <fields>
      <fieldconfig fieldExpr="identifier"/>
      <fieldconfig fieldExpr="title"/>
      <fieldconfig fieldExpr="technique"/>
      <fieldconfig fieldExpr="classification"/>
      <fieldconfig fieldExpr="resolution" />
      <fieldconfig fieldExpr="prosaQScore"/>
      <fieldconfig fieldExpr="prosaZScore"/>
      <fieldconfig fieldExpr="start"/>
      <fieldconfig fieldExpr="end"/>
      <fieldconfig fieldExpr="alignment" doNotTruncate="true" showInResults="false" showInInlineCollection="false" />
    </fields>
  </class>

  <class className="org.intermine.model.bio.Protocol">
    <fields>
      <fieldconfig fieldExpr="name"/>
      <fieldconfig fieldExpr="description" doNotTruncate="true"/>
    </fields>
  </class>

  <class className="org.intermine.model.bio.Publication">
    <headerconfig>
  <titles>
    <title mainTitles="title" />
 </titles>
    </headerconfig>
    <inlinelist>
      <table path="authors.name" showLinksToObjects="true" />
    </inlinelist>
    <fields>
      <fieldconfig fieldExpr="firstAuthor"/>
      <fieldconfig fieldExpr="title"/>
      <fieldconfig fieldExpr="year"/>
      <fieldconfig fieldExpr="journal"/>
      <fieldconfig fieldExpr="volume"/>
      <fieldconfig fieldExpr="pages"/>
      <fieldconfig fieldExpr="pubMedId"/>
    </fields>
  </class>

  <class className="org.intermine.model.bio.RegulatoryRegion">
    <fields>
      <fieldconfig fieldExpr="primaryIdentifier"/>
    </fields>
  </class>

  <class className="org.intermine.model.bio.Reporter">
    <fields>
      <fieldconfig fieldExpr="controlType"/>
      <fieldconfig fieldExpr="isControl"/>
    </fields>
  </class>


  <class className="org.intermine.model.bio.RNAiScreen">
      <headerconfig>
    <titles>
        <title mainTitles="name" />
    </titles>
        </headerconfig>
    <fields>
      <fieldconfig fieldExpr="name"/>
      <fieldconfig fieldExpr="publication.title"/>
    </fields>
  </class>

  <class className="org.intermine.model.bio.RNAiResult">
    <fields>
      <fieldconfig fieldExpr="rnaiScreen.name" label="Screen" />
      <fieldconfig fieldExpr="gene.symbol" label="Gene" />
      <fieldconfig fieldExpr="phenotype"/>
      <fieldconfig fieldExpr="score"/>
      <fieldconfig fieldExpr="conditions"/>
      <fieldconfig fieldExpr="rnaiScreen.publication.pubMedId" label="PubMed ID"/>
    </fields>
  </class>

  <class className="org.intermine.model.bio.Sample">
    <fields>
      <fieldconfig fieldExpr="materialType"/>
      <fieldconfig fieldExpr="organism.name" label="Organism"/>
      <fieldconfig fieldExpr="primaryCharacteristicType"/>
      <fieldconfig fieldExpr="primaryCharacteristic"/>
    </fields>
  </class>

  <class className="org.intermine.model.bio.SampleCharacteristic">
    <fields>
      <fieldconfig fieldExpr="type"/>
      <fieldconfig fieldExpr="value"/>
    </fields>
  </class>

  <class className="org.intermine.model.bio.Sequence">
    <fields>
      <fieldconfig fieldExpr="residues" fieldExporter="org.intermine.bio.web.export.ResidueFieldExporter"
                   sectionOnRight="true" sectionTitle="Residues" openByDefault="true"
                   showInSummary="false" showInResults="false" showInInlineCollection="false"/>
      <fieldconfig fieldExpr="length"/>
    </fields>
    <tabledisplayer src="/model/sequenceShortDisplayer.jsp"/>
  </class>

   <class className="org.intermine.model.bio.Stock">
    <fields>
      <fieldconfig fieldExpr="primaryIdentifier"/>
      <fieldconfig fieldExpr="stockCenter"/>
    </fields>
  </class>

  <class className="org.intermine.model.bio.Synonym">
    <fields>
      <fieldconfig fieldExpr="value"/>
    </fields>
  </class>

  <class className="org.intermine.model.bio.TFBindingSite">
    <fields>
      <fieldconfig fieldExpr="primaryIdentifier"/>
      <fieldconfig fieldExpr="gene.symbol" label="Gene"/>
      <fieldconfig fieldExpr="factor.primaryIdentifier" label="Factor"/>
    </fields>
  </class>

  <class className="org.intermine.model.bio.Transcript">
    <fields>
      <fieldconfig fieldExpr="primaryIdentifier"/>
      <fieldconfig fieldExpr="gene.symbol" label="Gene" showInSummary="false" />
    </fields>
  </class>

  <class className="org.intermine.model.bio.TransposableElement">
    <fields>
      <fieldconfig fieldExpr="primaryIdentifier"/>
      <fieldconfig fieldExpr="secondaryIdentifier"/>
      <fieldconfig fieldExpr="insertedElement.symbol"/>
    </fields>
  </class>

  <class className="org.intermine.model.bio.TransposableElementInsertionSite">
    <fields>
      <fieldconfig fieldExpr="primaryIdentifier"/>
      <fieldconfig fieldExpr="secondaryIdentifier"/>
      <fieldconfig fieldExpr="cytoLocation"/>
      <fieldconfig fieldExpr="length" displayer="/model/sequenceShortDisplayerWithField.jsp" />
    </fields>
  </class>

  <class className="org.intermine.model.bio.TreatmentParameter">
    <fields>
      <fieldconfig fieldExpr="type"/>
      <fieldconfig fieldExpr="value"/>
      <fieldconfig fieldExpr="units"/>
    </fields>
  </class>

  <class className="org.intermine.model.bio.Treatment">
    <fields>
      <fieldconfig fieldExpr="action"/>
    </fields>
  </class>

  <class className="org.intermine.model.bio.RNASeqResult">
    <fields>
      <fieldconfig fieldExpr="stage"/>
      <fieldconfig fieldExpr="expressionScore"/>
      <fieldconfig fieldExpr="expressionLevel"/>
    </fields>
  </class>

  <class className="org.intermine.model.bio.UniProtFeature" label="Uniprot Feature">
    <fields>
      <fieldconfig fieldExpr="type"/>
      <fieldconfig fieldExpr="description"/>
      <fieldconfig fieldExpr="begin"/>
      <fieldconfig fieldExpr="end"/>
    </fields>
  </class>

<!-- exporters -->
  <tableExportConfig id="sequence" className="org.intermine.bio.web.export.SequenceHttpExporter"/>
  <tableExportConfig id="gff3" className="org.intermine.bio.web.export.GFF3HttpExporter"/>
  <tableExportConfig id="bed" className="org.intermine.bio.web.export.BEDHttpExporter"/>

  <reportdisplayers>

    <reportdisplayer javaClass="org.intermine.bio.web.displayer.CytoscapeNetworkDisplayer"
                     jspName="model/cytoscapeNetworkDisplayer.jsp"
                     replacesFields="interactions"
                     placement="Interactions"
                     types="Gene,Protein"/>

   <reportdisplayer javaClass="org.flymine.web.displayer.DrosophilaHomologueDisplayer"
                    jspName="model/drosophilaHomologueDisplayer.jsp"
                    replacesFields=""
                    placement="Homology"
                    types="Gene"/>

    <reportdisplayer javaClass="org.flymine.web.displayer.FlyAtlasDisplayer"
                     jspName="model/flyAtlasDisplayer.jsp"
                     replacesFields="microArrayResults"
                     placement="Expression"
                     types="Gene"/>

   <reportdisplayer javaClass="org.intermine.bio.web.displayer.GeneOntologyDisplayer"
                     jspName="model/geneOntologyDisplayer.jsp"
                     replacesFields="goAnnotation,ontologyAnnotation"
                     placement="Function"
                     types="Gene"/>

    <reportdisplayer javaClass="org.intermine.bio.web.displayer.GeneStructureDisplayer"
                     jspName="model/geneStructureDisplayer.jsp"
                     replacesFields="transcripts,exons,CDSs,introns,UTRs,fivePrimeUTR,threePrimeUTR"
                     placement="Genes"
                     types="Gene,Transcript,Exon,Intron,UTR,CDS"/>

    <reportdisplayer javaClass="org.intermine.bio.web.displayer.HomologueDisplayer"
                     jspName="model/homologueDisplayer.jsp"
                     replacesFields="homologues"
                     placement="Homology"
                     parameters="{'dataSets': ['Panther data set']}"
                     types="Gene"/>

    <reportdisplayer javaClass="org.intermine.bio.web.displayer.JMOLDisplayer"
                     jspName="model/JMOLDisplayer.jsp"
                     replacesFields=""
                     placement="summary"
                     types="ProteinStructure"/>

    <reportdisplayer javaClass="org.intermine.bio.web.displayer.OverlappingFeaturesDisplayer"
                     jspName="model/overlappingFeaturesDisplayer.jsp"
                     replacesFields="overlappingFeatures"
                     placement="Genes"
                     types="SequenceFeature"/>

    <reportdisplayer javaClass="org.intermine.bio.web.displayer.RegulatoryRegionsDisplayer"
                     jspName="model/regulatoryRegionsDisplayer.jsp"
                     replacesFields="regulatoryRegions"
                     placement="Regulation"
                     types="Gene"/>
<!-- update to new model
    <reportdisplayer javaClass="org.flymine.web.displayer.RNAiDisplayer"
                     jspName="model/rnaiDisplayer.jsp"
                     replacesFields="rnaiResults"
                     placement="Regulation"
                     types="Gene"/>
-->
    <reportdisplayer javaClass="org.intermine.bio.web.displayer.SequenceFeatureDisplayer"
                     jspName="model/sequenceFeatureDisplayer.jsp"
                     replacesFields="chromosome,chromosomeLocation,sequence,length,sequenceOntologyTerm,locations,cytoLocation"
                     placement="summary"
                     types="SequenceFeature"/>

    <reportdisplayer javaClass="org.intermine.bio.web.displayer.UniProtCommentsDisplayer"
                     jspName="model/uniProtCommentsDisplayer.jsp"
                     replacesFields="comments"
                     placement="Function"
                     types="Protein"/>

    <reportdisplayer javaClass="org.intermine.bio.web.displayer.PublicationAnnotationsDisplayer"
                     jspName="model/publicationAnnotationsDisplayer.jsp"
                     replacesFields=""
                     placement="summary"
                     parameters="Gene,Protein,InteractionDetail.experiment,GOAnnotation.evidence"
                     types="Publication"/>

    <!-- currently only works with classes with publications collection -->
    <reportdisplayer javaClass="org.intermine.bio.web.displayer.PublicationCountsDisplayer"
                     jspName="model/publicationCountsDisplayer.jsp"
                     replacesFields="publications"
                     placement="Genes"
                     types="BioEntity"/>

    <reportdisplayer javaClass="org.intermine.bio.web.displayer.MinePathwaysDisplayer"
                     jspName="model/minePathwaysDisplayer.jsp"
                     replacesFields="pathways"
                     placement="summary"
                     types="Gene"/>

    <reportdisplayer javaClass="org.intermine.bio.web.displayer.DiseaseDisplayer"
                     jspName="model/diseaseDisplayer.jsp"
                     replacesFields=""
                     placement="summary"
                     types="Gene"/>

    <reportdisplayer javaClass="org.intermine.bio.web.displayer.ProteinStructureATMDisplayer"
                     jspName="model/proteinStructureATMDisplayer.jsp"
                     replacesFields="atm"
                     placement="summary"
                     types="ProteinStructure"/>

     <reportdisplayer javaClass="org.intermine.bio.web.displayer.ProteinSequenceDisplayer"
                     jspName="model/proteinSequenceDisplayer.jsp"
                     replacesFields="sequence"
                     placement="summary"
                     types="Protein"/>

     <reportdisplayer javaClass="org.intermine.bio.web.displayer.FlyBaseExpressionDisplayer"
                     jspName="model/flybaseExpressionDisplayer.jsp"
                     replacesFields="rnaSeqResults"
                     placement="summary"
                     types="Gene"/>

     <reportdisplayer javaClass="org.intermine.bio.web.displayer.PathwayDescriptionDisplayer"
                     jspName="model/pathwayDescriptionDisplayer.jsp"
                     showImmediately="true"
                     replacesFields="description"
                     placement="top"
                     types="Pathway"/>

  </reportdisplayers>

   <widgets>

      <graphdisplayer id="chromosome_distribution_for_gene"
                      title="Chromosome Distribution"
                      description="Actual: number of items in this list found on each chromosome.  Expected: given the total number of items on the chromosome and the number of items in this list, the number of items expected to be found on each chromosome."
                      graphType="ColumnChart"
                      rangeLabel="Count"
                      domainLabel="Chromosome"
                      filterLabel="Organism"
                      filters="organism.name=[list]"
                      startClass="Gene"
                      typeClass="Gene"
                      categoryPath="chromosome.primaryIdentifier"
                      seriesLabels="Actual,Expected"
                      seriesPath="ActualExpectedCriteria"
                      constraints="organism.name=[Organism]"
                      views="primaryIdentifier, symbol, secondaryIdentifier, organism.name, chromosome.primaryIdentifier,
                             chromosomeLocation.start, chromosomeLocation.end, chromosomeLocation.strand"/>

      <graphdisplayer id="flyatlas_for_gene"
                      title="Gene Expression in the Fly (FlyAtlas)"
                      description="For each tissue in the fly, the number of genes from this list for which the levels of expression are significantly high (Up) or low (Down) according to &lt;a href=&quot;http://www.flyatlas.org/&quot; target=&quot;_new&quot;&gt;FlyAtlas&lt;/a&gt; AffyCall."
                      graphType="BarChart"
                      domainLabel="Tissue"
                      rangeLabel="Up (+) or Down (-) gene count"
                      startClass="FlyAtlasResult"
                      typeClass="Gene"
                      listPath="FlyAtlasResult.genes"
                      categoryPath="tissue.name"
                      seriesPath="affyCall"
                      seriesValues="Up,Down"
                      seriesLabels="Up,Down"
                      views="genes.secondaryIdentifier,genes.symbol,genes.name,genes.organism.name,
                            tissue.name,enrichment,affyCall,mRNASignal,mRNASignalSEM,presentCall"/>

      <graphdisplayer id="flyatlas_for_probeset"
                      title="Gene Expression in Fly Tissues (FlyAtlas Data)"
                      description="For each tissue, the number of genes from this list for which the levels of expression are significantly high (Up) or low (Down) according to &lt;a href=&quot;http://www.flyatlas.org/&quot; target=&quot;_new&quot;&gt;FlyAtlas&lt;/a&gt; AffyCall."
                      graphType="BarChart"
                      domainLabel="Tissue"
                      rangeLabel="Up (+) or Down (-) gene count"
                      startClass="FlyAtlasResult"
                      typeClass="ProbeSet"
                      listPath="FlyAtlasResult.material"
                      categoryPath="tissue.name"
                      seriesPath="affyCall"
                      seriesValues="Up,Down"
                      seriesLabels="Up,Down"
                      views="material.secondaryIdentifier,material.symbol,material.name,material.organism.name,
                            tissue.name,enrichment,affyCall,mRNASignal,mRNASignalSEM,presentCall"/>

      <graphdisplayer id="flyfish"
                      title="mRNA subcellular localisation (fly-FISH)"
                      description="Expression patterns of Drosophila mRNAs at the subcellular level during early embryogenesis - data from  &lt;a href=&quot;http://fly-fish.ccbr.utoronto.ca/&quot; target=&quot;_new&quot;&gt;Fly-FISH&lt;/a&gt;.  Note that not all genes have been assayed by &lt;a href=&quot;http://fly-fish.ccbr.utoronto.ca/&quot; target=&quot;_new&quot;&gt;Fly-FISH&lt;/a&gt;."
                      graphType="ColumnChart"
                      domainLabel="Stage"
                      rangeLabel="Gene count"
                      startClass="Gene"
                      typeClass="Gene"
                      listPath=""
                      categoryPath="mRNAExpressionResults.stageRange"
                      seriesPath="mRNAExpressionResults.expressed"
                      seriesValues="true,false"
                      seriesLabels="Expressed,Not Expressed"
                      constraints="mRNAExpressionResults.dataSet.name=fly-Fish data set"
                      views="primaryIdentifier,secondaryIdentifier,name,organism.name,
                             mRNAExpressionResults.stageRange,mRNAExpressionResults.expressed"/>
                             
<!--       <graphdisplayer id="mouse_human_orthologue_pair"
                      title="Mouse-human orthologue pair"
                      description="dots would be where there is a mouse-human orthologue pair "
                      graphType="ScatterChart"
                      domainLabel="Chromosome location for humans"
                      rangeLabel="Chromosome location for mouses"
                      startClass="Gene"
                      typeClass="Gene"
                      categoryPath="organism.name"
                      seriesPath="homologues.homologue.organism.name"
                      seriesValues=""
                      seriesLabels=""
                      constraints="organism.name=Homo sapiens,homologues.homologue.organism.name=Mus musculus"
                      views="primaryIdentifier,secondaryIdentifier,name,organism.name"/>        -->                      

      <graphdisplayer id="bdgp"
                      title="BDGP expression patterns"
                      description="Expression patterns of Drosophila mRNAs during embryogenesis - data from  &lt;a href=&quot;http://www.fruitfly.org/cgi-bin/ex/insitu.pl&quot; target=&quot;_new&quot;&gt;BGDP&lt;/a&gt;.  Note that not all genes have been assayed by &lt;a href=&quot;http://www.fruitfly.org/cgi-bin/ex/insitu.pl&quot; target=&quot;_new&quot;&gt;BGDP&lt;/a&gt;. "
                      graphType="ColumnChart"
                      domainLabel="Stage"
                      rangeLabel="Gene count"
                      startClass="Gene"
                      typeClass="Gene"
                      listPath=""
                      categoryPath="mRNAExpressionResults.stageRange"
                      seriesPath="mRNAExpressionResults.expressed"
                      seriesValues="true,false"
                      seriesLabels="Expressed,Not Expressed"
                      constraints="mRNAExpressionResults.dataSet.name=BDGP in situ data set"
                      views="primaryIdentifier,secondaryIdentifier,name,organism.name,
                             mRNAExpressionResults.stageRange,mRNAExpressionResults.expressed"/>

      <enrichmentwidgetdisplayer id="miranda_enrichment"
                                 title="MiRNA Enrichment"
                                 description="MiRNAs enriched for items in this list."
                                 label="MiRNAs"
                                 startClass="Gene"
                                 startClassDisplay="symbol"
                                 enrich="transcripts[MRNA].miRNAinteractions.mirnagene.symbol"
                                 typeClass="Gene"
                                 views="symbol,transcripts[MRNA].miRNAinteractions.mirnagene.symbol"/>

      <enrichmentwidgetdisplayer id="protein_features"
                                 title="UniProt Features"
                                 description="UniProt features enriched for proteins in this list."
                                 label="Feature"
                                 startClass="Protein"
                                 startClassDisplay="primaryIdentifier"
                                 enrich="features.type"
                                 enrichIdentifier="features.type"
                                 constraints="organism.name=[list]"
                                 typeClass="Protein"
                                 views="primaryIdentifier, primaryAccession, organism.name,
                                       features.feature.name, features.type,features.description,
                                       features.begin, features.end"/>

      <enrichmentwidgetdisplayer id="uniprot_keywords"
                                 title="UniProt Keywords"
                                 description="UniProt keywords enriched for proteins in this list."
                                 label="Keyword"
                                 startClass="Protein"
                                 startClassDisplay="primaryIdentifier"
                                 enrich="keywords.name"
                                 constraints="organism.name=[list]"
                                 typeClass="Protein"
                                 views="primaryIdentifier, primaryAccession, organism.name,
                                       keywords.name, keywords.description"/>


      <enrichmentwidgetdisplayer id="go_enrichment_for_gene"
                                 title="Gene Ontology Enrichment"
                                 description="GO terms enriched for items in this list."
                                 label="GO Term"
                                 filterLabel="Ontology"
                                 filters="biological_process,cellular_component,molecular_function"
                                 startClass="Gene"
                                 startClassDisplay="primaryIdentifier"
                                 enrich="goAnnotation.ontologyTerm.parents.name"
                                 enrichIdentifier="goAnnotation.ontologyTerm.parents.identifier"
                                 constraints="goAnnotation.ontologyTerm.parents.namespace=[Ontology],organism.name=[list],
                                              primaryIdentifier != null, goAnnotation.qualifier = null,
                                              goAnnotation.ontologyTerm.parents.identifier != go:0008150,
                                              goAnnotation.ontologyTerm.parents.identifier != go:0003674,
                                              goAnnotation.ontologyTerm.parents.identifier != go:0005575"
                                 typeClass="Gene"
                                 views="secondaryIdentifier,symbol,primaryIdentifier,organism.name,
                                       goAnnotation.ontologyTerm.identifier, goAnnotation.ontologyTerm.name,
                                       goAnnotation.ontologyTerm.parents.identifier,goAnnotation.ontologyTerm.parents.name"
                                 externalLink="http://amigo.geneontology.org/cgi-bin/amigo/term_details?term="/>
<<<<<<< HEAD

      <enrichmentwidgetdisplayer id="go_enrichment_for_protein"
=======
    <enrichmentwidgetdisplayer id="go_enrichment_for_protein"
>>>>>>> 3eebd0ce
                                 title="Gene Ontology Enrichment"
                                 description="GO terms enriched for items in this list."
                                 label="GO Term"
                                 filterLabel="Ontology"
                                 filters="biological_process,cellular_component,molecular_function"
                                 startClass="Protein"
                                 startClassDisplay="primaryAccession"
                                 enrich="genes.goAnnotation.ontologyTerm.parents.name"
                                 enrichIdentifier="genes.goAnnotation.ontologyTerm.parents.identifier"
                                 constraints="genes.goAnnotation.ontologyTerm.parents.namespace=[Ontology],organism.name=[list],
<<<<<<< HEAD
                                              genes.primaryIdentifier != null, genes.goAnnotation.qualifier = null,
                                              genes.goAnnotation.ontologyTerm.parents.identifier != go:0008150,
                                              genes.goAnnotation.ontologyTerm.parents.identifier != go:0003674,
                                              genes.goAnnotation.ontologyTerm.parents.identifier != go:0005575"
                                 typeClass="Protein"
                                 views="primaryAccession, name,organism.name,
                                       genes.goAnnotation.ontologyTerm.identifier, genes.goAnnotation.ontologyTerm.name,
                                       genes.goAnnotation.ontologyTerm.parents.identifier,genes.goAnnotation.ontologyTerm.parents.name"
                                 externalLink="http://amigo.geneontology.org/cgi-bin/amigo/term_details?term="/>

=======
                                 genes.primaryIdentifier != null, genes.goAnnotation.qualifier = null,
                                 genes.goAnnotation.ontologyTerm.parents.identifier != go:0008150,
                                 genes.goAnnotation.ontologyTerm.parents.identifier != go:0003674,
                                 genes.goAnnotation.ontologyTerm.parents.identifier != go:0005575"
                                 typeClass="Protein"
                                 views="primaryAccession, name,organism.name,
                                 genes.goAnnotation.ontologyTerm.identifier, genes.goAnnotation.ontologyTerm.name,
                                 genes.goAnnotation.ontologyTerm.parents.identifier,genes.goAnnotation.ontologyTerm.parents.name"
                                 externalLink="http://amigo.geneontology.org/cgi-bin/amigo/term_details?term="/>
>>>>>>> 3eebd0ce
      <enrichmentwidgetdisplayer id="prot_dom_enrichment_for_gene"
                                 title="Protein Domain Enrichment"
                                 description="Protein Domains enriched for items in this list."
                                 label="Protein Domain"
                                 startClass="Gene"
                                 startClassDisplay="primaryIdentifier"
                                 enrich="proteins.proteinDomains.name"
                                 enrichIdentifier="proteins.proteinDomains.primaryIdentifier"
                                 constraints="organism.name=[list]"
                                 typeClass="Gene"
                                 views="secondaryIdentifier,symbol,primaryIdentifier,organism.name,
                                       proteins.proteinDomains.primaryIdentifier,proteins.proteinDomains.name"
                                 externalLink="http://www.ebi.ac.uk/interpro/IEntry?ac="/>

      <enrichmentwidgetdisplayer id="prot_dom_enrichment_for_protein"
                                 title="Protein Domain Enrichment"
                                 description="Protein Domains enriched for items in this list."
                                 label="Protein Domain"
                                 startClass="Protein"
                                 startClassDisplay="primaryIdentifier"
                                 enrich="proteinDomains.name"
                                 enrichIdentifier="proteinDomains.primaryIdentifier"
                                 constraints="organism.name=[list]"
                                 typeClass="Protein"
                                 views="primaryIdentifier,organism.name,proteinDomains.primaryIdentifier,
                                       proteinDomains.name"
                                 externalLink="http://www.ebi.ac.uk/interpro/IEntry?ac="/>


      <enrichmentwidgetdisplayer id="bdgp_enrichment"
                                 title="BDGP Enrichment"
                                 description="ImaGO terms enriched for genes in this list - data from &lt;a href=&quot;http://www.fruitfly.org/cgi-bin/ex/insitu.pl&quot; target=&quot;_new&quot;&gt;BDGP&lt;/a&gt;.  Note that not all genes have been assayed by BDGP."
                                 label="Terms"
                                 startClass="Gene"
                                 startClassDisplay="primaryIdentifier"
                                 enrich="mRNAExpressionResults.mRNAExpressionTerms[MRNAExpressionTerm].name"
                                 constraints="mRNAExpressionResults.expressed = true, mRNAExpressionResults.dataSet.name = BDGP in situ data set"
                                 typeClass="Gene"
                                 views="secondaryIdentifier, symbol, organism.name, mRNAExpressionResults.stageRange,
                                        mRNAExpressionResults.mRNAExpressionTerms.name, mRNAExpressionResults.dataSet.name"
                                 constraintsForView="mRNAExpressionResults.expressed = true, mRNAExpressionResults.dataSet.name = BDGP in situ data set"/>

      <enrichmentwidgetdisplayer id="publication_enrichment"
                                 title="Publication Enrichment"
                                 description="Publications enriched for genes in this list."
                                 label="Publication"
                                 startClass="Gene"
                                 startClassDisplay="primaryIdentifier"
                                 enrich="publications.title"
                                 enrichIdentifier="publications.pubMedId"
                                 constraints="organism.name=[list],primaryIdentifier != null"
                                 typeClass="Gene"
                                 views="secondaryIdentifier, symbol, organism.name,
                                       publications.title, publications.firstAuthor,
                                       publications.journal, publications.year, publications.pubMedId"
                                 externalLink="http://www.ncbi.nlm.nih.gov/entrez/query.fcgi?cmd=Retrieve&amp;db=PubMed&amp;dopt=Abstract&amp;list_uids="/>


      <enrichmentwidgetdisplayer id="pathway_enrichment"
                                 title="Pathway Enrichment"
                                 description="Pathways enriched for genes in this list - data from KEGG and Reactome"
                                 label="Pathways"
                                 filterLabel="DataSet"
                                 filters="All,KEGG pathways data set,Reactome data set"
                                 startClass="Gene"
                                 startClassDisplay="primaryIdentifier"
                                 enrich="pathways.name"
                                 enrichIdentifier="pathways.identifier"
                                 constraints="pathways.dataSets.name=[DataSet],organism.taxonId=[list], primaryIdentifier != null"
                                 typeClass="Gene"
                                 views="secondaryIdentifier, symbol, organism.name, pathways.identifier, pathways.name, pathways.dataSets.name"/>

      <bagtabledisplayer id="orthologues" title="Orthologues" pathStrings="Gene.homologues[type=orthologue].homologue.organism"
                         description="Counts of orthologues for the genes in this list."
                         displayFields="name"
                         exportField="primaryIdentifier"
                         typeClass="Gene"
                         columnTitle="Orthologues"
                         views="secondaryIdentifier, symbol, organism.shortName,
                                homologues.homologue.primaryIdentifier,
                                homologues.homologue.symbol,
                                homologues.homologue.organism.shortName,
                                homologues.type"/>
     <bagtabledisplayer id="orthologues_for_protein" title="Orthologues" pathStrings="Protein.genes.homologues[type=orthologue].homologue.organism"
           description="Counts of orthologues for the genes in this list."
           displayFields="name, shortName"
           exportField="primaryIdentifier"
           typeClass="Protein"
           columnTitle="Orthologues"
           views="primaryIdentifier, primaryAccession, genes.homologues.homologue.organism.shortName"/>

    </widgets>
</webconfig><|MERGE_RESOLUTION|>--- conflicted
+++ resolved
@@ -871,44 +871,7 @@
                                        goAnnotation.ontologyTerm.identifier, goAnnotation.ontologyTerm.name,
                                        goAnnotation.ontologyTerm.parents.identifier,goAnnotation.ontologyTerm.parents.name"
                                  externalLink="http://amigo.geneontology.org/cgi-bin/amigo/term_details?term="/>
-<<<<<<< HEAD
-
-      <enrichmentwidgetdisplayer id="go_enrichment_for_protein"
-=======
-    <enrichmentwidgetdisplayer id="go_enrichment_for_protein"
->>>>>>> 3eebd0ce
-                                 title="Gene Ontology Enrichment"
-                                 description="GO terms enriched for items in this list."
-                                 label="GO Term"
-                                 filterLabel="Ontology"
-                                 filters="biological_process,cellular_component,molecular_function"
-                                 startClass="Protein"
-                                 startClassDisplay="primaryAccession"
-                                 enrich="genes.goAnnotation.ontologyTerm.parents.name"
-                                 enrichIdentifier="genes.goAnnotation.ontologyTerm.parents.identifier"
-                                 constraints="genes.goAnnotation.ontologyTerm.parents.namespace=[Ontology],organism.name=[list],
-<<<<<<< HEAD
-                                              genes.primaryIdentifier != null, genes.goAnnotation.qualifier = null,
-                                              genes.goAnnotation.ontologyTerm.parents.identifier != go:0008150,
-                                              genes.goAnnotation.ontologyTerm.parents.identifier != go:0003674,
-                                              genes.goAnnotation.ontologyTerm.parents.identifier != go:0005575"
-                                 typeClass="Protein"
-                                 views="primaryAccession, name,organism.name,
-                                       genes.goAnnotation.ontologyTerm.identifier, genes.goAnnotation.ontologyTerm.name,
-                                       genes.goAnnotation.ontologyTerm.parents.identifier,genes.goAnnotation.ontologyTerm.parents.name"
-                                 externalLink="http://amigo.geneontology.org/cgi-bin/amigo/term_details?term="/>
-
-=======
-                                 genes.primaryIdentifier != null, genes.goAnnotation.qualifier = null,
-                                 genes.goAnnotation.ontologyTerm.parents.identifier != go:0008150,
-                                 genes.goAnnotation.ontologyTerm.parents.identifier != go:0003674,
-                                 genes.goAnnotation.ontologyTerm.parents.identifier != go:0005575"
-                                 typeClass="Protein"
-                                 views="primaryAccession, name,organism.name,
-                                 genes.goAnnotation.ontologyTerm.identifier, genes.goAnnotation.ontologyTerm.name,
-                                 genes.goAnnotation.ontologyTerm.parents.identifier,genes.goAnnotation.ontologyTerm.parents.name"
-                                 externalLink="http://amigo.geneontology.org/cgi-bin/amigo/term_details?term="/>
->>>>>>> 3eebd0ce
+
       <enrichmentwidgetdisplayer id="prot_dom_enrichment_for_gene"
                                  title="Protein Domain Enrichment"
                                  description="Protein Domains enriched for items in this list."
@@ -992,13 +955,6 @@
                                 homologues.homologue.symbol,
                                 homologues.homologue.organism.shortName,
                                 homologues.type"/>
-     <bagtabledisplayer id="orthologues_for_protein" title="Orthologues" pathStrings="Protein.genes.homologues[type=orthologue].homologue.organism"
-           description="Counts of orthologues for the genes in this list."
-           displayFields="name, shortName"
-           exportField="primaryIdentifier"
-           typeClass="Protein"
-           columnTitle="Orthologues"
-           views="primaryIdentifier, primaryAccession, genes.homologues.homologue.organism.shortName"/>
 
     </widgets>
 </webconfig>