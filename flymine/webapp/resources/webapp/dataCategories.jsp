<%@ taglib uri="http://java.sun.com/jsp/jstl/core" prefix="c" %>
<%@ taglib uri="/WEB-INF/struts-html.tld" prefix="html" %>
<%@ taglib uri="http://java.sun.com/jsp/jstl/fmt" prefix="fmt" %>
<%@ taglib tagdir="/WEB-INF/tags" prefix="im"%>


<!-- dataCategories -->

<c:set var="note1" value="Only genes that have been mapped to the genome have been loaded"/>
<c:set var="note2" value="Also orthologues from these organisms to <i>C. familiaris</i>, <i>D. discoideum</i>, <i>D. rerio</i>, <i>G. gallus</i>, <i>H. sapiens</i>, <i>M. musculus</i>, <i>P. troglodytes</i>, <i>R. norvegicus</i>, <i>S. pombe</i>." />
<c:set var="note3" value="These data have been re-mapped to genome sequence release 5.0 as of FlyMine release 7.0."/>


<html:xhtml/>

<div class="body">
<im:boxarea title="Data" stylename="plainbox"><p><fmt:message key="dataCategories.intro"/></p></im:boxarea>


<table cellpadding="0" cellspacing="0" border="0" class="dbsources">
  <tr>
    <th>Data Category</th>
    <th>Organism</th>
    <th>Data</th>
    <th>Source</th>
    <th>PubMed</th>
    <th>Note</th>
  </tr>
  <tr><td rowspan="3" class="leftcol">
        <h2><p>Genes</p></h2></td>
    <td> <i>Drosophila</i> </td>
    <td> Genome annotation for D. melanogaster (R5.55), D. ananassae (R1.3), D. erecta (R1.3), D. grimshawi (R1.3), D. mojavensis (R1.3), D. persimilis (R1.3), D. pseudoobscura (R3.1), D. sechellia (R1.3), D. simulans (R1.4), D. virilis (R1.2), D. willistoni (R1.3) and D. yakuba (R1.3).</td>
    <td><a href="http://www.flybase.org" target="_new" class="extlink">Flybase</a> - Version FB2014_01</td>
    <td> Crosby et al - <a href="http://www.ncbi.nlm.nih.gov/pubmed/17099233" target="_new" class="extlink">PubMed: 17099233</a></td>
    <td> <html:link action="/dataCategories" anchor="note1" title="${note1}">#1</html:link></td>
  </tr>

  <tr>
    <td> <i>A. gambiae</i></td>
    <td> Genome annotation - Release AgamP3.6</td>
    <td> <a href="http://www.ensembl.org" target="_new" class="extlink">Ensembl</a> - Release 60.3l</td>
    <td> Hubbard et al - <a href="http://www.ncbi.nlm.nih.gov/pubmed/17148474 " target="_new" class="extlink">PubMed: 17148474</a></td>
    <td> &nbsp;</td>
  </tr>

  <tr>
    <td> <i>A. gambiae</i></td>
    <td> EST data set</td>
    <td> <a href="http://web.bioinformatics.ic.ac.uk/vectorbase/AnoEST.v8/index.php" target="_new" class="extlink">anoEST database</a> - Version 8</td>
    <td> Kriventseva et al - <a href="http://www.ncbi.nlm.nih.gov/pubmed/15899967" target="_new" class="extlink">PubMed: 15899967</a></td>
    <td> &nbsp;</td>
  </tr>

  <tr>
    <td rowspan="3"  class="leftcol"><p><h2>Homology</h2></p></td>
    <td><i>Drosophila</i></td>
    <td>Orthologues and paralogues between the 12 <i>Drosophila</i> genomes.</td>
    <td><a href="http://www.flybase.org" target="_new" class="extlink">Flybase</a> - Version FB2014_01</td>
    <td>Crosby et al - <a href="http://www.ncbi.nlm.nih.gov/pubmed/17099233 " target="_new" class="extlink">PubMed: 17099233</a></td>
    <td> &nbsp; </td>
  </tr>

  <tr>
    <td>
       <p><i>D. melanogaster</i></p>
       <p><i>D. rerio</i></p>
       <p><i>C. elegans</i></p>
       <p><i>M. musculus</i></p>
       <p><i>R. norvegicus</i></p>
       <p><i>H. sapiens</i></p>
       <p><i>A. gambiae</i></p>
       <p><i>S. cerevisiae</i></p>
    </td>
     <td>Orthologue and paralogue relationships between these 8 organisms</td>
    <td><a href="http://www.treefam.org/" target="_new" class="extlink">Treefam</a> - release 9.0</td>
    <td>Ruan et al - <a href="http://www.ncbi.nlm.nih.gov/pubmed/18056084 " target="_new" class="extlink">PubMed: 18056084</a></td>
    <td> &nbsp; </td>
  </tr>
  
    <tr>
    <td>
       <p><i>D. melanogaster</i></p>
       <p><i>D. rerio</i></p>
       <p><i>C. elegans</i></p>
       <p><i>M. musculus</i></p>
       <p><i>R. norvegicus</i></p>
       <p><i>H. sapiens</i></p>
       <p><i>A. gambiae</i></p>
       <p><i>S. cerevisiae</i></p>
    </td>
     <td>Orthologue and paralogue relationships between these 8 organisms</td>
    <td><a href="http://www.pantherdb.org" target="_new" class="extlink">Panther</a> version 9.0 - January 2014</td>
    <td>Mi et al - <a href="http://www.ncbi.nlm.nih.gov/pubmed/23193289 " target="_new" class="extlink">PubMed: 23193289</a></td>
    <td> &nbsp; </td>
    <td> &nbsp; </td>
  </tr>
  
  <tr>
    <td rowspan="3"  class="leftcol"><p><h2>Proteins</h2></p></td>
    <td>
        <p><i>Drosophila</i></p>
        <p><i>A. gambiae</i></p>
        <p><i>C. elegans</i></p>
        <p><i>H. sapiens</i></p>
        <p><i>M. musculus</i></p>
        <p><i>R. norvegicus</i></p>
        <p><i>S. cerevisiae</i></p>
    </td>
    <td> Protein annotation</td>
    <td> <a href="http://www.ebi.uniprot.org/index.shtml" target="_new" class="extlink">UniProt</a> - Release 2014_01</td>
    <td> UniProt Consortium - <a href="http://www.ncbi.nlm.nih.gov/pubmed/17142230" target="_new" class="extlink">PubMed: 17142230</a></td>
    <td> &nbsp;</td>
  </tr>

  <tr>
    <td>
        <p><i>D. melanogaster</i></p>
        <p><i>A. gambiae</i></p>
        <p><i>C. elegans</i></p>
    </td>
    <td> Protein family and domain assignments to proteins</td>
    <td> <a href="http://www.ebi.ac.uk/interpro" target="_new" class="extlink">InterPro</a>Version 46.0 - January 2014 </td>
    <td> Mulder et al - <a href="http://www.ncbi.nlm.nih.gov/pubmed/17202162" target="_new" class="extlink">PubMed: 17202162</a></td>
    <td> &nbsp;</td>
  </tr>
  <tr>
    <td> <i>D. melanogaster</i> </td>
    <td> Experimentally determined 3-D structures</td>
    <td> <a href="http://www.rcsb.org/pdb/home/home.do" target="_new" class="extlink">PDB [Protein Data Bank]</a> - 23 Apr 2013</td>
    <td> &nbsp;</td>
    <td> &nbsp;</td>
  </tr>
  <tr>
    <td rowspan="3"  class="leftcol"><p><h2>Interactions</h2></p></td>
    <td>
        <p><i>D. melanogaster</i></p>
        <p><i>C. elegans</i></p>
        <p><i>S. cerevisiae</i></p>
    </td>
    <td> High-throughput yeast 2-hybrid protein interaction datasets </td>
    <td> <a href="http://www.ebi.ac.uk/intact" target="_new" class="extlink">IntAct</a> - 9th Jan 2014</td>
    <td> Kerrien et al - <a href="http://www.ncbi.nlm.nih.gov/pubmed/17145710" target="_new" class="extlink">PubMed:17145710</a></td>
    <td> &nbsp;</td>
  </tr>

 <tr>
    <td>
       <p><i>D. melanogaster</i></p>
       <p><i>C. elegans</i></p>
       <p><i>S. cerevisiae</i></p>
    </td>
    <td> Interactions from the BioGRID</td>
    <td> <a href="http://www.thebiogrid.org" target="_new" class="extlink">BioGRID</a> - Version 3.2.109 </td>
    <td> Stark et al - <a href="http://www.ncbi.nlm.nih.gov/pubmed/16381927" target="_new" class="extlink">PubMed:16381927</a></td>
    <td> &nbsp;</td>
  </tr>
 <tr>
    <td> <i>D. melanogaster</i></td>
    <td> miRNA target predictions from miRBase</td>
    <td> <a href="http://microrna.sanger.ac.uk/targets/v5" target="_new" class="extlink">miRBase</a> - Version 5 </td>
    <td> Enright et al - <a href="http://www.ncbi.nlm.nih.gov/pubmed/14709173" target="_new" class="extlink">PubMed:14709173</a></td>
    <td> &nbsp;</td>
  </tr>
  <tr>
    <td rowspan="3" class="leftcol"><p> <h2>Gene Ontology</h2></p></td>
    <td> <i>D. melanogaster</i> </td>
    <td> GO annotations </td>
    <td> <a href="http://www.geneontology.org" target="_new" class="extlink">Gene Ontology Site</a> - 23rd Jan 2014</td>
    <td> Gene Ontology Consortium - <a href="http://www.ncbi.nlm.nih.gov/pubmed/10802651" target="_new" class="extlink">PubMed:10802651</a></td>
    <td> &nbsp;</td>
  </tr>
<!--
  <tr>
    <td> <i>C. elegans</i></td>
    <td> GO annotations </td>
    <td> <a href="http://www.geneontology.org" target="_new" class="extlink">Gene Ontology Site</a> - 18th Jan 2014</td>
    <td> Gene Ontology Consortium - <a href="http://www.ncbi.nlm.nih.gov/pubmed/10802651" target="_new" class="extlink">PubMed:10802651</a></td>
    <td> &nbsp;</td>
  </tr>
  -->
  <tr>
    <td> <i>A. gambiae</i> </td>
    <td> GO annotations </td>
    <td> <a href="http://www.ebi.ac.uk/GOA/uniprot_release.html" target="_new" class="extlink">UniProt GOA</a> - 21st Jan 2014</td>
    <td> Camon et al - <a href="http://www.ncbi.nlm.nih.gov/pubmed/14681408" target="_new" class="extlink">PubMed: 14681408</a></td>
    <td> &nbsp;</td>
  </tr>

    <tr>
    <td> <i>D. melanogaster, A. gambiae, C. elegans</i></td>
    <td> InterPro domains to GO annotations </td>
    <td> <a href="http://www.ebi.ac.uk/interpro" target="_new" class="extlink">InterPro</a> (from <a href="http://www.geneontology.org" target="_new" class="extlink">Gene Ontology Site</a>) - 21st Jan 2014</td>
    <td> Gene Ontology Consortium - <a href="http://www.ncbi.nlm.nih.gov/pubmed/10802651" target="_new" class="extlink">PubMed:10802651</a>, Mulder et al - <a href="http://www.ncbi.nlm.nih.gov/pubmed/17202162" target="_new" class="extlink">PubMed: 17202162</a></td>
    <td> &nbsp;</td>
  </tr>

  <tr>
    <td rowspan="6" class="leftcol"><p><h2>Expression</h2></p></td>
    <td> <i>D. melanogaster</i> </td>
    <td> Microarray-based gene expression data for the life cycle of D. melanogaster</td>
    <td> <a href="http://www.ebi.ac.uk/arrayexpress" target="_new" class="extlink"> ArrayExpress </a> - Experiment E-FLYC-6</td>
    <td> Arbeitman et al - <a href="http://www.ncbi.nlm.nih.gov/pubmed/ 12351791" target="_new" class="extlink">PubMed: 12351791</a></td>
    <td> &nbsp;</td>
  </tr>

  <tr>
    <td> <i>D. melanogaster</i> </td>
    <td> Affymetrix microarray-based atlas of gene expression in larval and adult tissues</td>
    <td> <a href="http://www.flyatlas.org" target="_new" class="extlink">FlyAtlas</a> - 13th June 2011</td>
    <td> Chintapalli et al - <a href="http://www.ncbi.nlm.nih.gov/pubmed/17534367" target="_new" class="extlink">PubMed: 17534367</a></td>
    <td> &nbsp;</td>
  </tr>

  <tr>
    <td> <i>D. melanogaster</i> </td>
    <td> Expression patterns of mRNAs at the subcellular level during early embryogenesis</td>
    <td> <a href="http://fly-fish.ccbr.utoronto.ca" target="_new" class="extlink">Fly-FISH</a> - 16th October 2007 </td>
    <td> Lecuyer et al - <a href="http://www.ncbi.nlm.nih.gov/pubmed/17923096" target="_new" class="extlink">PubMed: 17923096</a></td>
    <td> &nbsp;</td>
  </tr>

  <tr>
    <td> <i>D. melanogaster</i> </td>
    <td> Expression patterns of mRNAs during embryogenesis</td>
    <td> <a href="http://www.fruitfly.org/cgi-bin/ex/insitu.pl" target="_new" class="extlink">BDGP</a> - Release 3.0 </td>
    <td> Tomancak et al - <a href="http://www.ncbi.nlm.nih.gov/pubmed/17645804" target="_new" class="extlink">PubMed:17645804</a></td>
    <td> &nbsp;</td>
  </tr>

  <tr>
    <td> <i>D. melanogaster</i> </td>
    <td> Genome-wide RNA_seq Expression Data: raw data produced by modENCODE analysed by FlyBase</td>
    <td> <a href="http://www.flybase.org" target="_new" class="extlink">Flybase</a> - Version FB2014_01</td>
    <td> Gelbart and Emmert - 2010<a href="http://flybase.org/reports/FBrf0212041.html" target="_new" class="extlink">FlyBase Report</a></td>
    <td> &nbsp;</td>
  </tr>


  <tr>
    <td> <i>A. gambiae</i> </td>
    <td> Microarray-based gene expression data for the life cycle of A. gambiae</td>
    <td> <a href="http://www.ebi.ac.uk/arrayexpress" target="_new" class="extlink"> ArrayExpress </a> - Experiment E-TABM-186</td>
    <td> Koutsos et al - <a href="http://www.ncbi.nlm.nih.gov/pubmed/ 17563388" target="_new" class="extlink">PubMed: 17563388</a></td>
    <td> &nbsp;</td>
  </tr>

  <tr>
    <td rowspan="3" class="leftcol"><p><h2>Regulation</h2></p></td>
    <td> <i>D. melanogaster</i> </td>
    <td> Transcriptional cis-regulatory modules (CRMs)</td>
    <td> <a href="http://redfly.ccr.buffalo.edu" target="_new" class="extlink">REDfly</a> - 11th Jul 2013</td>
    <td> Gallo et al - <a href="http://www.ncbi.nlm.nih.gov/pubmed/16303794" target="_new" class="extlink">PubMed: 16303794</a></td>
    <td>  &nbsp;</td>
  </tr>

  <tr>
    <td> <i>D. melanogaster</i> </td>
    <td> Transcription factor binding sites</td>
    <td> <a href="http://www.flyreg.org" target="_new" class="extlink">REDfly</a> - 11th Jul 2013</td>
    <td> Bergman et al - <a href="http://www.ncbi.nlm.nih.gov/pubmed/15572468" target="_new" class="extlink">PubMed: 15572468</a></td>
    <td>  &nbsp; </td>
  </tr>

  <tr>
    <td> <i>D. melanogaster</i> </td>
    <td> Enhancers</td>
    <td> <a href="http://www.flybase.org" target="_new" class="extlink">FlyBase</a> - Version FB2014_01</td>
    <td> Crosby et al - <a href="http://www.ncbi.nlm.nih.gov/pubmed/17099233" target="_new" class="extlink">PubMed: 17099233</a></td>
    <td> &nbsp;</td>
  </tr>

  <tr>
    <td rowspan="2" class="leftcol"><p> <h2>Phenotypes</h2></p></td>
    <td> <i>D. melanogaster</i> </td>
    <td> Alleles and phenotypes</td>
    <td> <a href="http://www.flybase.org" target="_new" class="extlink">FlyBase</a> - Version FB2014_01</td>
    <td> Crosby et al - <a href="http://www.ncbi.nlm.nih.gov/pubmed/17099233" target="_new" class="extlink">PubMed: 17099233</a></td>
    <td> &nbsp;</td>
  </tr>

  <tr>
    <td> <i>D. melanogaster</i> </td>
    <td> High-throughput cell-based RNAi screens</td>
    <td> <a href="http://genomernai.org" target="_new" class="extlink">GenomeRNAi</a> - Version 12.0</td>
    <td> Schmidt et al - <a href="http://www.ncbi.nlm.nih.gov/pubmed/23193271" target="_new" class="extlink">PubMed: 23193271
</a></td>
    <td> &nbsp;</td>
  </tr>
  <tr>
    <td rowspan="3" class="leftcol"><p> <h2>Pathways</h2></p></td>
    <td> <p><i>D. melanogaster</i></p></td>
    <td> Curated pathway information and the genes involved in them</td>
    <td> <a href="http://www.genome.jp/kegg/" target="_new" class="extlink">KEGG</a> - Release 58, 31 May 2011</td>
    <td> Kanehisa et al - <a href="http://www.ncbi.nlm.nih.gov/pubmed/16381885" target="_new" class="extlink">PubMed: 16381885</a></td>
    <td> &nbsp;</td>
  </tr>

  <tr>
    <td> <p><i>D. melanogaster</i></p></td>
    <td> Pathway information and the genes involved in them, inferred through orthologues from Human curated pathways</td>
    <td> <a href="http://www.reactome.org/" target="_new" class="extlink">Reactome</a> - 30th Sep 2013</td>
    <td> &nbsp;</td>
    <td>&nbsp;</td>
  </tr>

<tr>
    <td> <i>D. melanogaster</i></td>
    <td> Curated pathway information and the genes involved in them</td>
    <td> <a href="http://fly.reactome.org/" target="_new" class="extlink">FlyReactome</a> - Version 3.0</td>
    <td> &nbsp;</td>
    <td>&nbsp;</td>
  </tr>

  <tr>
    <td rowspan="1" class="leftcol"><p><h2>Diseases</h2></p></td>
    <td> <i>D. melanogaster</i> </td>
    <td> Human disease data set</td>
    <td> <a href="http://omim.org" target="_new" class="extlink">OMIM</a> - Version October 2013</td>
    <td> Amberger et al - <a href="http://www.ncbi.nlm.nih.gov/pubmed/18842627" target="_new" class="extlink">PubMed: 18842627</a></td>
    <td> &nbsp;</td>
  </tr>

  <tr>
    <td rowspan="5" class="leftcol"><p><h2>Resources</h2></p></td>
    <td> <i>D. melanogaster</i> </td>
    <td> <a href="http://www.drosdel.org.uk" target="_new" class="extlink">DrosDel</a> artificial deletions</td>
    <td> <a href="http://www.flybase.org" target="_new" class="extlink">FlyBase </a> - Version FB2014_01</td>
    <td> Ryder et al - <a href="http://www.ncbi.nlm.nih.gov/pubmed/15238529" target="_new" class="extlink">PubMed: 15238529</a></td>
    <td> &nbsp;</td>
  </tr>

  <tr>
    <td> <i>D. melanogaster</i> </td>
    <td> Insertions (including DrosDel and Exelixis) </td>
    <td> <a href="http://www.flybase.org" target="_new" class="extlink">Flybase</a> - Version FB2014_01</td>
    <td> Crosby et al - <a href="http://www.ncbi.nlm.nih.gov/pubmed/17099233" target="_new" class="extlink">PubMed: 17099233</a></td>
    <td>&nbsp;</td>
  </tr>

  <tr>
    <td> <i>D. melanogaster</i> </td>
    <td> Probe sets from the Affymetrix GeneChip Drosophila Genome 1.0 Array</td>
    <td> <a href="http://www.ensembl.org" target="_new" class="extlink">Ensembl</a> - Release 50</td>
    <td> &nbsp;</td>
    <td> &nbsp;</td>
  </tr>

  <tr>
    <td> <i>D. melanogaster</i> </td>
    <td> Probe sets from the Affymetrix GeneChip Drosophila Genome 2.0 Array</td>
    <td> <a href="http://www.ensembl.org" target="_new" class="extlink">Ensembl</a> - Release 50</td>
    <td> &nbsp;</td>
    <td> &nbsp;</td>
  </tr>

  <tr>
    <td> <i>D. melanogaster</i> </td>
    <td> INDAC Microarray oligo set - Version 1.0</td>
    <td> <a href="http://www.indac.net" target="_new" class="extlink">International Drosophila Array Consortium</a></td>
    <td> &nbsp;</td>
    <td> &nbsp;</td>
  </tr>

  <tr>
    <td rowspan="2" class="leftcol"><p><h2>Publications</h2></p></td>
    <td> <i>Drosophila</i> </td>
    <td> Gene versus publications</td>
<<<<<<< HEAD
<<<<<<< HEAD
    <td><a href="http://www.flybase.org" target="_new" class="extlink">Flybase</a> - Version FB2013_02</td>
=======
    <td><a href="http://www.flybase.org" target="_new" class="extlink">Flybase</a> - Version FB2013_04</td>
>>>>>>> dev
=======
    <td><a href="http://www.flybase.org" target="_new" class="extlink">Flybase</a> - Version FB2014_01</td>
>>>>>>> 9d3ed616
    <td> McQuilton et al - <a href="http://www.ncbi.nlm.nih.gov/pubmed/22127867" target="_new" class="extlink">PubMed: 22127867</a></td>
    <td> &nbsp;</td>
  </tr>
  <tr>
    <td>
       <p><i>Drosophila</i></p>
       <p><i>C. elegans</i></p>
    </td>
    <td> Gene versus publications</td>
    <td> <a href="http://www.ncbi.nlm.nih.gov" target="_new" class="extlink">NCBI</a> - 4th Feb 2014</td>
    <td> &nbsp;</td>
    <td> &nbsp;</td>
  </tr>

</table>

<div class="body">
<ol>
  <li><a name="note1">${note1}</a></li>
  <li><a name="note2">${note2}</a></li>
  <li><a name="note3">${note3}</a></li>
</ol>
</div>

</div>
<!-- /dataCategories --><|MERGE_RESOLUTION|>--- conflicted
+++ resolved
@@ -365,15 +365,7 @@
     <td rowspan="2" class="leftcol"><p><h2>Publications</h2></p></td>
     <td> <i>Drosophila</i> </td>
     <td> Gene versus publications</td>
-<<<<<<< HEAD
-<<<<<<< HEAD
-    <td><a href="http://www.flybase.org" target="_new" class="extlink">Flybase</a> - Version FB2013_02</td>
-=======
-    <td><a href="http://www.flybase.org" target="_new" class="extlink">Flybase</a> - Version FB2013_04</td>
->>>>>>> dev
-=======
     <td><a href="http://www.flybase.org" target="_new" class="extlink">Flybase</a> - Version FB2014_01</td>
->>>>>>> 9d3ed616
     <td> McQuilton et al - <a href="http://www.ncbi.nlm.nih.gov/pubmed/22127867" target="_new" class="extlink">PubMed: 22127867</a></td>
     <td> &nbsp;</td>
   </tr>
