--- conflicted
+++ resolved
@@ -51,14 +51,8 @@
     <td> &nbsp;</td>
   </tr>
 
-<<<<<<< HEAD
-  <tr><td rowspan="3"  class="leftcol">
-        <html:link action="/aspect?name=Homology">
-          <p>  <h2>Homology <h2> </p></html:link></td>
-=======
   <tr>
     <td rowspan="3"  class="leftcol"><p><h2>Homology</h2></p></td>
->>>>>>> 144c60c0
     <td><i>Drosophila</i></td>
     <td>Orthologues and paralogues between the 12 <i>Drosophila</i> genomes.</td>
     <td><a href="http://www.flybase.org" target="_new" class="extlink">Flybase</a> - Version FB2011_05</td>
@@ -94,14 +88,8 @@
     <td> &nbsp; </td>
   </tr>
 
-<<<<<<< HEAD
-  <tr><td rowspan="2"  class="leftcol">
-        <html:link action="/aspect?name=Proteins">
-        <p> <h2>Proteins</h2> </p></html:link></td>
-=======
   <tr>
     <td rowspan="2"  class="leftcol"><p><h2>Proteins</h2></p></td>
->>>>>>> 144c60c0
     <td>
         <p><i>D. melanogaster</i></p>
         <p><i>A. gambiae</i></p>
@@ -116,12 +104,8 @@
   </tr>
 
   <tr>
-<<<<<<< HEAD
-    <td> <p><i>D. melanogaster</i></p>
-=======
     <td>
         <p><i>D. melanogaster</i></p>
->>>>>>> 144c60c0
         <p><i>A. gambiae</i></p>
         <p><i>C. elegans</i></p>
     </td>
@@ -130,14 +114,8 @@
     <td> Mulder et al - <a href="http://www.ncbi.nlm.nih.gov/pubmed/17202162" target="_new" class="extlink">PubMed: 17202162</a></td>
     <td> &nbsp;</td>
   </tr>
-<<<<<<< HEAD
-  <tr><td rowspan="2"  class="leftcol">
-        <html:link action="/aspect?name=Protein%20Structure">
-        <p> <h2>Protein Structure</h2></p></html:link></td>
-=======
   <tr>
     <td rowspan="2"  class="leftcol"><p><h2>Protein Structure</h2></p></td>
->>>>>>> 144c60c0
     <td>
         <p><i>D. melanogaster</i></p>
         <p><i>A. gambiae</i></p>
@@ -156,14 +134,8 @@
   </tr>
 
 
-<<<<<<< HEAD
-  <tr><td rowspan="3"  class="leftcol">
-        <html:link action="/aspect?name=Interactions">
-        <p> <h2>Interactions</h2></p></html:link></td>
-=======
   <tr>
     <td rowspan="3"  class="leftcol"><p><h2>Interactions</h2></p></td>
->>>>>>> 144c60c0
     <td>
         <p><i>D. melanogaster</i></p>
         <p><i>C. elegans</i></p>
@@ -200,14 +172,8 @@
   </tr>
 
 
-<<<<<<< HEAD
-  <tr><td rowspan="5"  class="leftcol">
-        <html:link action="/aspect?name=Gene%20Ontology">
-        <p> <h2>Gene Ontology</h2> </p></html:link></td>
-=======
   <tr>
     <td rowspan="5"  class="leftcol"><p> <h2>Gene Ontology</h2></p></td>
->>>>>>> 144c60c0
     <td> <i>D. melanogaster</i> </td>
     <td> GO annotations </td>
     <td> <a href="http://www.geneontology.org" target="_new" class="extlink">Gene Ontology Site</a> - 4 June 2011</td>
@@ -287,14 +253,8 @@
     <td> &nbsp;</td>
   </tr>
 
-<<<<<<< HEAD
-  <tr><td rowspan="3" class="leftcol">
-        <html:link action="/aspect?name=Regulation">
-        <p> <h2>Regulation</h2></p></html:link></td>
-=======
   <tr>
     <td rowspan="3" class="leftcol"><p><h2>Regulation</h2></p></td>
->>>>>>> 144c60c0
     <td> <i>D. melanogaster</i> </td>
     <td> Transcriptional cis-regulatory modules (CRMs)</td>
     <td> <a href="http://redfly.ccr.buffalo.edu" target="_new" class="extlink">REDfly</a> - 21 October 2010</td>
@@ -318,16 +278,9 @@
     <td> &nbsp;</td>
   </tr>
 
-<<<<<<< HEAD
-  <tr><td rowspan="3" class="leftcol">
-       <html:link action="/aspect?name=Phenotypes">
-        <p> <h2>Phenotypes</h2></p></html:link></td>
-   <td> <i>D. melanogaster</i> </td>
-=======
   <tr>
     <td rowspan="3" class="leftcol"><p> <h2>Phenotypes</h2></p></td>
     <td> <i>D. melanogaster</i> </td>
->>>>>>> 144c60c0
     <td> Alleles and phenotypes</td>
     <td> <a href="http://www.flybase.org" target="_new" class="extlink">FlyBase</a> - Version FB2011_05</td>
     <td> Crosby et al - <a href="http://www.ncbi.nlm.nih.gov/pubmed/17099233" target="_new" class="extlink">PubMed: 17099233</a></td>
@@ -350,14 +303,8 @@
     <td> &nbsp;</td>
   </tr>
 
-<<<<<<< HEAD
-  <tr><td rowspan="3" class="leftcol">
-       <html:link action="/aspect?name=Pathways">
-        <p> <h2>Pathways</h2></p></html:link></td>
-=======
   <tr>
     <td rowspan="3" class="leftcol"><p> <h2>Pathways</h2></p></td>
->>>>>>> 144c60c0
     <td> <p><i>D. melanogaster</i></p><p><i>C. elegans</i></p><p><i>S. cerevisiae</i></p></td>
     <td> Curated pathway information and the genes involved in them</td>
     <td> <a href="http://www.genome.jp/kegg/" target="_new" class="extlink">KEGG</a> - Release 58, 31 May 2011</td>
@@ -381,13 +328,8 @@
     <td>&nbsp;</td>
   </tr>
 
-<<<<<<< HEAD
-  <tr><td rowspan="1" class="leftcol">
-       <html:link action="/aspect?name=Disease"><p> <h2>Diseases</h2></p></html:link></td>
-=======
   <tr>
     <td rowspan="1" class="leftcol"><p><h2>Diseases</h2></p></td>
->>>>>>> 144c60c0
     <td> <i>D. melanogaster</i> </td>
     <td> Human disease to Drosophila gene data set</td>
     <td> <a href="http://superfly.ucsd.edu/homophila/" target="_new" class="extlink">Homophila</a> - Version 2.1</td>
@@ -436,14 +378,8 @@
     <td> &nbsp;</td>
   </tr>
 
-<<<<<<< HEAD
-  <tr><td rowspan="2" class="leftcol">
-       <html:link action="/aspect?name=Publications">
-        <p> <h2>Publications</h2></p></html:link></td>
-=======
   <tr>
     <td rowspan="2" class="leftcol"><p><h2>Publications</h2></p></td>
->>>>>>> 144c60c0
     <td> <i>Drosophila</i> </td>
     <td> Gene versus publications</td>
     <td><a href="http://www.flybase.org" target="_new" class="extlink">Flybase</a> - Version FB2011_05</td>
