
# Properties used to configure the web application
# The contents of this file are read into a Properties object that is stored
# as the WEB_PROPERTIES attribute in the Context

# these properties are used by synonymDisplayer.jsp:

# these properties are used by attributeLinkDisplayer.jsp
# the format is 'attributelink' + unique_name + taxonId + attributeName
# + (url|imageName|text)
# the unique_name is used to distinguish between multiple configurations for the same
# attribute/organism/class combination
# the value of the attribute (for the current object) is substituted anywhere the string
# "<<attributeValue>>" occurs in the text or the url
# if post url is defined, then post method will be used
attributelink.flybase1.Gene.7227.primaryIdentifier.url=http://www.flybase.org/.bin/fbidq.html?<<attributeValue>>
attributelink.flybase1.Gene.7227.primaryIdentifier.text=FlyBase
attributelink.flybase1.Gene.7227.primaryIdentifier.imageName=flybase_logo_link.png

attributelink.flybase2.Allele.*.primaryIdentifier.url=http://www.flybase.org/.bin/fbidq.html?<<attributeValue>>
attributelink.flybase2.Allele.*.primaryIdentifier.text=FlyBase
attributelink.flybase2.Allele.*.primaryIdentifier.imageName=flybase_logo_link.png

attributelink.flybase3.Stock.*.primaryIdentifier.url=http://www.flybase.org/.bin/fbidq.html?<<attributeValue>>
attributelink.flybase3.Stock.*.primaryIdentifier.text=FlyBase
attributelink.flybase3.Stock.*.primaryIdentifier.imageName=flybase_logo_link.png

attributelink.flybase4.Allele.*.primaryIdentifier.list.url=http://www.flybase.org/cgi-bin/export2batch.pl?convert=HitList&items=<<attributeValue>>
attributelink.flybase4.Allele.*.primaryIdentifier.list.text=FlyBase
attributelink.flybase4.Allele.*.primaryIdentifier.list.imageName=flybase_logo_link.png
attributelink.flybase4.Allele.*.primaryIdentifier.list.usePost=true

attributelink.flybase5.Stock.*.primaryIdentifier.list.url=http://www.flybase.org/cgi-bin/export2batch.pl?convert=HitList&items=<<attributeValue>>
attributelink.flybase5.Stock.*.primaryIdentifier.list.text=FlyBase
attributelink.flybase5.Stock.*.primaryIdentifier.list.imageName=flybase_logo_link.png
attributelink.flybase5.Stock.*.primaryIdentifier.list.usePost=true

attributelink.flybase6.Gene.7227.primaryIdentifier.list.url=http://www.flybase.org/cgi-bin/export2batch.pl?convert=HitList&items=<<attributeValue>>
attributelink.flybase6.Gene.7227.primaryIdentifier.list.text=FlyBase
attributelink.flybase6.Gene.7227.primaryIdentifier.list.imageName=flybase_logo_link.png
attributelink.flybase6.Gene.7227.primaryIdentifier.list.usePost=true

attributelink.flybase7.Gene.7237.primaryIdentifier.url=http://www.flybase.org/.bin/fbidq.html?<<attributeValue>>
attributelink.flybase7.Gene.7237.primaryIdentifier.text=FlyBase
attributelink.flybase7.Gene.7237.primaryIdentifier.imageName=flybase_logo_link.png

attributelink.flybase8.Gene.7237.primaryIdentifier.list.url=http://www.flybase.org/cgi-bin/export2batch.pl?convert=HitList&items=<<attributeValue>>
attributelink.flybase8.Gene.7237.primaryIdentifier.list.text=FlyBase
attributelink.flybase8.Gene.7237.primaryIdentifier.list.imageName=flybase_logo_link.png
attributelink.flybase8.Gene.7237.primaryIdentifier.list.usePost=true

attributelink.flybase9.Gene.7217.primaryIdentifier.url=http://www.flybase.org/.bin/fbidq.html?<<attributeValue>>
attributelink.flybase9.Gene.7217.primaryIdentifier.text=FlyBase
attributelink.flybase9.Gene.7217.primaryIdentifier.imageName=flybase_logo_link.png

attributelink.flybase10.Gene.7217.primaryIdentifier.list.url=http://www.flybase.org/cgi-bin/export2batch.pl?convert=HitList&items=<<attributeValue>>
attributelink.flybase10.Gene.7217.primaryIdentifier.list.text=FlyBase
attributelink.flybase10.Gene.7217.primaryIdentifier.list.imageName=flybase_logo_link.png
attributelink.flybase10.Gene.7217.primaryIdentifier.list.usePost=true

attributelink.flybase11.Gene.7220.primaryIdentifier.url=http://www.flybase.org/.bin/fbidq.html?<<attributeValue>>
attributelink.flybase11.Gene.7220.primaryIdentifier.text=FlyBase
attributelink.flybase11.Gene.7220.primaryIdentifier.imageName=flybase_logo_link.png

attributelink.flybase.Gene.7220.primaryIdentifier.list.url=http://www.flybase.org/cgi-bin/export2batch.pl?convert=HitList&items=<<attributeValue>>
attributelink.flybase.Gene.7220.primaryIdentifier.list.text=FlyBase
attributelink.flybase.Gene.7220.primaryIdentifier.list.imageName=flybase_logo_link.png
attributelink.flybase.Gene.7220.primaryIdentifier.list.usePost=true

attributelink.flybase.Gene.7222.primaryIdentifier.url=http://www.flybase.org/.bin/fbidq.html?<<attributeValue>>
attributelink.flybase.Gene.7222.primaryIdentifier.text=FlyBase
attributelink.flybase.Gene.7222.primaryIdentifier.imageName=flybase_logo_link.png

attributelink.flybase.Gene.7222.primaryIdentifier.list.url=http://www.flybase.org/cgi-bin/export2batch.pl?convert=HitList&items=<<attributeValue>>
attributelink.flybase.Gene.7222.primaryIdentifier.list.text=FlyBase
attributelink.flybase.Gene.7222.primaryIdentifier.list.imageName=flybase_logo_link.png
attributelink.flybase.Gene.7222.primaryIdentifier.list.usePost=true

attributelink.flybase.Gene.7230.primaryIdentifier.url=http://www.flybase.org/.bin/fbidq.html?<<attributeValue>>
attributelink.flybase.Gene.7230.primaryIdentifier.text=FlyBase
attributelink.flybase.Gene.7230.primaryIdentifier.imageName=flybase_logo_link.png

attributelink.flybase.Gene.7230.primaryIdentifier.list.url=http://www.flybase.org/cgi-bin/export2batch.pl?convert=HitList&items=<<attributeValue>>
attributelink.flybase.Gene.7230.primaryIdentifier.list.text=FlyBase
attributelink.flybase.Gene.7230.primaryIdentifier.list.imageName=flybase_logo_link.png
attributelink.flybase.Gene.7230.primaryIdentifier.list.usePost=true

attributelink.flybase.Gene.7234.primaryIdentifier.url=http://www.flybase.org/.bin/fbidq.html?<<attributeValue>>
attributelink.flybase.Gene.7234.primaryIdentifier.text=FlyBase
attributelink.flybase.Gene.7234.primaryIdentifier.imageName=flybase_logo_link.png

attributelink.flybase.Gene.7234.primaryIdentifier.list.url=http://www.flybase.org/cgi-bin/export2batch.pl?convert=HitList&items=<<attributeValue>>
attributelink.flybase.Gene.7234.primaryIdentifier.list.text=FlyBase
attributelink.flybase.Gene.7234.primaryIdentifier.list.imageName=flybase_logo_link.png
attributelink.flybase.Gene.7234.primaryIdentifier.list.usePost=true

attributelink.flybase.Gene.7238.primaryIdentifier.url=http://www.flybase.org/.bin/fbidq.html?<<attributeValue>>
attributelink.flybase.Gene.7238.primaryIdentifier.text=FlyBase
attributelink.flybase.Gene.7238.primaryIdentifier.imageName=flybase_logo_link.png

attributelink.flybase.Gene.7238.primaryIdentifier.list.url=http://www.flybase.org/cgi-bin/export2batch.pl?convert=HitList&items=<<attributeValue>>
attributelink.flybase.Gene.7238.primaryIdentifier.list.text=FlyBase
attributelink.flybase.Gene.7238.primaryIdentifier.list.imageName=flybase_logo_link.png
attributelink.flybase.Gene.7238.primaryIdentifier.list.usePost=true

attributelink.flybase.Gene.7240.primaryIdentifier.url=http://www.flybase.org/.bin/fbidq.html?<<attributeValue>>
attributelink.flybase.Gene.7240.primaryIdentifier.text=FlyBase
attributelink.flybase.Gene.7240.primaryIdentifier.imageName=flybase_logo_link.png

attributelink.flybase.Gene.7240.primaryIdentifier.list.url=http://www.flybase.org/cgi-bin/export2batch.pl?convert=HitList&items=<<attributeValue>>
attributelink.flybase.Gene.7240.primaryIdentifier.list.text=FlyBase
attributelink.flybase.Gene.7240.primaryIdentifier.list.imageName=flybase_logo_link.png
attributelink.flybase.Gene.7240.primaryIdentifier.list.usePost=true

attributelink.flybase.Gene.7244.primaryIdentifier.url=http://www.flybase.org/.bin/fbidq.html?<<attributeValue>>
attributelink.flybase.Gene.7244.primaryIdentifier.text=FlyBase
attributelink.flybase.Gene.7244.primaryIdentifier.imageName=flybase_logo_link.png

attributelink.flybase.Gene.7244.primaryIdentifier.list.url=http://www.flybase.org/cgi-bin/export2batch.pl?convert=HitList&items=<<attributeValue>>
attributelink.flybase.Gene.7244.primaryIdentifier.list.text=FlyBase
attributelink.flybase.Gene.7244.primaryIdentifier.list.imageName=flybase_logo_link.png
attributelink.flybase.Gene.7244.primaryIdentifier.list.usePost=true

attributelink.flybase.Gene.7260.primaryIdentifier.url=http://www.flybase.org/.bin/fbidq.html?<<attributeValue>>
attributelink.flybase.Gene.7260.primaryIdentifier.text=FlyBase
attributelink.flybase.Gene.7260.primaryIdentifier.imageName=flybase_logo_link.png

attributelink.flybase.Gene.7260.primaryIdentifier.list.url=http://www.flybase.org/cgi-bin/export2batch.pl?convert=HitList&items=<<attributeValue>>
attributelink.flybase.Gene.7260.primaryIdentifier.list.text=FlyBase
attributelink.flybase.Gene.7260.primaryIdentifier.list.imageName=flybase_logo_link.png
attributelink.flybase.Gene.7260.primaryIdentifier.list.usePost=true

attributelink.flybase.Gene.7245.primaryIdentifier.url=http://www.flybase.org/.bin/fbidq.html?<<attributeValue>>
attributelink.flybase.Gene.7245.primaryIdentifier.text=FlyBase
attributelink.flybase.Gene.7245.primaryIdentifier.imageName=flybase_logo_link.png

attributelink.flybase.Gene.7245.primaryIdentifier.list.url=http://www.flybase.org/cgi-bin/export2batch.pl?convert=HitList&items=<<attributeValue>>
attributelink.flybase.Gene.7245.primaryIdentifier.list.text=FlyBase
attributelink.flybase.Gene.7245.primaryIdentifier.list.imageName=flybase_logo_link.png
attributelink.flybase.Gene.7245.primaryIdentifier.list.usePost=true

attributelink.WormBase.Gene.6239.primaryIdentifier.url=http://www.wormbase.org/db/gene/gene?name=<<attributeValue>>
attributelink.WormBase.Gene.6239.primaryIdentifier.text=Wormbase
attributelink.WormBase.Gene.6239.primaryIdentifier.imageName=WormBase_logo_mini.png

attributelink.WormBaseList.Gene.6239.primaryIdentifier.list.url=http://www.wormbase.org/db/gene/gene?name=<<attributeValue>>
attributelink.WormBaseList.Gene.6239.primaryIdentifier.list.text=Wormbase
attributelink.WormBaseList.Gene.6239.primaryIdentifier.list.imageName=WormBase_logo_mini.png
attributelink.WormBaseList.Gene.6239.primaryIdentifier.list.usePost=true

attributelink.flybase.ChromosomeStructureVariation.*.primaryIdentifier.url=http://flybase.bio.indiana.edu/reports/<<attributeValue>>.html
attributelink.flybase.ChromosomeStructureVariation.*.primaryIdentifier.text=FlyBase
attributelink.flybase.ChromosomeStructureVariation.*.primaryIdentifier.imageName=flybase_logo_link.png

attributelink.flybase.ChromosomeStructureVariation.*.primaryIdentifier.list.url=http://www.flybase.org/cgi-bin/export2batch.pl?convert=HitList&items=<<attributeValue>>
attributelink.flybase.ChromosomeStructureVariation.*.primaryIdentifier.list.text=FlyBase
attributelink.flybase.ChromosomeStructureVariation.*.primaryIdentifier.list.imageName=flybase_logo_link.png
attributelink.flybase.ChromosomeStructureVariation.*.primaryIdentifier.list.usePost=true

attributelink.flybase.TransposableElementInsertionSite.*.primaryIdentifier.url=http://flybase.bio.indiana.edu/reports/<<attributeValue>>.html
attributelink.flybase.TransposableElementInsertionSite.*.primaryIdentifier.text=FlyBase
attributelink.flybase.TransposableElementInsertionSite.*.primaryIdentifier.imageName=flybase_logo_link.png

attributelink.flybase.TransposableElementInsertionSite.*.primaryIdentifier.list.url=http://www.flybase.org/cgi-bin/export2batch.pl?convert=HitList&items=<<attributeValue>>
attributelink.flybase.TransposableElementInsertionSite.*.primaryIdentifier.list.text=FlyBase
attributelink.flybase.TransposableElementInsertionSite.*.primaryIdentifier.list.imageName=flybase_logo_link.png
attributelink.flybase.TransposableElementInsertionSite.*.primaryIdentifier.list.usePost=true

# do these work?
attributelink.DrosDel.ChromosomeStructureVariation.*.secondaryIdentifier.url=http://www.drosdel.org.uk/search_del_order.php?del_name=<<attributeValue>>
attributelink.DrosDel.ChromosomeStructureVariation.*.secondaryIdentifier.text=DrosDel
attributelink.DrosDel.ChromosomeStructureVariation.*.secondaryIdentifier.imageName=DrosDel_logo_mini.png

# array express atlas
attributelink.ArrayExpressAtlas.Gene.9606.primaryIdentifier.url=http://www.ebi.ac.uk/microarray-as/atlas/gene?gid=<<attributeValue>>
attributelink.ArrayExpressAtlas.Gene.9606.primaryIdentifier.text=ArrayExpress Atlas
attributelink.ArrayExpressAtlas.Gene.9606.primaryIdentifier.imageName=arrayExpressAtlas_logo.png
attributelink.ArrayExpressAtlas.Gene.7227.primaryIdentifier.url=http://www.ebi.ac.uk/microarray-as/atlas/gene?gid=<<attributeValue>>
attributelink.ArrayExpressAtlas.Gene.7227.primaryIdentifier.text=ArrayExpress Atlas
attributelink.ArrayExpressAtlas.Gene.7227.primaryIdentifier.imageName=arrayExpressAtlas_logo.png
attributelink.ArrayExpressAtlas.Gene.10090.primaryIdentifier.url=http://www.ebi.ac.uk/microarray-as/atlas/gene?gid=<<attributeValue>>
attributelink.ArrayExpressAtlas.Gene.10090.primaryIdentifier.text=ArrayExpress Atlas
attributelink.ArrayExpressAtlas.Gene.10090.primaryIdentifier.imageName=arrayExpressAtlas_logo.png
attributelink.ArrayExpressAtlas.Gene.10116.primaryIdentifier.url=http://www.ebi.ac.uk/microarray-as/atlas/gene?gid=<<attributeValue>>
attributelink.ArrayExpressAtlas.Gene.10116.primaryIdentifier.text=ArrayExpress Atlas
attributelink.ArrayExpressAtlas.Gene.10116.primaryIdentifier.imageName=arrayExpressAtlas_logo.png
attributelink.ArrayExpressAtlas.Gene.4932.secondaryIdentifier.url=http://www.ebi.ac.uk/microarray-as/atlas/gene?gid=<<attributeValue>>
attributelink.ArrayExpressAtlas.Gene.4932.secondaryIdentifier.text=ArrayExpress Atlas
attributelink.ArrayExpressAtlas.Gene.4932.secondaryIdentifier.imageName=arrayExpressAtlas_logo.png
attributelink.ArrayExpressAtlas.Gene.6239.secondaryIdentifier.url=http://www.ebi.ac.uk/microarray-as/atlas/gene?gid=<<attributeValue>>
attributelink.ArrayExpressAtlas.Gene.6239.secondaryIdentifier.text=ArrayExpress Atlas
attributelink.ArrayExpressAtlas.Gene.6239.secondaryIdentifier.imageName=arrayExpressAtlas_logo.png

#attributelink.ArrayExpressAtlas.Protein.*.uniprotAccession.url=http://www.ebi.ac.uk/microarray-as/atlas/gene?gid=<<attributeValue>>
#attributelink.ArrayExpressAtlas.Protein.*.uniprotAccession.text=ArrayExpress Atlas: <<attributeValue>>
#attributelink.ArrayExpressAtlas.Protein.*.uniprotAccession.imageName=arrayExpressAtlas_logo.png

# FlyExpress link configuration
attributelink.flyexpress.Gene.7227.primaryIdentifier.url=http://www.flyexpress.net/search.php?type=image&search=<<attributeValue>>
attributelink.flyexpress.Gene.7227.primaryIdentifier.text=FlyExpress
attributelink.flyexpress.Gene.7227.primaryIdentifier.imageName=flyexpress_logo_link.png

attributelink.flyexpress.Gene.7227.primaryIdentifier.list.url=http://www.flyexpress.net/batch.php?items=<<attributeValue>>
attributelink.flyexpress.Gene.7227.primaryIdentifier.list.text=FlyExpress
attributelink.flyexpress.Gene.7227.primaryIdentifier.list.imageName=flyexpress_logo_link.png
attributelink.flyexpress.Gene.7227.primaryIdentifier.list.usePost=true

# FlyAtlas link configuration
attributelink.flyatlas.Gene.7227.primaryIdentifier.url=http://flyatlas.org/atlas.cgi?name=<<attributeValue>>
attributelink.flyatlas.Gene.7227.primaryIdentifier.text=FlyAtlas
attributelink.flyatlas.Gene.7227.primaryIdentifier.imageName=flyatlas_logo_link.png

# BDGP in situ link configuration
attributelink.bdgp_in_situ.Gene.7227.secondaryIdentifier.url=http://www.fruitfly.org/cgi-bin/ex/bquery.pl?qtype=report&find=<<attributeValue>>&searchfield=CG
attributelink.bdgp_in_situ.Gene.7227.secondaryIdentifier.text=BDGP in situ
attributelink.bdgp_in_situ.Gene.7227.secondaryIdentifier.imageName=BDGP_logo_small.png

#Homologene link configuration - only possible for Ag,Mm,Dm,Ce,Sp and Sc due to identifiers in flymine

attributelink.homologene.Gene.7165.primaryIdentifier.url=http://www.ncbi.nlm.nih.gov/sites/entrez?Db=homologene&cmd=detailssearch&term=txid7165[orgn]+AgaP_<<attributeValue>>[Gene]
attributelink.homologene.Gene.7165.primaryIdentifier.text=Homologene
attributelink.homologene.Gene.7165.primaryIdentifier.imageName=homologene_logo_link.png

attributelink.homologene.Gene.10090.symbol.url=http://www.ncbi.nlm.nih.gov/sites/entrez?Db=homologene&cmd=detailssearch&term=txid10090[orgn]+<<attributeValue>>[Gene]
attributelink.homologene.Gene.10090.symbol.text=Homologene
attributelink.homologene.Gene.10090.symbol.imageName=homologene_logo_link.png

attributelink.homologene.Gene.6239.symbol.url=http://www.ncbi.nlm.nih.gov/sites/entrez?Db=homologene&cmd=detailssearch&term=txid6239[orgn]+<<attributeValue>>[Gene]
attributelink.homologene.Gene.6239.symbol.text=Homologene
attributelink.homologene.Gene.6239.symbol.imageName=homologene_logo_link.png

attributelink.homologene.Gene.7227.symbol.url=http://www.ncbi.nlm.nih.gov/sites/entrez?Db=homologene&cmd=detailssearch&term=txid7227[orgn]+<<attributeValue>>[Gene]
attributelink.homologene.Gene.7227.symbol.text=Homologene
attributelink.homologene.Gene.7227.symbol.imageName=homologene_logo_link.png

attributelink.homologene.Gene.4932.symbol.url=http://www.ncbi.nlm.nih.gov/sites/entrez?Db=homologene&cmd=detailssearch&term=txid4932[orgn]+<<attributeValue>>[Gene]
attributelink.homologene.Gene.4932.symbol.text=Homologene
attributelink.homologene.Gene.4932.symbol.imageName=homologene_logo_link.png

attributelink.homologene.Gene.4896.primaryIdentifier.url=http://www.ncbi.nlm.nih.gov/sites/entrez?Db=homologene&cmd=detailssearch&term=txid4896[orgn]+<<attributeValue>>[Gene]
attributelink.homologene.Gene.4896.primaryIdentifier.text=Homologene
attributelink.homologene.Gene.4896.primaryIdentifier.imageName=homologene_logo_link.png

# Entrez Gene link configuration Dm,Ag,Ce,Sc
attributelink.entrez_gene.Gene.7227.ncbiGeneNumber.url=http://www.ncbi.nlm.nih.gov/sites/entrez?db=gene&cmd=Retrieve&dopt=full_report&list_uids=<<attributeValue>>
attributelink.entrez_gene.Gene.7227.ncbiGeneNumber.text=Entrez Gene
attributelink.entrez_gene.Gene.7227.ncbiGeneNumber.imageName=entrezgene_logo_link.png

attributelink.entrez_gene.Gene.7165.ncbiGeneNumber.url=http://www.ncbi.nlm.nih.gov/sites/entrez?db=gene&cmd=Retrieve&dopt=full_report&list_uids=<<attributeValue>>
attributelink.entrez_gene.Gene.7165.ncbiGeneNumber.text=Entrez Gene
attributelink.entrez_gene.Gene.7165.ncbiGeneNumber.imageName=entrezgene_logo_link.png

attributelink.entrez_gene.Gene.6239.ncbiGeneNumber.url=http://www.ncbi.nlm.nih.gov/sites/entrez?db=gene&cmd=Retrieve&dopt=full_report&list_uids=<<attributeValue>>
attributelink.entrez_gene.Gene.6239.ncbiGeneNumber.text=Entrez Gene
attributelink.entrez_gene.Gene.6239.ncbiGeneNumber.imageName=entrezgene_logo_link.png

attributelink.entrez_gene.Gene.4932.ncbiGeneNumber.url=http://www.ncbi.nlm.nih.gov/sites/entrez?db=gene&cmd=Retrieve&dopt=full_report&list_uids=<<attributeValue>>
attributelink.entrez_gene.Gene.4932.ncbiGeneNumber.text=Entrez Gene
attributelink.entrez_gene.Gene.4932.ncbiGeneNumber.imageName=entrezgene_logo_link.png

# Unigene link configuration Dm,Ag,Ce,Mm,Hs
attributelink.unigene.Gene.7227.secondaryIdentifier.url=http://www.ncbi.nlm.nih.gov/sites/entrez?db=unigene&cmd=search&term=<<attributeValue>>+AND+txid7227[orgn]
attributelink.unigene.Gene.7227.secondaryIdentifier.text=UniGene
attributelink.unigene.Gene.7227.secondaryIdentifier.imageName=unigene_logo_link.png

attributelink.unigene.Gene.7165.primaryIdentifier.url=http://www.ncbi.nlm.nih.gov/sites/entrez?db=unigene&cmd=search&term=<<attributeValue>>+AND+txid7165[orgn]
attributelink.unigene.Gene.7165.primaryIdentifier.text=UniGene
attributelink.unigene.Gene.7165.primaryIdentifier.imageName=unigene_logo_link.png

attributelink.unigene.Gene.6239.symbol.url=http://www.ncbi.nlm.nih.gov/sites/entrez?db=unigene&cmd=search&term=<<attributeValue>>+AND+txid6239[orgn]
attributelink.unigene.Gene.6239.symbol.text=UniGene
attributelink.unigene.Gene.6239.symbol.imageName=unigene_logo_link.png

attributelink.unigene.Gene.10090.symbol.url=http://www.ncbi.nlm.nih.gov/sites/entrez?db=unigene&cmd=search&term=<<attributeValue>>+AND+txid10090[orgn]
attributelink.unigene.Gene.10090.symbol.text=UniGen
attributelink.unigene.Gene.10090.symbol.imageName=unigene_logo_link.png

attributelink.unigene.Gene.9606.symbol.url=http://www.ncbi.nlm.nih.gov/sites/entrez?db=unigene&cmd=search&term=<<attributeValue>>+AND+txid9606[orgn]
attributelink.unigene.Gene.9606.symbol.text=UniGene
attributelink.unigene.Gene.9606.symbol.imageName=unigene_logo_link.png

attributelink.unigene.Gene.10116.symbol.url=http://www.ncbi.nlm.nih.gov/sites/entrez?db=unigene&cmd=search&term=<<attributeValue>>+AND+txid10116[orgn]
attributelink.unigene.Gene.10116.symbol.text=UniGene
attributelink.unigene.Gene.10116.symbol.imageName=unigene_logo_link.png

attributelink.mgi.Gene.10090.secondaryIdentifier.url=http://www.informatics.jax.org/javawi2/servlet/WIFetch?page=markerDetail&id=<<attributeValue>>
attributelink.mgi.Gene.10090.secondaryIdentifier.text=MGI
attributelink.mgi.Gene.10090.secondaryIdentifier.imageName=mgi_logo_link.jpg

attributelink.vectorBase.Gene.7165.primaryIdentifier.url=http://agambiae.vectorbase.org/Genome/GeneView/?gene=<<attributeValue>>
attributelink.vectorBase.Gene.7165.primaryIdentifier.text=VectorBase
attributelink.vectorBase.Gene.7165.primaryIdentifier.imageName=VectorBase_logo_link.png

attributelink.ensembl.Gene.7227.primaryIdentifier.url=http://www.ensembl.org/Drosophila_melanogaster/geneview?db=core&gene=<<attributeValue>>
attributelink.ensembl.Gene.7227.primaryIdentifier.text=ensembl
attributelink.ensembl.Gene.7227.primaryIdentifier.imageName=ensembl_logo_link.gif
attributelink.ensembl.Gene.7165.primaryIdentifier.url=http://www.ensembl.org/Anopheles_gambiae/geneview?db=core&gene=<<attributeValue>>
attributelink.ensembl.Gene.7165.primaryIdentifier.text=ensembl
attributelink.ensembl.Gene.7165.primaryIdentifier.imageName=ensembl_logo_link.gif
attributelink.ensembl.Gene.9606.primaryIdentifier.url=http://www.ensembl.org/Homo_sapiens/geneview?gene=<<attributeValue>>
attributelink.ensembl.Gene.9606.primaryIdentifier.text=ensembl
attributelink.ensembl.Gene.9606.primaryIdentifier.imageName=ensembl_logo_link.gif
attributelink.ensembl.Gene.10116.primaryIdentifier.url=http://www.ensembl.org/Rattus_norvegicus/geneview?gene=<<attributeValue>>
attributelink.ensembl.Gene.10116.primaryIdentifier.text=ensembl
attributelink.ensembl.Gene.10116.primaryIdentifier.imageName=ensembl_logo_link.gif

# broken links because KEGG uses NCBI gene number, which ZFIN doesn't have.  change to fishmine link?
#attributelink.ZFIN.Gene.7955.primaryIdentifier.url=http://zfin.org/cgi-bin/webdriver?MIval=aa-markerview.apg&OID=<<attributeValue>>
#attributelink.ZFIN.Gene.7955.organsimDbId.text=ZFIN: <<attributeValue>>
#attributelink.ZFIN.Gene.7955.primaryIdentifier.imageName=ensembl_logo_link.gif


attributelink.SGD.Gene.4932.primaryIdentifier.url=http://db.yeastgenome.org/cgi-bin/locus.pl?dbid=<<attributeValue>>
attributelink.SGD.Gene.4932.primaryIdentifier.text=SGD
attributelink.SGD.Gene.4932.primaryIdentifier.imageName=SGD_logo_link.gif

attributelink.flybase.MiRNA.7227.primaryIdentifier.url=http://www.flybase.org/.bin/fbidq.html?<<attributeValue>>
attributelink.flybase.MiRNA.7227.primaryIdentifier.text=FlyBase
attributelink.flybase.MiRNA.7227.primaryIdentifier.imageName=flybase_logo_link.png

attributelink.uniProt.Protein.*.uniprotAccession.url=http://www.uniprot.org/uniprot/<<attributeValue>>
attributelink.uniProt.Protein.*.uniprotAccession.text=uniprot
attributelink.uniProt.Protein.*.uniprotAccession.imageName=uniprot_logo_link.jpeg

attributelink.interPro.ProteinDomain.*.primaryIdentifier.url= http://www.ebi.ac.uk/interpro/IEntry?ac=<<attributeValue>>
attributelink.interPro.ProteinDomain.*.primaryIdentifier.text=InterPro

attributelink.omim.Disease.*.omimId.url=http://www.ncbi.nlm.nih.gov/entrez/dispomim.cgi?id=<<attributeValue>>
attributelink.omim.Disease.*.omimId.text=OMIM
attributelink.omim.Disease.*.omimId.imageName=OMIM_logo_mini.png

# removed for the moment, most structures are not from PDB so create a broken link
#attributelink.pdb.ProteinStructure.*.identifier.url=http://www.rcsb.org/pdb/explore.do?structureId=<<attributeValue>>
#attributelink.pdb.ProteinStructure.*.identifier.text=PDB: <<attributeValue>>
#attributelink.pdb.ProteinStructure.*.identifier.imageName=PDB_logo_mini.gif

# need to update this link when other organisms are added for KEGG
# displayed manually by pathwayDisplayer
#attributelink.KEGG.Pathway.*.identifier.url=http://www.genome.jp/dbget-bin/show_pathway?dme<<attributeValue>>
#attributelink.KEGG.Pathway.*.identifier.text=KEGG: <<attributeValue>>
#attributelink.KEGG.Pathway.*.identifier.imageName=KEGG_logo_mini.gif

# the dmel identifiers change every release, so these links are rarely correct
#attributelink.reactome.Pathway.*.identifier.url=http://www.reactome.org/cgi-bin/eventbrowser?DB=gk_current&ID=<<attributeValue>>
#attributelink.reactome.Pathway.*.identifier.text=Reactome: <<attributeValue>>
#attributelink.reactome.Pathway.*.identifier.imageName=Reactome_logo.png

attributelink.PubMed.Publication.*.pubMedId.url=http://www.ncbi.nlm.nih.gov/entrez/query.fcgi?cmd=Retrieve&db=PubMed&dopt=Abstract&list_uids=
attributelink.PubMed.Publication.*.pubMedId.text=PMID
attributelink.PubMed.Publication.*.pubMedId.imageName=PubMed_logo_small.png

attributelink.NCBI.Organism.*.taxonId.url=http://www.ncbi.nlm.nih.gov/Taxonomy/Browser/wwwtax.cgi?id=<<attributeValue>>
attributelink.NCBI.Organism.*.taxonId.text=NCBI Taxonomy Browser

attributelink.redfly.CRM.*.secondaryIdentifier.url=http://redfly.ccr.buffalo.edu/?content=/view_detail.php&crm_id=<<attributeValue>>
attributelink.redfly.CRM.*.secondaryIdentifier.text=REDfly Regulatory Element Database
attributelink.redfly.TFBindingSite.*.secondaryIdentifier.url=http://redfly.ccr.buffalo.edu/?content=/view_detail.php&tfbs_id=<<attributeValue>>
attributelink.redfly.TFBindingSite.*.secondaryIdentifier.text=REDfly Regulatory Element Database

attributelink.string.Gene.*.symbol.list.url=http://string.embl.de/interactionsList/<<attributeValue>>
attributelink.string.Gene.*.symbol.list.text=String - Known and Predicted Protein-Protein Interactions
attributelink.string.Gene.*.symbol.list.delimiter=%0D
attributelink.string.Gene.*.symbol.list.imageName=string_logo.gif

attributelink.stringProt.Protein.*.primaryIdentifier.list.url=http://string.embl.de/interactionsList/<<attributeValue>>
attributelink.stringProt.Protein.*.primaryIdentifier.list.text=String - Known and Predicted Protein-Protein Interactions
attributelink.stringProt.Protein.*.primaryIdentifier.list.delimiter=%0D
attributelink.stringProt.Protein.*.primaryIdentifier.list.imageName=string_logo.gif

attributelink.stitch.Gene.*.symbol.list.url=http://stitch.embl.de/interactionsList/<<attributeValue>>
attributelink.stitch.Gene.*.symbol.list.text=Stitch 2 - Known and Predicted Chemical-Protein Interactions
attributelink.stitch.Gene.*.symbol.list.delimiter=%0D
attributelink.stitch.Gene.*.symbol.list.imageName=stitch_logo.gif

attributelink.stitchProt.Protein.*.primaryIdentifier.list.url=http://stitch.embl.de/interactionsList/<<attributeValue>>
attributelink.stitchProt.Protein.*.primaryIdentifier.list.text=Stitch 2 - Known and Predicted Chemical-Protein Interactions
attributelink.stitchProt.Protein.*.primaryIdentifier.list.delimiter=%0D
attributelink.stitchProt.Protein.*.primaryIdentifier.list.imageName=stitch_logo.gif

# need to test which identifiers reactome needs
#attributelink.reactomeList.Gene.*.secondaryIdentifier.list.url=http://www.reactome.org/cgi-bin/skypainter2?QUERY=<<attributeValue>>&SUBMIT=1&DB=gk_current
#attributelink.reactomeList.Gene.*.secondaryIdentifier.list.text=Reactome
#attributelink.reactomeList.Gene.*.secondaryIdentifier.list.usePost=true
#attributelink.reactomeList.Gene.*.secondaryIdentifier.list.enctype=multipart/form-data
#attributelink.reactomeList.Gene.*.secondaryIdentifier.list.delimiter=NEWLINE

attributelink.reactomeListProt.Protein.7227.primaryIdentifier.list.url=http://www.reactome.org/cgi-bin/skypainter2?QUERY=<<attributeValue>>&SUBMIT=1&DB=gk_current
attributelink.reactomeListProt.Protein.7227.primaryIdentifier.list.text=Reactome
attributelink.reactomeListProt.Protein.7227.primaryIdentifier.list.usePost=true
attributelink.reactomeListProt.Protein.7227.primaryIdentifier.list.enctype=multipart/form-data
attributelink.reactomeListProt.Protein.7227.primaryIdentifier.list.delimiter=NEWLINE

# intermine links

attributelink.ratminePathway.Pathway.*.identifier.url=http://www.intermine.org/rgd/portal.do?externalids=<<attributeValue>>&class=Pathway&origin=FlyMine
attributelink.ratminePathway.Pathway.*.identifier.text=RatMine
attributelink.ratminePathway.Pathway.*.identifier.imageName=ratmine_logo.png

attributelink.ratmineDomain.ProteinDomain.*.primaryIdentifier.url=http://www.intermine.org/rgd/portal.do?externalids=<<attributeValue>>&class=ProteinDomain&origin=FlyMine
attributelink.ratmineDomain.ProteinDomain.*.primaryIdentifier.text=RatMine
attributelink.ratmineDomain.ProteinDomain.*.primaryIdentifier.imageName=ratmine_logo.png

attributelink.ratmineGO.GOTerm.*.identifier.url=http://www.intermine.org/rgd/portal.do?externalids=<<attributeValue>>&class=GOTerm&origin=FlyMine
attributelink.ratmineGO.GOTerm.*.identifier.text=RatMine
attributelink.ratmineGO.GOTerm.*.identifier.imageName=ratmine_logo.png

attributelink.modMineDmelList.Gene.7227.primaryIdentifier.url=http://intermine.modencode.org/query/portal.do?externalids=<<attributeValue>>&class=Gene&origin=FlyMine
attributelink.modMineDmelList.Gene.7227.primaryIdentifier.text=modMine: <<attributeValue>>
attributelink.modMineDmelList.Gene.7227.primaryIdentifier.imageName=modminelogo.png

attributelink.modMineWormList.Gene.6239.primaryIdentifier.list.url=http://intermine.modencode.org/query/portal.do?externalids=<<attributeValue>>&class=Gene&origin=FlyMine
attributelink.modMineWormList.Gene.6239.primaryIdentifier.list.text=modMine
attributelink.modMineWormList.Gene.6239.primaryIdentifier.list.imageName=modminelogo.png
attributelink.modMineWormList.Gene.6239.primaryIdentifier.list.usePost=true

# CrossReferencelink
xreflink.UniGene.url=http://www.ncbi.nlm.nih.gov/sites/entrez?db=unigene&term=
##crossreferencelink.UniGene.logo=

xreflink.GENE3D.url=http://www.cathdb.info/cathnode/
xreflink.RefSeq.url=http://www.ncbi.nlm.nih.gov/entrez/viewer.fcgi?val=
xreflink.HAMAP.url=http://www.expasy.org/unirule/
xreflink.PANTHER.url=http://www.pantherdb.org/panther/family.do?clsAccession=
xreflink.PFAM.url=http://pfam.sanger.ac.uk/family?
xreflink.PIRSF.url=http://pir.georgetown.edu/cgi-bin/ipcSF?id=
xreflink.PRINTS.url=http://www.bioinf.manchester.ac.uk/cgi-bin/dbbrowser/sprint/searchprintss.cgi?display_opts=Prints&category=None&queryform=false&prints_accn=
xreflink.PRODOM.url=http://prodom.prabi.fr/prodom/current/cgi-bin/request.pl?question=DBEN&query=
xreflink.PROFILE.url=http://expasy.org/prosite/
xreflink.PROSITE.url=http://expasy.org/prosite/
xreflink.SMART.url=http://smart.embl-heidelberg.de/smart/do_annotation.pl?ACC=
xreflink.SSF.url=http://supfam.org/SUPERFAMILY/cgi-bin/scop.cgi?ipid=
xreflink.TIGRFAMs.url=http://cmr.jcvi.org/cgi-bin/CMR/HmmReport.cgi?hmm_acc=

# portal
portal.welcome.flybase = Welcome to FlyMine.  This page provides a summary of the information \
available for the selected FlyBase gene.<ul><li>Click on <b>'Home'</b> above to \
go to the main FlyMine start page.</li><li>For help, use the <b>[help...]</b> and <b>?</b> \
links or contact us using the <b>feedback form</b> at the bottom of the page.</li></ul>

# not working right now see #1911
# portal.verbose.fields.Gene=chromosome,proteins,GOTerms,orthologues

# bag upload
bag.example.identifiers=CG9151, FBgn0000099, CG3629, TfIIB, Mad, CG1775, CG2262, TWIST_DROME, \
tinman, runt, E2f, CG8817, FBgn0010433, CG9786, CG1034, ftz, FBgn0024250, FBgn0001251, tll, \
CG1374, CG33473, ato, so, CG16738, tramtrack,  CG2328, gt

# Header - these will populate the top right navigation
header.links=help,FAQ,about,cite,software
header.links.FAQ=http://trac.flymine.org/wiki/FlyMineFAQ
header.links.about=http://blog.flymine.org/?page_id=35
header.links.cite=http://blog.flymine.org/?page_id=37
header.links.help=http://blog.flymine.org/?page_id=45
header.links.software=http://blog.flymine.org/?page_id=39

# examples for the quicksearch
quickSearch.identifiers = e.g zen, Q9V4E1
textarea.identifiers = e.g. zen, adh, CG2328, FBgn0000099

meta.keywords = microarray, bioinformatics, drosophila, genomics
meta.description = Integrated queryable database for Drosophila and Anopheles genomics

#list of pages with fixed width layout
layout.fixed = begin,template,templates,bag,customQuery,query,error,api,genomicRegionSearch
theme = purple

# galaxy
galaxy.baseurl.default = http://main.g2.bx.psu.edu
galaxy.url.value = /tool_runner?tool_id=flymine
galaxy.welcomeMessage = <b>Welcome to FlyMine, GALAXY users!</b><br/><br/>You can run queries by \
clicking on the 'Templates' tab at the top of this page.&nbsp;&nbsp;You can send the query results \
to Galaxy from the 'EXPORT' menu in the results page.

################ begin.jsp (homepage) config ################

links.blog = http://blog.flymine.org

# search box
begin.searchBox.title = Search
begin.searchBox.description = Search FlyMine. Enter <strong>names</strong>, <strong>identifiers</strong> \
or <strong>keywords</strong> for genes, proteins, pathways, ontology terms, authors, etc. (e.g. \
<em>eve</em>, HIPPO_DROME, glycolysis, <em>hb</em> allele).
begin.searchBox.example = e.g. zen, adh, CG2328, FBgn0000099

# list upload box
begin.listBox.title = Analyse
begin.listBox.description = Enter a <strong>list</strong> of identifiers.
begin.listBox.example = e.g. zen, adh, CG2328, FBgn0000099

# third box
begin.thirdBox.title = First Time Here?
begin.thirdBox.visitedTitle = Welcome Back!
begin.thirdBox.description = FlyMine integrates many types of data for <em>Drosophila</em>, \
<em>Anopheles</em> and other organisms. You can run flexible queries, export results and analyse lists of \
data.
begin.thirdBox.link = http://www.flymine.org/help/tour/start.html
begin.thirdBox.linkTitle = Take a tour


# popular templates in tabs, template category (key identifier)
begin.tabs.1.id = Genes
begin.tabs.1.description = The gene models and other genome annotation in FlyMine are provided by a variety \
of source databases including: FlyBase, UniProt, Ensembl and over 30 other data sources.
begin.tabs.2.id = Interactions
begin.tabs.2.description = FlyMine loads physical interactions from IntAct and BioGRID and genetic \
interactions from FlyBase.
begin.tabs.3.id = Homology
begin.tabs.3.description = FlyMine loads homologue predictions from Ensembl, KEGG and TreeFam.
begin.tabs.4.id = Function
begin.tabs.4.description = FlyMine loads Gene Ontology annotation from MGI, FlyBase, WormBase, UniProt, \
SGD, and InterPro; domain data from InterPro; disease data from OMIM; and pathways data from Reactome and KEGG.
begin.tabs.5.id = Regulation
<<<<<<< HEAD
begin.tabs.5.description = FlyMine loads gene expression data for Drosophila melanogaster and Anopheles gambiae from FlyAtlas, BDGP, ArrayExpress and Fly-FISH.
=======
begin.tabs.5.description = FlyMine loads transcriptional regulation data from FlyBase and REDFly.
>>>>>>> 144c60c0
begin.tabs.6.id = Expression
begin.tabs.6.description = FlyMine loads gene expression data for Drosophila melanogaster and Anopheles \
gambiae from FlyAtlas, BDGP, ArrayExpress and Fly-FISH.

# size of tables on object details!
inline.table.size=30
# used to redirect links in webapp
webapp.linkRedirect=org.intermine.bio.web.BioLinkRedirectManager

# links to intermine report pages will be replaced with these URLs
externallink.flybaseRedirect.Gene.10116.primaryIdentifier.url=http://www.intermine.org/rgd/portal.do?externalids=<<attributeValue>>&class=Gene&origin=FlyMine
externallink.pubmedRedirect.Publication.*.identifier.url=http://www.ncbi.nlm.nih.gov/entrez/query.fcgi?cmd=Retrieve&db=PubMed&dopt=Abstract&list_uids=<<attributeValue>>

# The paths that optional webservice servlets are configured to
resource.path.query.gff3 = /query/results/gff3
resource.path.query.fasta = /query/results/fasta

# Genomic Region Search
genomicRegionSearch.display = true
genomicRegionSearch.service =
genomicRegionSearch.optionsJavascript =
genomicRegionSearch.resultsJavascript =
genomicRegionSearch.optionsCss =
genomicRegionSearch.resultsCss =
# Make sure pre-defined organisms have chromosome location information in the database
genomicRegionSearch.defaultOrganisms = D. melanogaster
genomicRegionSearch.defaultSpans = 2L:14615455..14619002\\n2R:5866646..5868384\\n3R:2578486..2580016
genomicRegionSearch.caption = Select the organism and feature types to create and either enter in a list of genomic regions or \
                                            upload genomic regions from a file.  A search will be performed for all the genomic regions in your list.
genomicRegionSearch.howTo = <ul>\
                                <li>Genome regions in the following formats are accepted:\
                                    <ul>\
                                        <li><b>chromosome:start..end</b>, e.g. <i>2L:11334..12296</i></li>\
                                        <li><b>chromosome:start-end</b>, e.g. <i>2R:5866746-5868284</i> or <i>chrII:14646344-14667746</i></li>\
                                        <li><b>tab delimited</b></li>\
                                    </ul>\
                                <li>Both <b>base coordinate</b> (e.g. BLAST, GFF/GFF3) and <b>interbase coordinate</b> (e.g. UCSC BED, Chado) systems are supported, users need to explicitely select one. By default, the base coordinate is selected.</li>\
                                <li>Each genome region needs to take a <b>new line</b>.</li>\
                            </ul><|MERGE_RESOLUTION|>--- conflicted
+++ resolved
@@ -510,11 +510,7 @@
 begin.tabs.4.description = FlyMine loads Gene Ontology annotation from MGI, FlyBase, WormBase, UniProt, \
 SGD, and InterPro; domain data from InterPro; disease data from OMIM; and pathways data from Reactome and KEGG.
 begin.tabs.5.id = Regulation
-<<<<<<< HEAD
-begin.tabs.5.description = FlyMine loads gene expression data for Drosophila melanogaster and Anopheles gambiae from FlyAtlas, BDGP, ArrayExpress and Fly-FISH.
-=======
 begin.tabs.5.description = FlyMine loads transcriptional regulation data from FlyBase and REDFly.
->>>>>>> 144c60c0
 begin.tabs.6.id = Expression
 begin.tabs.6.description = FlyMine loads gene expression data for Drosophila melanogaster and Anopheles \
 gambiae from FlyAtlas, BDGP, ArrayExpress and Fly-FISH.
