--- conflicted
+++ resolved
@@ -14,28 +14,17 @@
      <c:set var="organism" value="${track.organism}"/>
      <c:choose>
      <c:when test="${track_status.first}">
-<<<<<<< HEAD
-          <c:set var="urlabels" value="${track.track}/${track.subTrack}" />
-=======
           <c:set var="urlabels" value="${track.track}${tracksubtrack_sep}${track.subTrack}" /> 
->>>>>>> 9ec5d271
      </c:when>
      <c:otherwise>
      <%-- checking if coming from different tracks --%>
      <c:choose>
      <c:when test="${fn:contains(urlabels,track.track)}">
-<<<<<<< HEAD
-          <c:set var="urlabels" value="${urlabels}-${track.subTrack}" />
-     </c:when>
-     <c:otherwise>
-          <c:set var="urlabels" value="${urlabels}-${track.track}/${track.subTrack}" />
-=======
           <c:set var="urlabels" value="${urlabels}${subtracks_sep}${track.subTrack}" /> 
      </c:when>
      <c:otherwise>
           <c:set var="urlabels" 
           value="${urlabels}${tracks_sep}${track.track}${tracksubtrack_sep}${track.subTrack}" /> 
->>>>>>> 9ec5d271
      </c:otherwise>
      </c:choose>
      </c:otherwise>
@@ -43,13 +32,8 @@
 </c:forEach>
 
 <c:if test="${!empty tracks}">
-<<<<<<< HEAD
 <html:link styleId="sub-all-tracks"
-  href="${WEB_PROPERTIES['gbrowse.prefix']}/${organism}/?label=${urlabels}" target="_blank" title="${dccId}">
-=======
-<html:link
   href="${WEB_PROPERTIES['gbrowse.prefix']}/${organism}/?l=${urlabels}" target="_blank" title="${dccId}">
->>>>>>> 9ec5d271
   <html:img src="model/images/${organism}_gb.png" title="View all tracks for submission ${dccId} in GBrowse"/>
 </html:link>
 </c:if>