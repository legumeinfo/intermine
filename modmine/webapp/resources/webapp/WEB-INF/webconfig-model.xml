--- conflicted
+++ resolved
@@ -558,18 +558,6 @@
       <fieldconfig fieldExpr="chromosomeLocation.start" showInInlineCollection="false" showInSummary="false" />
       <fieldconfig fieldExpr="chromosomeLocation.end" showInInlineCollection="false" showInSummary="false" />
     </fields>
-<<<<<<< HEAD
-    <longdisplayers>
-      <displayer src="/model/tiffinBindingSiteDisplayer.jsp"/>
-    </longdisplayers>
-  </class>
-
-  <class className="org.intermine.model.bio.TFmodule">
-    <longdisplayers>
-      <displayer src="/model/redflyDisplayer.jsp"/>
-    </longdisplayers>
-=======
->>>>>>> 144c60c0
   </class>
 
   <class className="org.intermine.model.bio.Transcript">
@@ -649,11 +637,7 @@
 
       <reportdisplayer javaClass="org.modmine.web.displayer.SubmissionDetailsDisplayer"
                          jspName="model/submissionDetailsDisplayer.jsp"
-<<<<<<< HEAD
-                         replacesFields="title,experimentType,DCCid,design,experimentDate,publicReleaseDate,embargoDate,qualityControl,replicate,description,lab,project,organism,experiment,RNAsize,multiplyMappedReadCount,uniquelyMappedReadCount,totalReadCount"
-=======
                          replacesFields="title,experimentType,notice, DCCid,design,experimentDate,publicReleaseDate,embargoDate,qualityControl,replicate,description,lab,project,organism,experiment,RNAsize,multiplyMappedReadCount,uniquelyMappedReadCount,totalReadCount"
->>>>>>> 144c60c0
                          placement="top"
                          types="Submission"/>
 
