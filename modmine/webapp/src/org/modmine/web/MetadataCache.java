--- conflicted
+++ resolved
@@ -597,12 +597,10 @@
 
     private static void readExperiments(ObjectStore os) {
         long startTime = System.currentTimeMillis();
-        Map <String, Map<String, Long>> featureCounts = getExperimentFeatureCounts(os);
+//        Map <String, Map<String, Long>> featureCounts = getExperimentFeatureCounts(os);
+        Map <String, Map<String, Long>> featureCounts = getUniqueExperimentFeatureCounts(os);
         Map <String, Map<String, Long>> uniqueFeatureCounts = getUniqueExperimentFeatureCounts(os);
-<<<<<<< HEAD
-
-=======
->>>>>>> 004bfb05
+
 
         try {
             Query q = new Query();
@@ -628,11 +626,7 @@
 
             experimentCache = new HashMap<String, DisplayExperiment>();
 
-<<<<<<< HEAD
             Iterator<ResultsRow<?>> i = results.iterator();
-=======
-            Iterator i = results.iterator();
->>>>>>> 004bfb05
 
             while (i.hasNext()) {
                 ResultsRow<?> row = (ResultsRow<?>) i.next();
