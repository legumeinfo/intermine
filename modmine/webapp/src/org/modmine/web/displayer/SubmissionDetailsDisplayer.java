package org.modmine.web.displayer;

/*
 * Copyright (C) 2002-2011 FlyMine
 *
 * This code may be freely distributed and modified under the
 * terms of the GNU Lesser General Public Licence.  This should
 * be distributed with the code.  See the LICENSE file for more
 * information or http://www.gnu.org/copyleft/lesser.html.
 *
 */

import java.text.SimpleDateFormat;
import java.util.Calendar;
import java.util.Date;
import java.util.LinkedHashSet;
import java.util.Set;

import javax.servlet.http.HttpServletRequest;

import org.apache.log4j.Logger;
import org.intermine.api.InterMineAPI;
import org.intermine.model.bio.Submission;
import org.intermine.web.displayer.ReportDisplayer;
import org.intermine.web.logic.config.ReportDisplayerConfig;
import org.intermine.web.logic.results.ReportObject;

/**
 * Displayer for submissionDetailsDisplayer.jsp
 *
 * @author julie sullivan
 * @author Fengyuan Hu
 *
 */
public class SubmissionDetailsDisplayer extends ReportDisplayer
{
    @SuppressWarnings("unused")
    private static final Logger LOG = Logger.getLogger(SubmissionDetailsDisplayer.class);

    /**
     *
     * @param config ReportDisplayerConfig
     * @param im InterMineAPI
     */
    public SubmissionDetailsDisplayer(ReportDisplayerConfig config, InterMineAPI im) {
        super(config, im);
    }

    @Override
    public void display(HttpServletRequest request, ReportObject reportObject) {
        // Removed logics from SubmissionDisplayerController

        Submission s = (Submission) reportObject.getObject();

        if (s.getRelatedSubmissions().size() > 0) {
            Set<Submission> subs = s.getRelatedSubmissions();

            Set<String> dCCidSet = new LinkedHashSet<String>();

            for (Submission sub : subs) {
                dCCidSet.add(sub.getdCCid());
            }

            request.setAttribute("relatedSubmissions", dCCidSet);
        }

        SimpleDateFormat formatter = new SimpleDateFormat("dd MMMM yyyy");
        String publicReleaseDate = formatter.format(s.getPublicReleaseDate());

        Date today = Calendar.getInstance().getTime();
        if (s.getEmbargoDate().after(today)) { // in the future
            request.setAttribute("embargoDate", formatter.format(s.getEmbargoDate()));
        }

        request.setAttribute("expType", s.getExperimentType());
        request.setAttribute("design", s.getDesign());
        request.setAttribute("dccId", s.getdCCid());
        request.setAttribute("publicReleaseDate", publicReleaseDate);
        request.setAttribute("qualityControl", s.getQualityControl());
        request.setAttribute("replicate", s.getReplicate());
        request.setAttribute("subId", s.getId());
        request.setAttribute("labId", s.getLab().getId());
        request.setAttribute("labName", s.getLab().getName());
        request.setAttribute("labAffiliation", s.getLab().getAffiliation());
        request.setAttribute("labProjectId", s.getLab().getProject().getId());
        request.setAttribute("labProjectName", s.getLab().getProject().getName());
        request.setAttribute("labProjectSurnamePI", s.getLab().getProject().getSurnamePI());
        request.setAttribute("organismId", s.getOrganism().getId());
        request.setAttribute("organismShortName", s.getOrganism().getShortName());
        request.setAttribute("experimentName", s.getExperiment().getName());
        request.setAttribute("subDescription", s.getDescription());
        request.setAttribute("rnaSize", s.getrNAsize());
        request.setAttribute("multiplyMappedReadCount", s.getMultiplyMappedReadCount());
        request.setAttribute("uniquelyMappedReadCount", s.getUniquelyMappedReadCount());
        request.setAttribute("totalReadCount", s.getTotalMappedReadCount());
<<<<<<< HEAD

        // TODO submission notice
=======
        request.setAttribute("notice", s.getNotice());

>>>>>>> 144c60c0
    }
}<|MERGE_RESOLUTION|>--- conflicted
+++ resolved
@@ -93,12 +93,7 @@
         request.setAttribute("multiplyMappedReadCount", s.getMultiplyMappedReadCount());
         request.setAttribute("uniquelyMappedReadCount", s.getUniquelyMappedReadCount());
         request.setAttribute("totalReadCount", s.getTotalMappedReadCount());
-<<<<<<< HEAD
-
-        // TODO submission notice
-=======
         request.setAttribute("notice", s.getNotice());
 
->>>>>>> 144c60c0
     }
 }