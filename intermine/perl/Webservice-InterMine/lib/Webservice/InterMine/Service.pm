--- conflicted
+++ resolved
@@ -546,12 +546,7 @@
         authorization => $self->get_authstring(),
         request_format => $request_format,
     );
-<<<<<<< HEAD
-    confess $response->status_line, $response->content
-      if $response->is_error;
-=======
     confess $response->status_line if $response->is_error;
->>>>>>> 9ec5d271
     return apply_roles( $response, $roles );
 }
 
