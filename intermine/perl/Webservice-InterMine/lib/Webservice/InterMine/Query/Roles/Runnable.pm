--- conflicted
+++ resolved
@@ -57,11 +57,7 @@
 
 =item * as => $format
 
-<<<<<<< HEAD
-Possible values: (tsv|csv|arrayrefs|hashrefs|jsonobjects|jsonrows|count)
-=======
 Possible values: (string|tsv|csv|arrayrefs|hashrefs|jsonobjects|jsonrows|count)
->>>>>>> 9ec5d271
 
 The format to request results in. The default is C<arrayrefs>
 
@@ -113,10 +109,7 @@
     $self->validate;
 
     my $row_format  = delete($args{as})   || "arrayrefs";
-<<<<<<< HEAD
-=======
     $row_format = 'tsv' if ($row_format eq 'string');
->>>>>>> 9ec5d271
     my $json_format = delete($args{json}) || "perl";
     my $roles       = delete $args{with};
 
