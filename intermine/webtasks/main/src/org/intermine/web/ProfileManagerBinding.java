--- conflicted
+++ resolved
@@ -195,10 +195,6 @@
             templateTrackHandler = new TemplateTrackHandler(
                                    profileManager.getProfileObjectStoreWriter());
         }
-<<<<<<< HEAD
-=======
-
->>>>>>> 62e9cd21
         if ("userprofile".equals(qName)) {
             startTime = System.currentTimeMillis();
             profileHandler = new ProfileHandler(profileManager, idUpgrader, osw, abortOnError,
