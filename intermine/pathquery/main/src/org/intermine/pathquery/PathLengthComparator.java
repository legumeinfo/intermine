<<<<<<< HEAD
/**
 *
 */
=======
>>>>>>> 73b6f16c
package org.intermine.pathquery;

/*
 * Copyright (C) 2002-2011 FlyMine
 *
 * This code may be freely distributed and modified under the
 * terms of the GNU Lesser General Public Licence.  This should
 * be distributed with the code.  See the LICENSE file for more
 * information or http://www.gnu.org/copyleft/lesser.html.
 *
 */

import java.util.Comparator;

/**
 * @author Alexis Kalderimis
 *
 */
public class PathLengthComparator implements Comparator<Path> {

<<<<<<< HEAD
	private static PathLengthComparator instance = new PathLengthComparator();

	protected PathLengthComparator() {
		// protected constructor
	}

	public static PathLengthComparator getInstance() {
		return instance;
	}

	public int compare(Path arg0, Path arg1) {
		if (arg0 == null || arg1 == null) {
			throw new RuntimeException("Paths must not be null");
		}
		int length0 = arg0.getElements().size();
		int length1 = arg1.getElements().size();

		if (length0 < length1) {
			return -1;
		}
		if (length0 > length1) {
			return 1;
		}
		return arg0.toStringNoConstraints().compareTo(
				arg1.toStringNoConstraints());
	}
=======
    private static PathLengthComparator instance = new PathLengthComparator();

    /**
     * protected constructor
     */
    protected PathLengthComparator() {
        // protected constructor
    }

    /**
     * @return comparator
     */
    public static PathLengthComparator getInstance() {
        return instance;
    }

    public int compare(Path arg0, Path arg1) {
        if (arg0 == null || arg1 == null) {
            throw new RuntimeException("Paths must not be null");
        }
        int length0 = arg0.getElements().size();
        int length1 = arg1.getElements().size();

        if (length0 < length1) {
            return -1;
        }
        if (length0 > length1) {
            return 1;
        }
        return arg0.toStringNoConstraints().compareTo(
                arg1.toStringNoConstraints());
    }
>>>>>>> 73b6f16c

}<|MERGE_RESOLUTION|>--- conflicted
+++ resolved
@@ -1,9 +1,3 @@
-<<<<<<< HEAD
-/**
- *
- */
-=======
->>>>>>> 73b6f16c
 package org.intermine.pathquery;
 
 /*
@@ -22,36 +16,8 @@
  * @author Alexis Kalderimis
  *
  */
-public class PathLengthComparator implements Comparator<Path> {
-
-<<<<<<< HEAD
-	private static PathLengthComparator instance = new PathLengthComparator();
-
-	protected PathLengthComparator() {
-		// protected constructor
-	}
-
-	public static PathLengthComparator getInstance() {
-		return instance;
-	}
-
-	public int compare(Path arg0, Path arg1) {
-		if (arg0 == null || arg1 == null) {
-			throw new RuntimeException("Paths must not be null");
-		}
-		int length0 = arg0.getElements().size();
-		int length1 = arg1.getElements().size();
-
-		if (length0 < length1) {
-			return -1;
-		}
-		if (length0 > length1) {
-			return 1;
-		}
-		return arg0.toStringNoConstraints().compareTo(
-				arg1.toStringNoConstraints());
-	}
-=======
+public class PathLengthComparator implements Comparator<Path>
+{
     private static PathLengthComparator instance = new PathLengthComparator();
 
     /**
@@ -68,6 +34,11 @@
         return instance;
     }
 
+    /**
+     * Compare paths by number elements they contain, shortest paths come first. If the number of
+     * elements is the same sort by text length of paths.
+     * {@inheritDoc}
+     */
     public int compare(Path arg0, Path arg1) {
         if (arg0 == null || arg1 == null) {
             throw new RuntimeException("Paths must not be null");
@@ -84,6 +55,4 @@
         return arg0.toStringNoConstraints().compareTo(
                 arg1.toStringNoConstraints());
     }
->>>>>>> 73b6f16c
-
 }