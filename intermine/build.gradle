buildscript {
    repositories {
        maven {
            url "https://plugins.gradle.org/m2/"
        }
        jcenter()
    }
    dependencies {
        classpath "net.researchgate:gradle-release:2.6.0"
        classpath "com.jfrog.bintray.gradle:gradle-bintray-plugin:1.8.0"
        classpath "org.jfrog.buildinfo:build-info-extractor-gradle:4.6.2"
    }
}

subprojects {
    group = 'org.intermine'
    version '3.0.0'

    apply plugin: 'net.researchgate.release'
    apply plugin: "java"
    apply plugin: "maven"
    apply plugin: "com.jfrog.bintray"
    apply plugin: "com.jfrog.artifactory"
    apply plugin: "checkstyle"
    apply plugin: "eclipse"
    apply plugin: "idea"

    sourceCompatibility = 1.8
    targetCompatibility = 1.8

    repositories {
        mavenLocal()
        jcenter()
        maven {
            url "https://oss.jfrog.org/artifactory/oss-snapshot-local"
        }
        flatDir {
            dirs '../libs'
        }
    }

    if (it.name != 'intermine-resources') {
        dependencies {
            compile group: 'ant', name: 'ant', version: '1.6.5'
            compile group: 'org.apache.logging.log4j', name: 'log4j-1.2-api', version: '2.10.0'
            compile group: 'org.slf4j', name: 'slf4j-simple', version: '1.7.7'
            testCompile group: 'junit', name: 'junit', version: '4.8.2'
        }

        if (it.name != 'intermine-testresources') {
            dependencies {
                compile project(':intermine-resources')
            }
        }
    }

    // see http://blog.joda.org/2014/02/turning-off-doclint-in-jdk-8-javadoc.html
    tasks.withType(Javadoc) {
        options.addStringOption('Xdoclint:none', '-quiet')
    }

    checkstyle {
        toolVersion '7.8.1'
        configFile file("../../config/checkstyle/checkstyle.xml")
        sourceSets = [sourceSets.main]
        showViolations = true
        ignoreFailures = false
        maxWarnings = 0
        //reportsDir = file("$project.rootDir/reports/checkstyle/$project.name")
        configProperties = [
                'checkstyle.header.file': "../config/checkstyle/copyright_header.txt",
                'suppressionFile': "../config/checkstyle/suppressions.xml"
        ]
    }

    def excludePattern = 'build/generated-src/antlr/main/'
    def excludePatternAntStyle = '**/' + excludePattern + '*'

    checkstyleMain {
        exclude excludePatternAntStyle
        source = fileTree('src/main') {
            includes = ['**/*.java']
            excludes = ['**/org/intermine/model/fulldata/**', '**/org/intermine/api/userprofile/**', 'build/**']
        }
    }

    checkstyleTest {
        enabled = false
    }

    tasks.withType(Test) {
        scanForTestClasses = false
        include '**/*Test.class'
        test.reports.html.enabled = true
    }

    test {
        ignoreFailures = true

        // we have a system property that we need to get to the tests
        systemProperties System.properties

        testLogging {
            events "skipped", "failed"
            exceptionFormat "full"
            showExceptions true
            showStackTraces true
            showCauses true
        }
    }

    task sourcesJar(type: Jar, dependsOn: classes) {
        classifier = 'sources'
        from sourceSets.main.allSource
    }

    task javadocJar(type: Jar, dependsOn: javadoc) {
        classifier = 'javadoc'
        from javadoc.destinationDir
    }

    artifacts {
        archives sourcesJar
        archives javadocJar
    }


    artifactory {
        contextUrl = 'https://oss.jfrog.org/artifactory/'
        resolve {
            repository {
                repoKey = 'libs-release'
            }
        }
        publish {
            repository {
                if (project.version.endsWith("-SNAPSHOT")) {
                    repoKey = 'oss-snapshot-local'
                } else {
                    repoKey = 'oss-release-local'
                }
            username = System.getenv('BINTRAY_USER')
            password = System.getenv('BINTRAY_KEY')
            }
            defaults {
	        publishConfigs('archives')
            }
        }
    }

    bintray {
        user = System.getenv('BINTRAY_USER')
        key = System.getenv('BINTRAY_KEY')
<<<<<<< HEAD
        filesSpec {
            from 'build/libs'
        }
=======
>>>>>>> f7c4e475
        dryRun = false //[Default: false] Whether to run this as dry-run, without deploying
        publish = true //[Default: false] Whether version should be auto published after an upload
        override = true //[Default: false] Whether to override version artifacts already published
        pkg {
            repo = 'intermine'
            name = project.name
            userOrg = user
            licenses = ['LGPL-2.1']
            vcsUrl = 'https://github.com/intermine/intermine.git'
            publicDownloadNumbers = true
            version {
                name = '3.0.0'
                desc = 'InterMine 3.0.0'
                vcsTag = 'intermine-3.0.0'
            }
        }
        configurations = ['archives']
    }

}

task testReport(type: TestReport) {
    destinationDir = file("$buildDir/reports/allTests")
    // Include the results from the `test` task in all subprojects
    reportOn subprojects*.test
}
<|MERGE_RESOLUTION|>--- conflicted
+++ resolved
@@ -151,12 +151,7 @@
     bintray {
         user = System.getenv('BINTRAY_USER')
         key = System.getenv('BINTRAY_KEY')
-<<<<<<< HEAD
-        filesSpec {
-            from 'build/libs'
-        }
-=======
->>>>>>> f7c4e475
+
         dryRun = false //[Default: false] Whether to run this as dry-run, without deploying
         publish = true //[Default: false] Whether version should be auto published after an upload
         override = true //[Default: false] Whether to override version artifacts already published
