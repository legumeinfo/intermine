--- conflicted
+++ resolved
@@ -14,11 +14,7 @@
 
 subprojects {
     group = 'org.intermine'
-<<<<<<< HEAD
     version '4.0.0'
-=======
-    version '3.1.2'
->>>>>>> a73cc176
 
     apply plugin: 'net.researchgate.release'
     apply plugin: "java"
@@ -175,15 +171,9 @@
             vcsUrl = 'https://github.com/intermine/intermine.git'
             publicDownloadNumbers = true
             version {
-<<<<<<< HEAD
                 name = '4.0.0'
                 desc = 'InterMine 4.0.0'
                 vcsTag = 'intermine-4.0.0'
-=======
-                name = '3.1.2'
-                desc = 'InterMine 3.1.2'
-                vcsTag = 'intermine-3.1.2'
->>>>>>> a73cc176
             }
         }
         configurations = ['archives']
