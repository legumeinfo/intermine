subprojects {
  group = 'org.intermine'
  version = '2.0.0-SNAPSHOT'

  apply plugin: "java"
<<<<<<< HEAD
  apply plugin: "maven"
=======
  apply plugin: "checkstyle"

  checkstyle {
    configFile = rootProject.file('../config/checkstyle/checkstyle.xml')
    configProperties 'checkstyle.header.file': rootProject.file('../config/checkstyle/copyright_header.txt');
    showViolations = false
    ignoreFailures = true
    toolVersion = '6.4.1'
    sourceSets = [sourceSets.main]
  }

  checkstyleTest {
    enabled = false
  }

  tasks.withType(Checkstyle) {
    reports {
      html.destination rootProject.file("build/reports/checkstyle.html")
    }
  }
>>>>>>> 0ec6f04f

  test {
    ignoreFailures = true
  }

  sourceCompatibility = 1.6
  targetCompatibility = 1.6
  
  repositories {
    mavenCentral()
    mavenLocal()
    //jcenter()
    //maven {
      //url  "https://dl.bintray.com/danielabutano/intermine"
    //}
    
  }

  if (it.name != 'intermine-resources') {
    dependencies {
      compile group: 'ant', name: 'ant', version: '1.6.5'
      compile group: 'log4j', name: 'log4j', version: '1.2.17'
      testCompile group: 'antlr', name:'antlr', version: '2.7.7'
      testCompile group: 'junit', name: 'junit', version: '4.8.2'
    }
  }

  tasks.withType(Test) {
      scanForTestClasses = false
      include '**/*Test.class'
  }
}

ext {
  packageLicenses = ['LGPL-2.1 ']
}

task wrapper(type: Wrapper) {
    gradleVersion = '4.1'
}


<|MERGE_RESOLUTION|>--- conflicted
+++ resolved
@@ -3,9 +3,7 @@
   version = '2.0.0-SNAPSHOT'
 
   apply plugin: "java"
-<<<<<<< HEAD
   apply plugin: "maven"
-=======
   apply plugin: "checkstyle"
 
   checkstyle {
@@ -26,7 +24,6 @@
       html.destination rootProject.file("build/reports/checkstyle.html")
     }
   }
->>>>>>> 0ec6f04f
 
   test {
     ignoreFailures = true
