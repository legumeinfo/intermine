--- conflicted
+++ resolved
@@ -240,18 +240,8 @@
 
         if (solrDocumentList.size() != 0) {
 
-            LOG.info("Beginning to commit Solr Documents into Solr");
-
             try {
-<<<<<<< HEAD
-                UpdateResponse response = solrClient.add(solrDocumentList);
-                solrClient.commit();
-                LOG.info("Commited!");
-=======
                 UpdateResponse response = solrClient.add(solrDocumentList, 30000);
-//                solrClient.commit();
-
->>>>>>> f23889d4
             } catch (SolrServerException e) {
 
                 LOG.error("Error while commiting the SolrInputdocuments to the Solrclient. " +
