package org.intermine.api.profile;

/*
 * Copyright (C) 2002-2011 FlyMine
 *
 * This code may be freely distributed and modified under the
 * terms of the GNU Lesser General Public Licence.  This should
 * be distributed with the code.  See the LICENSE file for more
 * information or http://www.gnu.org/copyleft/lesser.html.
 *
 */

import java.util.Collections;
import java.util.Date;
import java.util.HashMap;
import java.util.Iterator;
import java.util.List;
import java.util.Map;
import java.util.TreeMap;

import org.apache.commons.collections.map.ListOrderedMap;
import org.apache.commons.lang.StringUtils;
import org.intermine.api.config.ClassKeyHelper;
import org.intermine.api.search.Scope;
import org.intermine.api.search.SearchRepository;
import org.intermine.api.search.WebSearchable;
import org.intermine.api.tag.TagTypes;
import org.intermine.api.template.TemplateQuery;
import org.intermine.metadata.FieldDescriptor;
import org.intermine.model.userprofile.Tag;
import org.intermine.objectstore.ObjectStore;
import org.intermine.objectstore.ObjectStoreException;
import org.intermine.objectstore.ObjectStoreWriter;

/**
 * Class to represent a user of the webapp
 *
 * @author Mark Woodbridge
 * @author Thomas Riley
 */
public class Profile
{
    protected ProfileManager manager;
    protected String username;
    protected Integer userId;
    protected String password;
    protected Map<String, SavedQuery> savedQueries = new TreeMap<String, SavedQuery>();
    protected Map<String, InterMineBag> savedBags = new TreeMap<String, InterMineBag>();
    protected Map<String, TemplateQuery> savedTemplates = new TreeMap<String, TemplateQuery>();

    protected Map queryHistory = new ListOrderedMap();
    private boolean savingDisabled;
    private SearchRepository searchRepository;

    /**
     * Construct a Profile
     * @param manager the manager for this profile
     * @param username the username for this profile
     * @param userId the id of this user
     * @param password the password for this profile
     * @param savedQueries the saved queries for this profile
     * @param savedBags the saved bags for this profile
     * @param savedTemplates the saved templates for this profile
     */
    public Profile(ProfileManager manager, String username, Integer userId, String password,
                   Map<String, SavedQuery> savedQueries, Map<String, InterMineBag> savedBags,
                   Map<String, TemplateQuery> savedTemplates) {
        this.manager = manager;
        this.username = username;
        this.userId = userId;
        this.password = password;
        if (savedQueries != null) {
            this.savedQueries.putAll(savedQueries);
        }
        if (savedBags != null) {
            this.savedBags.putAll(savedBags);
        }
        if (savedTemplates != null) {
            this.savedTemplates.putAll(savedTemplates);
        }
        searchRepository = new SearchRepository(this, Scope.USER);
    }

    /**
     * Return the ProfileManager that was passed to the constructor.
     * @return the ProfileManager
     */
    public ProfileManager getProfileManager() {
        return manager;

    }

    /**
     * Get the value of username
     * @return the value of username
     */
    public String getUsername() {
        return username;
    }

    /**
     * Return a first part of the username before the "@" sign (used in metabolicMine)
     * @author radek
     *
     * @return String
     */
    public String getName() {
        int atPos = username.indexOf("@");
        if (atPos > 0) {
            return username.substring(0, atPos);
        } else {
            return username;
        }
    }

    /**
     * Return true if and only if the user is logged is (and the Profile will be written to the
     * userprofile).
     * @return Return true if logged in
     */
    public boolean isLoggedIn() {
        return getUsername() != null;
    }

    /**
     * Get the value of userId
     * @return an Integer
     */
    public Integer getUserId() {
        return userId;
    }

    /**
     * Set the userId
     *
     * @param userId an Integer
     */
    public void setUserId(Integer userId) {
        this.userId = userId;
    }

    /**
     * Get the value of password
     * @return the value of password
     */
    public String getPassword() {
        return password;
    }

    /**
     * Disable saving until enableSaving() is called.  This is called before many templates or
     * queries need to be saved or deleted because each call to ProfileManager.saveProfile() is
     * slow.
     */
    public void disableSaving() {
        savingDisabled = true;
    }

    /**
     * Re-enable saving when saveTemplate(), deleteQuery() etc. are called.  Also calls
     * ProfileManager.saveProfile() to write this Profile to the database and rebuilds the
     * template description index.
     */
    public void enableSaving() {
        savingDisabled = false;
        if (manager != null) {
            manager.saveProfile(this);
        }
        reindex(TagTypes.TEMPLATE);
        reindex(TagTypes.BAG);
    }

    /**
     * Get the users saved templates
     * @return saved templates
     */
    public Map<String, TemplateQuery> getSavedTemplates() {
        return Collections.unmodifiableMap(savedTemplates);
    }


    /**
     * Save a template
     * @param name the template name
     * @param template the template
     */
    public void saveTemplate(String name, TemplateQuery template) {
        savedTemplates.put(name, template);
        if (manager != null && !savingDisabled) {
            manager.saveProfile(this);
            reindex(TagTypes.TEMPLATE);
        }
    }

    /**
     * get a template
     * @param name the template
     * @return template
     */
    public TemplateQuery getTemplate(String name) {
        return savedTemplates.get(name);
    }

    /**
     * Delete a template and its tags
     * @param name the template name
     */
    public void deleteTemplate(String name) {
        savedTemplates.remove(name);
        if (manager != null) {
            if (!savingDisabled) {
                manager.saveProfile(this);
                reindex(TagTypes.TEMPLATE);
            }
        }
        TagManager tagManager = getTagManager();
        tagManager.deleteObjectTags(name, TagTypes.TEMPLATE, username);
    }

    /**
     * Get the value of savedQueries
     * @return the value of savedQueries
     */
    public Map<String, SavedQuery> getSavedQueries() {
        return Collections.unmodifiableMap(savedQueries);
    }

    /**
     * Save a query
     * @param name the query name
     * @param query the query
     */
    public void saveQuery(String name, SavedQuery query) {
        savedQueries.put(name, query);
        if (manager != null && !savingDisabled) {
            manager.saveProfile(this);
        }
    }

    /**
     * Delete a query
     * @param name the query name
     */
    public void deleteQuery(String name) {
        savedQueries.remove(name);
        if (manager != null && !savingDisabled) {
            manager.saveProfile(this);
        }
    }

    /**
     * Get the session query history.
     * @return map from query name to SavedQuery
     */
    public Map<String, SavedQuery> getHistory() {
        return Collections.unmodifiableMap(queryHistory);
    }

    /**
     * Save a query to the query history.
     * @param query the SavedQuery to save to the history
     */
    public void saveHistory(SavedQuery query) {
        queryHistory.put(query.getName(), query);
    }

    /**
     * Remove an item from the query history.
     * @param name the of the SavedQuery from the history
     */
    public void deleteHistory(String name) {
        queryHistory.remove(name);
    }

    /**
     * Rename an item in the history.
     * @param oldName the name of the old item
     * @param newName the new name
     */
    public void renameHistory(String oldName, String newName) {
        Map<String, SavedQuery> newMap = new ListOrderedMap();
        Iterator<String> iter = queryHistory.keySet().iterator();
        while (iter.hasNext()) {
            String name = iter.next();
            SavedQuery sq = (SavedQuery) queryHistory.get(name);
            if (name.equals(oldName)) {
                sq = new SavedQuery(newName, sq.getDateCreated(), sq.getPathQuery());
            }
            newMap.put(sq.getName(), sq);
        }
        queryHistory = newMap;
    }

    /**
     * Get the value of savedBags
     * @return the value of savedBags
     */
    public Map<String, InterMineBag> getSavedBags() {
        return Collections.unmodifiableMap(savedBags);
    }

    /**
     * Get the value of savedBags current
     * @return the value of savedBags
     */
    public Map<String, InterMineBag> getCurrentSavedBags() {
        Map<String, InterMineBag> clone = new HashMap<String, InterMineBag>();
        clone.putAll(savedBags);
        for (InterMineBag bag : savedBags.values()) {
            if (!bag.isCurrent()) {
                clone.remove(bag.getName());
            }
        }
        return clone;
    }

    /**
     * Stores a new bag in the profile. Note that bags are always present in the user profile
     * database, so this just adds the bag to the in-memory list of this profile.
     *
     * @param name the name of the bag
     * @param bag the InterMineBag object
     */
    public void saveBag(String name, InterMineBag bag) {
        if (StringUtils.isBlank(name)) {
            throw new RuntimeException("No name specified for the list to save.");
        }
        savedBags.put(name, bag);
        reindex(TagTypes.BAG);
    }

    /**
     * Create a bag and save it to the userprofile database.
     *
     * @param name the bag name
     * @param type the bag type
     * @param description the bag description
     * @param classKeys the classKeys used to obtain  the primary identifier field
     * @return the new bag
     * @throws ObjectStoreException if something goes wrong
     */
    public InterMineBag createBag(String name, String type, String description,
        Map<String, List<FieldDescriptor>> classKeys) throws ObjectStoreException {
        ObjectStore os = manager.getProductionObjectStore();
        ObjectStoreWriter uosw = manager.getProfileObjectStoreWriter();
        List<String> keyFielNames = (List<String>) ClassKeyHelper.getKeyFieldNames(
                                    classKeys, type);
        InterMineBag bag = new InterMineBag(name, type, description, new Date(), true, os, userId,
                                           uosw, keyFielNames);
        savedBags.put(name, bag);
        reindex(TagTypes.BAG);
        return bag;
    }

    /**
     * Delete a bag from the user account, if user is logged in also deletes from the userprofile
     * database.
     * @param name the bag name
     * @throws ObjectStoreException if problems deleting bag
     */
    public void deleteBag(String name) throws ObjectStoreException {
        InterMineBag bagToDelete = savedBags.get(name);
        if (isLoggedIn()) {
            bagToDelete.delete();
        }
        savedBags.remove(name);

        TagManager tagManager = getTagManager();
        tagManager.deleteObjectTags(name, TagTypes.BAG, username);
        reindex(TagTypes.BAG);
    }


    /**
     * Rename an existing bag, throw exceptions when bag doesn't exist of if new name already
     * exists.  Moves tags from old bag to new bag.
     * @param oldName the bag to rename
     * @param newName new name for the bag
     * @throws ObjectStoreException if problems storing
     */
    public void renameBag(String oldName, String newName) throws ObjectStoreException {
        if (!savedBags.containsKey(oldName)) {
            throw new IllegalArgumentException("Attempting to rename a bag that doesn't"
                    + " exist: " + oldName);
        }
        if (savedBags.containsKey(newName)) {
            throw new ProfileAlreadyExistsException("Attempting to rename a bag to a new name that"
                    + " already exists: " + newName);
        }

        InterMineBag bag = savedBags.get(oldName);
        savedBags.remove(oldName);
        bag.setName(newName);
        saveBag(newName, bag);
        moveTagsToNewObject(oldName, newName, TagTypes.BAG);
    }

    /**
     * Update an existing template, throw exceptions when template doesn't exist.
     * Moves tags from old template to new template.
     * @param oldName the template to rename
     * @param template the new template
     * @throws ObjectStoreException if problems storing
     */
    public void updateTemplate(String oldName, TemplateQuery template) throws ObjectStoreException {
        if (!savedTemplates.containsKey(oldName)) {
            throw new IllegalArgumentException("Attempting to rename a template that doesn't"
                    + " exist: " + oldName);
        }

        savedTemplates.remove(oldName);
        saveTemplate(template.getName(), template);
        if (!oldName.equals(template.getName())) {
            moveTagsToNewObject(oldName, template.getName(), TagTypes.TEMPLATE);
        }
    }
<<<<<<< HEAD
=======

>>>>>>> 62e9cd21

    private void moveTagsToNewObject(String oldTaggedObj, String newTaggedObj, String type) {
        TagManager tagManager = getTagManager();
        List<Tag> tags = tagManager.getTags(null, oldTaggedObj, type, username);
        for (Tag tag : tags) {
            tagManager.addTag(tag.getTagName(), newTaggedObj, type, username);
            tagManager.deleteTag(tag);
        }
    }

    private TagManager getTagManager() {
        return new TagManagerFactory(manager).getTagManager();
    }

    /**
     * Create a map from category name to a list of templates contained
     * within that category.
     */
    private void reindex(String type) {
        // We also take this opportunity to index the user's template queries, bags, etc.
        searchRepository.addWebSearchables(type);
    }

    /**
     * Return a WebSearchable Map for the given type.
     * @param type the type (from TagTypes)
     * @return the Map
     */
    public Map<String, ? extends WebSearchable> getWebSearchablesByType(String type) {
        if (type.equals(TagTypes.TEMPLATE)) {
            return savedTemplates;
        }
        if (type.equals(TagTypes.BAG)) {
            return getSavedBags();
        }
        throw new RuntimeException("unknown type: " + type);
    }

    /**
     * Get the SearchRepository for this Profile.
     * @return the SearchRepository for the user
     */
    public SearchRepository getSearchRepository() {
        return searchRepository;
    }
}<|MERGE_RESOLUTION|>--- conflicted
+++ resolved
@@ -414,10 +414,6 @@
             moveTagsToNewObject(oldName, template.getName(), TagTypes.TEMPLATE);
         }
     }
-<<<<<<< HEAD
-=======
-
->>>>>>> 62e9cd21
 
     private void moveTagsToNewObject(String oldTaggedObj, String newTaggedObj, String type) {
         TagManager tagManager = getTagManager();
