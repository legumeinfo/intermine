--- conflicted
+++ resolved
@@ -675,8 +675,6 @@
             return System.currentTimeMillis() < expiry.getTime();
         }
     }
-<<<<<<< HEAD
-=======
 
     /**
      * Transient API access keys for automated API access. These tokens are only valid for a single use.
@@ -806,51 +804,6 @@
         return getProfile(profile.getUsername());
     }
 
-    /**
-     * Verify if we need to upgrade the list
-     */
-    public void verifyListUpgrade() {
-        try {
-            String productionSerialNumber = MetadataManager.retrieve(((ObjectStoreInterMineImpl) os)
-                .getDatabase(), MetadataManager.SERIAL_NUMBER);
-            String userprofileSerialNumber = MetadataManager.retrieve(
-                ((ObjectStoreInterMineImpl) uosw).getDatabase(), MetadataManager.SERIAL_NUMBER);
-            LOG.info("Production database has serialNumber \"" + productionSerialNumber + "\"");
-            LOG.info("Userprofile database has serialNumber \"" + userprofileSerialNumber + "\"");
-            if (productionSerialNumber != null) {
-                if (userprofileSerialNumber == null
-                    || !userprofileSerialNumber.equals(productionSerialNumber)) {
-                    LOG.warn("Serial number not equal: list upgrate needed");
-                    //set current attribute to false
-                    Connection conn = null;
-                    try {
-                        conn = ((ObjectStoreInterMineImpl) uosw).getDatabase().getConnection();
-                        if (DatabaseUtil.columnExists(conn, "savedbag", "intermine_current")) {
-                            DatabaseUtil.updateColumnValue(
-                                         ((ObjectStoreInterMineImpl) uosw).getDatabase(),
-                                         "savedbag", "intermine_current", "false");
-                        }
-                    } catch (SQLException sqle) {
-                        throw new BuildException("Problems connecting bagvalues table", sqle);
-                    } finally {
-                        try {
-                            if (conn != null) {
-                                conn.close();
-                            }
-                        } catch (SQLException sqle) {
-                        }
-                    }
-                    // update the userprofileSerialNumber
-                    MetadataManager.store(((ObjectStoreInterMineImpl) uosw).getDatabase(),
-                            MetadataManager.SERIAL_NUMBER, productionSerialNumber);
-                }
-            }
-        } catch (SQLException sqle) {
-            throw new IllegalStateException("Error reading or writing serial number from/to" +
-                                            " database", sqle);
-        }
-    }
-
     public static class AuthenticationException extends RuntimeException {
 
     	/**
@@ -863,5 +816,4 @@
     	}
 
     }
->>>>>>> cc484116
 }