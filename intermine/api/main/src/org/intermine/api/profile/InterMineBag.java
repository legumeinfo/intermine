--- conflicted
+++ resolved
@@ -186,7 +186,7 @@
 
     /**
      * Delete this bag from the userprofile database, bag should not be used after this method has
-     * been called. Delete the ids from the production database too. 
+     * been called. Delete the ids from the production database too.
      * @throws ObjectStoreException if problem deleting bag
      */
     protected void delete() throws ObjectStoreException {
@@ -194,11 +194,8 @@
             SavedBag savedBag = (SavedBag) uosw.getObjectStore().getObjectById(savedBagId,
                     SavedBag.class);
             uosw.delete(savedBag);
-<<<<<<< HEAD
             deleteBagValues();
-=======
             removeIdsFromBag(getContentsAsIds());
->>>>>>> 021c35fc
             this.profileId = null;
             this.savedBagId = null;
         }
@@ -660,7 +657,7 @@
         // this method works with qualified and unqualified class names
         ClassDescriptor testCld = model.getClassDescriptorByName(testType);
         if (testCld == null) {
-            throw new IllegalArgumentException("Class not found in model: " + type);
+            throw new IllegalArgumentException("Class not found in model: " + testType);
         }
         Set<ClassDescriptor> clds = model.getClassDescriptorsForClass(testCld
                 .getType());
