package org.intermine.api.profile;

/*
 * Copyright (C) 2002-2012 FlyMine
 *
 * This code may be freely distributed and modified under the
 * terms of the GNU Lesser General Public Licence.  This should
 * be distributed with the code.  See the LICENSE file for more
 * information or http://www.gnu.org/copyleft/lesser.html.
 *
 */

import java.io.IOException;
import java.io.InputStream;
import java.util.ArrayList;
import java.util.Collection;
import java.util.Collections;
import java.util.Date;
import java.util.List;
import java.util.Properties;
import java.util.Set;

import org.apache.commons.lang.StringUtils;
import org.apache.log4j.Logger;
import org.intermine.api.bag.IncompatibleTypesException;
import org.intermine.api.bag.UnknownBagTypeException;
import org.intermine.api.search.PropertyChangeEvent;
import org.intermine.api.search.WebSearchable;
import org.intermine.metadata.ClassDescriptor;
import org.intermine.metadata.FieldDescriptor;
import org.intermine.metadata.Model;
import org.intermine.metadata.ReferenceDescriptor;
import org.intermine.model.InterMineObject;
import org.intermine.model.userprofile.SavedBag;
import org.intermine.objectstore.ObjectStore;
import org.intermine.objectstore.ObjectStoreException;
import org.intermine.objectstore.ObjectStoreWriter;
import org.intermine.objectstore.query.BagConstraint;
import org.intermine.objectstore.query.ConstraintOp;
import org.intermine.objectstore.query.ConstraintSet;
import org.intermine.objectstore.query.ObjectStoreBag;
import org.intermine.objectstore.query.Query;
import org.intermine.objectstore.query.QueryClass;
import org.intermine.objectstore.query.QueryField;
import org.intermine.objectstore.query.QueryObjectPathExpression;
import org.intermine.objectstore.query.Results;
import org.intermine.objectstore.query.ResultsRow;
import org.intermine.objectstore.query.SingletonResults;
import org.intermine.util.TypeUtil;

/**
 * An object that represents a bag of objects in our database for the webapp. It is backed by an
 * ObjectStoreBag object, but contains extra data such as name and description.
 *
 * @author Kim Rutherford
 * @author Matthew Wakeling
 * @author Daniela Butano
 */
public class InterMineBag extends StorableBag implements WebSearchable, Cloneable
{
    protected static final Logger LOG = Logger.getLogger(InterMineBag.class);
    /** name of bag values table */
    public static final String BAG_VALUES = "bagvalues";
    private String name;
    private String type;
    private String description;
    private Date dateCreated;
    private List<String> keyFieldNames = new ArrayList<String>();
    private BagState state;
    private ObjectStoreBag osb;
    private ObjectStore os;
    private ObjectStoreWriter uosw;

    private Set<ClassDescriptor> classDescriptors;

    /**
     * Constructs a new InterMineIdBag, and saves it in the UserProfile database.
     *
     * @param name the name of the bag
     * @param type the class of objects stored in the bag
     * @param description the description of the bag
     * @param dateCreated the Date when this bag was created
     * @param state the state of this bag
     * @param os the production ObjectStore
     * @param profileId the ID of the user in the userprofile database
     * @param uosw the ObjectStoreWriter of the userprofile database
     * @throws UnknownBagTypeException if the type bag is unknown
     * @throws ObjectStoreException if an error occurs
     */
    public InterMineBag(String name, String type, String description, Date dateCreated,
        BagState state, ObjectStore os, Integer profileId, ObjectStoreWriter uosw)
        throws UnknownBagTypeException, ObjectStoreException {
        this.type = TypeUtil.unqualifiedName(type);
        init(name, description, dateCreated, state, os, profileId, uosw);
    }

    /**
     * Constructs a new InterMineIdBag, and saves it in the UserProfile database.
     *
     * @param name the name of the bag
     * @param type the class of objects stored in the bag
     * @param description the description of the bag
     * @param dateCreated the Date when this bag was created
     * @param state the state of the bag
     * @param os the production ObjectStore
     * @param profileId the ID of the user in the userprofile database
     * @param uosw the ObjectStoreWriter of the userprofile database
     * @param keyFieldNames the list of identifiers defined for this bag
     * @throws UnknownBagTypeException if the type bag is unknown
     * @throws ObjectStoreException if an error occurs
     */
    public InterMineBag(String name, String type, String description, Date dateCreated,
        BagState state, ObjectStore os, Integer profileId, ObjectStoreWriter uosw,
        List<String> keyFieldNames)
        throws UnknownBagTypeException, ObjectStoreException {
        this.type = TypeUtil.unqualifiedName(type);
        init(name, description, dateCreated, state, os, profileId, uosw);
        this.keyFieldNames = keyFieldNames;
    }

    /**
     * Constructs a new InterMineBag, and saves it in the UserProfile database.
     *
     * @param name the name of the bag
     * @param type the class of objects stored in the bag
     * @param description the description of the bag
     * @param dateCreated the Date when this bag was created
     * @param state the state of the bag
     * @param os the production ObjectStore
     * @param uosw the ObjectStoreWriter of the userprofile database
     * @param keyFieldNames the list of identifiers defined for this bag
     * @throws UnknownBagTypeException if the type bag is unknown
     * @throws ObjectStoreException if an error occurs
     */
    public InterMineBag(String name, String type, String description, Date dateCreated,
        BagState state, ObjectStore os, ObjectStoreWriter uosw,
        List<String> keyFieldNames)
        throws UnknownBagTypeException, ObjectStoreException {
        this(name, type, description, dateCreated, state, os, null, uosw, keyFieldNames);
    }

    private void init(String name, String description, Date dateCreated, BagState state,
        ObjectStore os, Integer profileId, ObjectStoreWriter uosw)
        throws UnknownBagTypeException, ObjectStoreException {
        checkAndSetName(name);
        this.description = description;
        this.dateCreated = dateCreated;
        this.state = state;
        this.os = os;
        this.profileId = profileId;
        this.osb = os.createObjectStoreBag();
        this.uosw = uosw;
        this.savedBagId = null;
        SavedBag savedBag = storeSavedBag();
        this.savedBagId = savedBag.getId();
        setClassDescriptors();
    }

    /**
     * Loads an InterMineBag from the UserProfile database.
     *
     * @param os the production ObjectStore
     * @param savedBagId the ID of the bag in the userprofile database
     * @param uosw the ObjectStoreWriter of the userprofile database
     * @throws UnknownBagTypeException if the type bag is unknown
     * @throws ObjectStoreException if something goes wrong
     */
    public InterMineBag(ObjectStore os, Integer savedBagId, ObjectStoreWriter uosw)
        throws UnknownBagTypeException, ObjectStoreException {
        this(os, savedBagId, uosw, true);
    }

    /**
     * Loads an InterMineBag from the UserProfile database.
     *
     * @param os the production ObjectStore
     * @param savedBagId the ID of the bag in the userprofile database
     * @param uosw the ObjectStoreWriter of the userprofile database
     * @param classDescriptor if true the classDescriptor will be set
<<<<<<< HEAD
=======
     * @throws UnknownBagTypeException if the type bag is unknown
>>>>>>> 3088d926
     * @throws ObjectStoreException if something goes wrong
     */
    public InterMineBag(ObjectStore os, Integer savedBagId, ObjectStoreWriter uosw,
        boolean classDescriptor)
        throws UnknownBagTypeException, ObjectStoreException {
        this.os = os;
        this.uosw = uosw;
        this.savedBagId = savedBagId;
        ObjectStore uos = uosw.getObjectStore();
        SavedBag savedBag = (SavedBag) uos.getObjectById(savedBagId, SavedBag.class);
        checkAndSetName(savedBag.getName());
        this.type = TypeUtil.unqualifiedName(savedBag.getType());
        this.description = savedBag.getDescription();
        this.dateCreated = savedBag.getDateCreated();
        this.profileId = savedBag.proxGetUserProfile().getId();
        setState(savedBag.getState());
        this.osb = new ObjectStoreBag(savedBag.getOsbId());
        if (classDescriptor) {
            setClassDescriptors();
        }
    }



    /**
     * Declare that this bag is invalid, and return its InvalidBag representation.
     * @return An InvalidBag version of the database record.
     */
    protected InvalidBag invalidate() {
        try {
            return new InvalidBag(name, type, description, dateCreated, os,
                savedBagId, profileId, osb, uosw);
        } catch (ObjectStoreException e) {
            // Shouldn't happen, unless this.osb == null, and then things are really screwy.
            throw new RuntimeException("Unexpected error:", e);
        }
    }

    private void setClassDescriptors() throws UnknownBagTypeException {
        try {
            Class<?> cls = Class.forName(getQualifiedType());
            classDescriptors = os.getModel().getClassDescriptorsForClass(cls);
        } catch (ClassNotFoundException e) {
            throw new UnknownBagTypeException("bag type " + getQualifiedType() + " not known", e);
        }
    }

    private void setState(String savedBagStatus) {
        if (BagState.CURRENT.toString().equals(savedBagStatus)) {
            state = BagState.CURRENT;
        } else if (BagState.NOT_CURRENT.toString().equals(savedBagStatus)) {
            state = BagState.NOT_CURRENT;
        } else {
            state = BagState.TO_UPGRADE;
        }
    }

    /**
     * Delete this bag from the userprofile database, bag should not be used after this method has
     * been called. Delete the ids from the production database too.
     * @throws ObjectStoreException if problem deleting bag
     */
    @Override
    public void delete() throws ObjectStoreException {
        super.delete();
        if (profileId != null) {
            SavedBag savedBag = (SavedBag) uosw.getObjectStore().getObjectById(savedBagId,
                    SavedBag.class);
            uosw.delete(savedBag);
            removeIdsFromBag(getContentsAsIds(), false);
            deleteAllBagValues();
            this.profileId = null;
            this.savedBagId = null;
        }
    }

    /**
     * Returns a List which contains the contents of this bag as Integer IDs.
     *
     * @return a List of Integers
     */
    @SuppressWarnings({ "unchecked", "rawtypes" })
    public List<Integer> getContentsAsIds() {
        Query q = new Query();
        q.addToSelect(osb);
        q.setDistinct(false);
        SingletonResults res = os.executeSingleton(q, 1000, false, true, true);
        return ((List) res);
    }

    /**
     * Returns a List which contains the ids given in input and contained
     * in this bag as Integer IDs.
     * @param ids the list of ids
     * @return a List of Integers
     */
    @SuppressWarnings({ "unchecked", "rawtypes" })
    public List<Integer> getIdsContained(Collection<Integer> ids) {
        Query q = new Query();
        q.setDistinct(false);
        try {
            Class<? extends InterMineObject> clazz =
                (Class<InterMineObject>) Class.forName(getQualifiedType());
            QueryClass qc = new QueryClass(clazz);
            QueryField idField = new QueryField(qc, "id");
            q.addToSelect(idField);
            q.addFrom(qc);

            BagConstraint constraint1 = new BagConstraint(idField, ConstraintOp.IN, ids);
            BagConstraint constraint2 = new BagConstraint(idField, ConstraintOp.IN, osb);
            ConstraintSet constraintSet = new ConstraintSet(ConstraintOp.AND);
            constraintSet.addConstraint(constraint1);
            constraintSet.addConstraint(constraint2);
            q.setConstraint(constraintSet);

        } catch (ClassNotFoundException nfe) {
            LOG.error("Error retriving class for bag: " + name, nfe);
        }

        SingletonResults res = os.executeSingleton(q, 1000, false, true, true);
        return ((List) res);
    }

    /**
     * Returns a List of BagValue (key field value and extra value) of the objects contained
     * by this bag.
     * @return the list of BagValue
     */
    @Override
    public List<BagValue> getContents() {
        if (isCurrent()) {
            return getContentsFromOsb();
        } else {
            return super.getContents();
        }
    }

    /**
     * Returns the values of the key field objects and extra attribute (if it exists)
     * contained in the bag. The values are retrieved using the objectstorebag.
     * @param ids the collection of id
     * @return the list of values
     */
    private List<BagValue> getContentsFromOsb() {
        return getContentsFromOsb(null);
    }

    /**
     * Returns the values of the key field objects and extra attribute (if it exists) having the id
     * specified in input and contained in the bag.The values are retrieved using the objectstorebag
     * @param ids the collection of id
     * @return the list of values
     */
    private List<BagValue> getContentsFromOsb(Collection<Integer> ids) {
        List<BagValue> keyFieldValueList = new ArrayList<BagValue>();
        Properties bagProperties = new Properties();
        InputStream isBag = getClass().getClassLoader().getResourceAsStream("extraBag.properties");
        String extraClassName = null;
        String extraConnectField = null;
        String extraConstrainField = null;
        if (isBag != null) {
            try {
                bagProperties.load(isBag);
                extraConnectField = bagProperties.getProperty("extraBag.connectField");
                extraClassName = bagProperties.getProperty("extraBag.className");
                extraConstrainField = bagProperties.getProperty("extraBag.constrainField");
            } catch (IOException ioe) {
                ioe.printStackTrace();
                LOG.error("Problems loading extraBag.properties. ", ioe);
            }
        } else {
            LOG.error("Could not find extraBag.properties file");
        }
        boolean hasExtraValue = false;
        if (extraClassName != null) {
            for (ClassDescriptor cd : classDescriptors) {
                FieldDescriptor fd = cd.getFieldDescriptorByName(extraConnectField);
                if (fd != null && fd instanceof ReferenceDescriptor) {
                    hasExtraValue = true;
                    break;
                }
            }
        }
        Query q = new Query();
        q.setDistinct(false);
        try {
            QueryClass qc = new QueryClass(Class.forName(getQualifiedType()));
            q.addFrom(qc);
            if (hasExtraValue) {
                QueryObjectPathExpression qope = new QueryObjectPathExpression(qc,
                                                 extraConnectField);
                qope.addToSelect(qope.getDefaultClass());
                q.addToSelect(qope);
                q.addToSelect(qc);
            }
            if (keyFieldNames.isEmpty()) {
                return Collections.EMPTY_LIST;
            }
            for (String keyFieldName : keyFieldNames) {
                q.addToSelect(new QueryField(qc, keyFieldName));
            }
            QueryField idField = new QueryField(qc, "id");
            BagConstraint constraint;
            if (ids == null || ids.isEmpty()) {
                constraint = new BagConstraint(idField, ConstraintOp.IN, osb);
            } else {
                constraint = new BagConstraint(idField, ConstraintOp.IN, ids);
            }
            q.setConstraint(constraint);
            Results res = os.execute(q);
            for (Object rowObj : res) {
                ResultsRow<?> row = (ResultsRow<?>) rowObj;
                String value;
                String extra = "";
                int index = 0;
                if (hasExtraValue) {
                    InterMineObject imObj = (InterMineObject) row.get(0);
                    if (imObj != null) {
                        extra = (String) imObj.getFieldValue(extraConstrainField);
                    } else {
                        extra = "";
                    }
                    index = index + 2; //row.get(1) contains the class of the bag type
                }
                for (; index < row.size(); index++) {
                    value = (String) row.get(index);
                    if (value != null && !"".equals(value)) {
                        keyFieldValueList.add(new BagValue(value, extra));
                        break;
                    }
                }
            }
            return keyFieldValueList;
        } catch (ClassNotFoundException cne) {
            return new ArrayList<BagValue>();
        } catch (IllegalAccessException iae) {
            return new ArrayList<BagValue>();
        }
    }

    /**
     * Upgrades the ObjectStoreBag with a new ObjectStoreBag containing the collection of elements
     * given in input
     * @param values the collection of elements to add
     * @param updateBagValues id true if we upgrade the bagvalues table
     * @throws ObjectStoreException if an error occurs fetching a new ID
     */
    public void upgradeOsb(Collection<Integer> values, boolean updateBagValues)
        throws ObjectStoreException {
        ObjectStoreWriter oswProduction = null;
        SavedBag savedBag = (SavedBag) uosw.getObjectById(savedBagId, SavedBag.class);
        try {
            oswProduction = os.getNewWriter();
            osb = oswProduction.createObjectStoreBag();
            oswProduction.addAllToBag(osb, values);
            savedBag.setOsbId(osb.getBagId());
            savedBag.setState(BagState.CURRENT.toString());
            state = BagState.CURRENT;
            uosw.store(savedBag);
            if (updateBagValues) {
                updateBagValues();
            }
        } finally {
            if (oswProduction != null) {
                oswProduction.close();
            }
        }
    }


    @Override
    public int getSize() throws ObjectStoreException {
        Query q = new Query();
        q.addToSelect(osb);
        q.setDistinct(false);
        return os.count(q, ObjectStore.SEQUENCE_IGNORE);
    }

    /** @return the user-profile object store writer **/
    public ObjectStoreWriter getUserProfileWriter() {
        return uosw;
    }

    /**
     * Returns the ObjectStoreBag, so that elements can be added and removed.
     *
     * @return the ObjectStoreBag
     */
    public ObjectStoreBag getOsb() {
        return osb;
    }

    /**
     * Sets the ObjectStoreBag.
     *
     * @param osb the ObjectStoreBag
     */
    public void setOsb(ObjectStoreBag osb) {
        this.osb = osb;
    }

    /**
     * Sets the profileId - moves this bag from one profile to another.
     *
     * @param profileId the ID of the new userprofile
     * @throws ObjectStoreException if something goes wrong
     */
    public void setProfileId(Integer profileId)
        throws ObjectStoreException {
        this.profileId = profileId;
        SavedBag savedBag = storeSavedBag();
        this.savedBagId = savedBag.getId();
        addBagValues();
    }

    /**
     * Returns the value of name
     * @return the name of the bag
     */
    @Override
    public String getName() {
        return name;
    }

    /**
     * Set the value of name
     * @param name the bag name
     * @throws ObjectStoreException if something goes wrong
     */
    public void setName(String name) throws ObjectStoreException {
        checkAndSetName(name);
        storeSavedBag();
        fireEvent(new PropertyChangeEvent(this));
    }

    // Always set the name via this method to avoid saving bags with blank names
    private void checkAndSetName(String name) {
        if (StringUtils.isBlank(name)) {
            throw new RuntimeException("Attempt to create a list with a blank name.");
        }
        this.name = name;
    }

    /**
     * Return the description of this bag.
     * @return the description
     */
    @Override
    public String getDescription() {
        return description;
    }

    /**
     * Return the creation date that was passed to the constructor.
     * @return the creation date
     */
    public Date getDateCreated() {
        return dateCreated;
    }

    /**
     * @param description the description to set
     * @throws ObjectStoreException if something goes wrong
     */
    public void setDescription(String description)
        throws ObjectStoreException {
        this.description = description;
        storeSavedBag();
        fireEvent(new PropertyChangeEvent(this));
    }

    /**
     * Get the type of this bag (a class from InterMine model)
     * @return the type of objects in this bag
     */
    public String getType() {
        return type;
    }

    /**
     * @param type the type to set
     * @throws ObjectStoreException if something goes wrong
     */
    public void setType(String type)
        throws ObjectStoreException {
        if (os.getModel().getClassDescriptorByName(type) != null) {
            this.type = type;
            storeSavedBag();
        }
    }

    /**
     * Get the fully qualified type of this bag
     * @return the type of objects in this bag
     */
    public String getQualifiedType() {
        return os.getModel().getPackageName() + "." + type;
    }

    /**
     * Return the class descriptors for the type of this bag.
     * @return the set of class descriptors
     */
    public Set<ClassDescriptor> getClassDescriptors() {
        return classDescriptors;
    }

    /**
     * {@inheritDoc}
     */
    @Override
    public String getTitle() {
        return getName();
    }

    /**
     * Set the keyFieldNames
     * @param keyFieldNames the list of keyField names
     */
    public void setKeyFieldNames(List<String> keyFieldNames) {
        this.keyFieldNames = keyFieldNames;
    }

    /**
     * Return a list containing the keyFieldNames for the bag
     * @return keyFieldNames
     */
    public List<String> getKeyFieldNames() {
        return keyFieldNames;
    }

    /**
     * Return true if the status bag is current, otherwise false (status is not current
     * or to upgrade)
     * @return isCurrent
     */
    public boolean isCurrent() {
        if (BagState.CURRENT.equals(state)) {
            return true;
        }
        return false;
    }

    /**
     * Return the bag state: current, not current, to upgrade
     * @return the status
     */
    public String getState() {
        return state.toString();
    }

    /**
     * Set bag state
     * @param state the state to set
     * @throws ObjectStoreException if something goes wrong
     */
    public void setState(BagState state) throws ObjectStoreException {
        this.state = state;
        storeSavedBag();
    }

    /**
     * Create copy of bag. Bag is saved to objectstore.
     * @return create bag
     */
    @Override
    public Object clone() {
        InterMineBag ret = cloneShallowIntermineBag();
        cloneInternalObjectStoreBag(ret);
        return ret;
    }

    private void cloneInternalObjectStoreBag(InterMineBag bag) {
        ObjectStoreWriter osw = null;
        try {
            osw = os.getNewWriter();
            ObjectStoreBag newBag = osw.createObjectStoreBag();
            Query q = new Query();
            q.addToSelect(this.osb);
            osw.addToBagFromQuery(newBag, q);
            bag.osb = newBag;
        } catch (ObjectStoreException e) {
            LOG.error("Clone failed.", e);
            throw new RuntimeException("Clone failed.", e);
        } finally {
            try {
                if (osw != null) {
                    osw.close();
                }
            } catch (ObjectStoreException e) {
                LOG.error("Closing object store failed.", e);
            }
        }
    }

    private InterMineBag cloneShallowIntermineBag() {
        // doesn't clone class descriptions and object store because they shouldn't change
        // -> cloned instance shares it with the original instance
        InterMineBag copy;
        try {
            copy = (InterMineBag) super.clone();
            copy.savedBagId = null;
            SavedBag savedBag = copy.storeSavedBag();
            copy.savedBagId = savedBag.getId();
            copy.keyFieldNames = keyFieldNames;
        } catch (ObjectStoreException ex) {
            throw new RuntimeException("Clone failed.", ex);
        } catch (CloneNotSupportedException ex) {
            throw new RuntimeException("Clone failed.", ex);
        }
        return copy;
    }

    /**
     * Sets date when bag was created.
     * @param date new date
     */
    public void setDate(Date date) {
        this.dateCreated = date;
    }

    /**
     * Add the given id to the bag, this updates the bag contents in the database. he type can
     * be a qualified or un-qualified class name.
     * @param id the id to add
     * @param type the type of ids being added
     * @throws ObjectStoreException if problem storing
     */
    public void addIdToBag(Integer id, String type) throws ObjectStoreException {
        addIdsToBag(Collections.singleton(id), type);
    }

    /**
     * Add the given ids to the bag, this updates the bag contents in the database.  The type can
     * be a qualified or un-qualified class name.
     * @param ids the ids to add
     * @param type the type of ids being added
     * @throws ObjectStoreException
     *             if problem storing
     */
    public void addIdsToBag(Collection<Integer> ids, String type)
        throws ObjectStoreException {
        if (!isOfType(type)) {
            throw new IncompatibleTypesException("Cannot add type " + type
                    + " to bag of type " + getType() + ".");
        }
        if (profileId != null) {
            //we add only the ids not already contained
            Collection<Integer> idsContained = getIdsContained(ids);
            for (Integer idContained : idsContained) {
                ids.remove(idContained);
            }
            if (!ids.isEmpty()) {
                addBagValuesFromIds(ids);
            }
        }
        ObjectStoreWriter oswProduction = null;
        try {
            oswProduction = os.getNewWriter();
            oswProduction.addAllToBag(osb, ids);
        } finally {
            if (oswProduction != null) {
                oswProduction.close();
            }
        }
    }

    /**
     * Test whether the given type can be added to this bag, type can be a
     * qualified or un-qualified string.
     * @param testType type to check
     * @return true if type can be added to the bag
     */
    public boolean isOfType(String testType) {
        Model model = os.getModel();
        // this method works with qualified and unqualified class names
        ClassDescriptor testCld = model.getClassDescriptorByName(testType);
        if (testCld == null) {
            throw new IllegalArgumentException("Class not found in model: " + testType);
        }
        Set<ClassDescriptor> clds = model.getClassDescriptorsForClass(testCld
                .getType());
        for (ClassDescriptor cld : clds) {
            String className = cld.getName();
            if (TypeUtil.unqualifiedName(className).equals(getType())) {
                return true;
            }
        }
        return false;
    }

    /**
     * Add elements to the bag from a query, this is able to operate entirely in the database
     * without needing to read objects into memory.  The query should have a single column on the
     * select list returning an object id.
     * @param query to select object ids
     * @throws ObjectStoreException if problem storing
     */
    public void addToBagFromQuery(Query query) throws ObjectStoreException {
        // query is checked in ObjectStoreWriter method
        ObjectStoreWriter oswProduction = null;
        try {
            oswProduction = os.getNewWriter();
            oswProduction.addToBagFromQuery(osb, query);
        } finally {
            if (oswProduction != null) {
                oswProduction.close();
            }
        }
        if (profileId != null) {
            updateBagValues();
        }
    }

    /**
     * Remove the given id from the bag, this updates the bag contents in the database
     * @param id the id to remove
     * @throws ObjectStoreException if problem storing
     */
    public void removeIdFromBag(Integer id) throws ObjectStoreException {
        removeIdsFromBag(Collections.singleton(id), true);
    }

    /**
     * Remove the given ids from the bag, this updates the bag contents in the database
     * @param ids the ids to remove
     * @param updateBagValues whether or not to update the values
     * @throws ObjectStoreException if problem storing
     */
    public void removeIdsFromBag(Collection<Integer> ids, boolean updateBagValues)
        throws ObjectStoreException {
        ObjectStoreWriter oswProduction = null;
        try {
            oswProduction = os.getNewWriter();
            oswProduction.removeAllFromBag(osb, ids);
        } finally {
            if (oswProduction != null) {
                oswProduction.close();
            }
        }
        if (profileId != null && updateBagValues) {
            updateBagValues();
        }
    }

    /**
     * Save the key field values associated to the bag into bagvalues table
     */
    public void addBagValues() {
        if (profileId != null) {
            List<BagValue> values = getContents();
            addBagValues(values);
        }
    }

    /**
     * Save the key field values identified by the ids given in input into bagvalues table
     */
    private void addBagValuesFromIds(Collection<Integer> ids) {
        if (profileId != null) {
            List<BagValue> values = getContentsFromOsb(ids);
            addBagValues(values);
        }
    }

    /**Update the bagvalues table with the items contained in osb_int table
     *
     */
    private void updateBagValues() {
        deleteAllBagValues();
        addBagValues();
    }

    /**
     * Delete a given set of bag values from the bag value table. If an empty list is passed in,
     * no values will be deleted. If null is passed in, that is an error, and an
     * IllegalArgumentException will be raised.
     * @param values The values to delete. May not be <code>null</code>.
     */
    public void deleteBagValues(List<String> values) {
        if (values == null) {
            throw new IllegalArgumentException("values cannot be null");
        }
        deleteSomeBagValues(values);
    }

    @Override
    public void deleteAllBagValues() {
        deleteSomeBagValues(null);
    }
}<|MERGE_RESOLUTION|>--- conflicted
+++ resolved
@@ -177,10 +177,7 @@
      * @param savedBagId the ID of the bag in the userprofile database
      * @param uosw the ObjectStoreWriter of the userprofile database
      * @param classDescriptor if true the classDescriptor will be set
-<<<<<<< HEAD
-=======
      * @throws UnknownBagTypeException if the type bag is unknown
->>>>>>> 3088d926
      * @throws ObjectStoreException if something goes wrong
      */
     public InterMineBag(ObjectStore os, Integer savedBagId, ObjectStoreWriter uosw,
