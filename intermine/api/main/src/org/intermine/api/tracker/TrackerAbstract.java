--- conflicted
+++ resolved
@@ -33,11 +33,7 @@
 
     /**
      * Construct a Tracker setting the tracks queue and the table name
-<<<<<<< HEAD
-     * @param trackQueue the queue of track to record
-=======
      * @param trackQueue the queue where the tracks are temporary stored
->>>>>>> 144c60c0
      * @param trackTableName the table where store the tracks
      */
     protected TrackerAbstract(Queue<Track> trackQueue, String trackTableName) {
