package org.intermine.api.mines;

/*
 * Copyright (C) 2002-2014 FlyMine
 *
 * This code may be freely distributed and modified under the
 * terms of the GNU Lesser General Public Licence.  This should
 * be distributed with the code.  See the LICENSE file for more
 * information or http://www.gnu.org/copyleft/lesser.html.
 *
 */

import java.io.BufferedReader;
import java.io.IOException;
import java.io.InputStreamReader;
import java.io.OutputStreamWriter;
import java.net.URL;
import java.net.URLConnection;
import java.net.URLEncoder;
import java.util.ArrayList;
import java.util.HashMap;
import java.util.List;
import java.util.Map;

import org.apache.commons.collections.keyvalue.MultiKey;
import org.apache.commons.io.IOUtils;
import org.apache.commons.lang.StringUtils;
import org.apache.log4j.Logger;
import org.intermine.util.CacheMap;
import org.json.JSONArray;
import org.json.JSONException;
import org.json.JSONObject;
import org.json.JSONTokener;

/**
 * Class to query friendly mines.
 *
 * @author Julie Sullivan
 */
public final class FriendlyMineQueryRunner
{
    private static final Logger LOG = Logger.getLogger(FriendlyMineQueryRunner.class);
    private static final String WEBSERVICE_URL = "/service";
    private static final String QUERY_PATH = "/query/results?format=json&query=";
    private static Map<MultiKey, JSONObject> queryResultsCache
        = new CacheMap<MultiKey, JSONObject>();
    private static final String RELEASE_VERSION_URL = "/version/release";
    private static final boolean DEBUG = false;
    private static final int CONNECT_TIMEOUT = 20000; // 20 seconds

    private FriendlyMineQueryRunner() {
        // don't
    }

    /**
     * Query a mine and recieve map of results.  only processes first two columns set as id and
     * name.
     *
     * @param mine mine to query
     * @param xmlQuery query to run
     * @return map of results
     * @throws IOException if something goes wrong
     * @throws JSONException bad JSON
     */
    public static JSONObject runJSONWebServiceQuery(Mine mine, String xmlQuery)
        throws IOException, JSONException {
        MultiKey key = new MultiKey(mine, xmlQuery);
        JSONObject jsonMine = queryResultsCache.get(key);
        if (jsonMine != null) {
            return jsonMine;
        }
        List<Map<String, Object>> results = new ArrayList<Map<String, Object>>();

        BufferedReader reader = runWebServiceQuery(mine, xmlQuery);
        if (reader == null) {
            LOG.info(String.format("no results found for %s for query \"%s\"",
                    mine.getName(), xmlQuery));
            return null;
        }
<<<<<<< HEAD
        try {
            JSONTokener tokener = new JSONTokener(reader);
            JSONObject result = new JSONObject(tokener);
            JSONArray rows = result.getJSONArray("results");
            for (int i = 0, l = rows.length(); i < l; i++) {
                JSONArray row = rows.getJSONArray(i);
                Map<String, Object> found = new HashMap<String, Object>();
                found.put("id", row.get(0));
                found.put("name", row.get(1));
                if (row.length() > 2) {
                    // used for extra value, eg. organism name
                    found.put("ref", row.get(2));
                }
                results.add(found);
=======
        StringBuilder builder = new StringBuilder();
        for (String line = null; (line = reader.readLine()) != null;) {
            builder.append(line).append("\n");
        }
        JSONObject jsonResponse = new JSONObject(builder.toString());
        JSONArray queryResults = jsonResponse.getJSONArray("results");
        for (int i = 0; i < queryResults.length(); i++) {
            Map<String, String> result = new HashMap<String, String>();
            JSONArray row = queryResults.getJSONArray(i);
            result.put("id", row.getString(0));
            result.put("name", row.getString(1));
            // used for extra value, eg. organism name
            if (row.length() > 2) {
                result.put("ref", row.getString(2));
>>>>>>> 9a8d67c8
            }
        } catch (JSONException e) {
            throw new RuntimeException("Error reading results.", e);
        }
        Map<String, Object> data = new HashMap<String, Object>();
        data.put("results", results);
        jsonMine = new JSONObject(data);
        queryResultsCache.put(key, jsonMine);
        return jsonMine;
    }

    /**
     * Run a query on a mine using XML query
     * @param mine mine to query
     * @param xmlQuery pathQuery.toXML()
     * @return results
     */
    private static BufferedReader runWebServiceQuery(Mine mine, String xmlQuery) {
        try {
            String urlString = mine.getUrl() + WEBSERVICE_URL + QUERY_PATH
                    + URLEncoder.encode("" + xmlQuery, "UTF-8");
            URL url = new URL(urlString);
            BufferedReader reader = new BufferedReader(new InputStreamReader(url.openStream()));
            return reader;
        } catch (Exception e) {
            LOG.info("Unable to access " + mine.getName() + " exception: " + e.getMessage());
            return null;
        }
    }

    /**
     * get release version number for each mine.  if release number is different from the one
     * we have locally, run queries to populate maps
     * @param mines list of mines to update
     */
    public static void updateReleaseVersion(Map<String, Mine> mines) {
        boolean clearCache = false;
        for (Mine mine : mines.values()) {
            String currentReleaseVersion = mine.getReleaseVersion();
            String url = mine.getUrl() + WEBSERVICE_URL + RELEASE_VERSION_URL;
            BufferedReader reader = runWebServiceQuery(url);
            final String msg = "Unable to retrieve release version for " + mine.getName();
            String newReleaseVersion = null;

            if (reader != null) {
                try {
                    newReleaseVersion = IOUtils.toString(reader);
                } catch (Exception e) {
                    LOG.warn(msg, e);
                    continue;
                }
            }

            if (StringUtils.isBlank(newReleaseVersion)
                    && StringUtils.isBlank(currentReleaseVersion)) {
                // didn't get a release version this time or last time
                LOG.warn(msg);
                continue;
            }

            // if release version is different
            if (!StringUtils.equals(newReleaseVersion, currentReleaseVersion)
                    || StringUtils.isBlank(currentReleaseVersion)
                    || DEBUG) {

                // update release version
                mine.setReleaseVersion(newReleaseVersion);
                clearCache = true;
            }
        }
        if (clearCache) {
            queryResultsCache = new HashMap<MultiKey, JSONObject>();
        }
    }


    /**
     * Run a query via the web service
     *
     * @param urlString url to query
     * @return reader
     */
    public static BufferedReader runWebServiceQuery(String urlString) {
        if (StringUtils.isEmpty(urlString)) {
            return null;
        }
        BufferedReader reader = null;
        try {
            if (!urlString.contains("?")) {
                // GET
                URL url = new URL(urlString);
                URLConnection conn = url.openConnection();
                conn.setConnectTimeout(CONNECT_TIMEOUT);
                reader = new BufferedReader(new InputStreamReader(conn.getInputStream()));
                LOG.info("FriendlyMine URL (GET) " + urlString);
            } else {
                // POST
                String[] params = urlString.split("\\?");
                String newUrlString = params[0];
                String queryString = params[1];
                URL url = new URL(newUrlString);
                URLConnection conn = url.openConnection();
                conn.setDoOutput(true);
                OutputStreamWriter wr = new OutputStreamWriter(conn.getOutputStream());
                wr.write(queryString);
                wr.flush();
                reader = new BufferedReader(new InputStreamReader(conn.getInputStream()));
                LOG.info("FriendlyMine URL (POST) " + urlString);
            }
            return reader;
        } catch (Exception e) {
            LOG.info("Unable to access " + urlString + " exception: " + e.getMessage());
            return null;
        }
    }
}
<|MERGE_RESOLUTION|>--- conflicted
+++ resolved
@@ -77,7 +77,6 @@
                     mine.getName(), xmlQuery));
             return null;
         }
-<<<<<<< HEAD
         try {
             JSONTokener tokener = new JSONTokener(reader);
             JSONObject result = new JSONObject(tokener);
@@ -92,22 +91,6 @@
                     found.put("ref", row.get(2));
                 }
                 results.add(found);
-=======
-        StringBuilder builder = new StringBuilder();
-        for (String line = null; (line = reader.readLine()) != null;) {
-            builder.append(line).append("\n");
-        }
-        JSONObject jsonResponse = new JSONObject(builder.toString());
-        JSONArray queryResults = jsonResponse.getJSONArray("results");
-        for (int i = 0; i < queryResults.length(); i++) {
-            Map<String, String> result = new HashMap<String, String>();
-            JSONArray row = queryResults.getJSONArray(i);
-            result.put("id", row.getString(0));
-            result.put("name", row.getString(1));
-            // used for extra value, eg. organism name
-            if (row.length() > 2) {
-                result.put("ref", row.getString(2));
->>>>>>> 9a8d67c8
             }
         } catch (JSONException e) {
             throw new RuntimeException("Error reading results.", e);
