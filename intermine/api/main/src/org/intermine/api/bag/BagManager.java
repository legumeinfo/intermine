package org.intermine.api.bag;

/*
 * Copyright (C) 2002-2011 FlyMine
 *
 * This code may be freely distributed and modified under the
 * terms of the GNU Lesser General Public Licence.  This should
 * be distributed with the code.  See the LICENSE file for more
 * information or http://www.gnu.org/copyleft/lesser.html.
 *
 */

import java.util.Collection;
import java.util.HashMap;
import java.util.HashSet;
import java.util.Iterator;
import java.util.List;
import java.util.Map;
import java.util.Set;

import org.apache.log4j.Logger;
import org.intermine.api.profile.InterMineBag;
import org.intermine.api.profile.Profile;
import org.intermine.api.profile.TagManager;
import org.intermine.api.profile.TagManagerFactory;
import org.intermine.api.tag.TagNames;
import org.intermine.api.tag.TagTypes;
import org.intermine.metadata.ClassDescriptor;
import org.intermine.metadata.Model;
import org.intermine.model.userprofile.Tag;
import org.intermine.objectstore.ObjectStore;
import org.intermine.objectstore.query.ObjectStoreBag;
import org.intermine.objectstore.query.ObjectStoreBagsForObject;
import org.intermine.objectstore.query.Query;
import org.intermine.objectstore.query.Results;

/**
 * A BagManager provides access to all global and/or user bags and methods to fetch them by
 * type, etc.
 * @author Richard Smith
 *
 */
public class BagManager
{
    private static final Logger LOG = Logger.getLogger(BagManager.class);
    private Profile superProfile;
    private final TagManager tagManager;
    private final Model model;
    private ObjectStore osProduction;

    /**
     * The BagManager references the super user profile to fetch global bags.
     * @param superProfile the super user profile
     * @param model the object model
     */
    public BagManager(Profile superProfile, Model model) {
        this.superProfile = superProfile;
        if (superProfile == null) {
            String msg = "Unable to retrieve superuser profile.  Check that the superuser profile "
                + "in the MINE.properties file matches the superuser in the userprofile database.";
            LOG.error(msg);
            throw new RuntimeException(msg);
        }
        this.model = model;
        this.tagManager = new TagManagerFactory(superProfile.getProfileManager()).getTagManager();
        this.osProduction = superProfile.getProfileManager().getProductionObjectStore();
    }

    /**
     * Fetch globally available bags - superuser public bags that are available to everyone.
     * @return a map from bag name to bag
     */
    public Map<String, InterMineBag> getGlobalBags() {
        return getBagsWithTag(superProfile, TagNames.IM_PUBLIC);
    }

    /**
     * Fetch bags from given protocol with a particular tag assigned to them.
     * @param profile the user to fetch bags from
     * @param tag the tag to filter
     * @return a map from bag name to bag
     */
    protected Map<String, InterMineBag> getBagsWithTag(Profile profile, String tag) {
        Map<String, InterMineBag> bagsWithTag = new HashMap<String, InterMineBag>();

        for (Map.Entry<String, InterMineBag> entry : profile.getSavedBags().entrySet()) {
            InterMineBag bag = entry.getValue();
            List<Tag> tags = tagManager.getTags(tag, bag.getName(), TagTypes.BAG,
                    profile.getUsername());
            if (tags.size() > 0) {
                bagsWithTag.put(entry.getKey(), entry.getValue());
            }
        }
        return bagsWithTag;
    }

    /**
     * Fetch bags for the given profile.
     * @param profile the user to fetch bags for
     * @return a map from bag name to bag
     */
    public Map<String, InterMineBag> getUserBags(Profile profile) {
        return profile.getSavedBags();
    }

    /**
     * Return true if the bags for the given profile are current.
     * @param profile the user to fetch bags for
     * @return a map from bag name to bag
     */
    public boolean isUserBagsCurrent(Profile profile) {
        Map<String, InterMineBag> savedBags = profile.getSavedBags();
        for (InterMineBag bag : savedBags.values()) {
            if (!bag.isCurrent()) {
                return false;
            }
        }
        return true;
    }

    /**
     * Fetch all global bags and user bags combined in the same map.  If user has a bag with the
     * same name as a global bag the user's bag takes precedence.
     * @param profile the user to fetch bags for
     * @return a map from bag name to bag
     */
    public Map<String, InterMineBag> getUserAndGlobalBags(Profile profile) {
        // add global bags first, any user bags with same name take precedence
        Map<String, InterMineBag> allBags = new HashMap<String, InterMineBag>();

        allBags.putAll(getGlobalBags());
        allBags.putAll(profile.getSavedBags());

        return allBags;
    }

    /**
     * Fetch a global bag by name.
     * @param bagName the name of bag to fetch
     * @return the bag or null if not found
     */
    public InterMineBag getGlobalBag(String bagName) {
        return getGlobalBags().get(bagName);
    }

    /**
     * Fetch a user bag by name.
     * @param profile the user to fetch bags for
     * @param bagName the name of bag to fetch
     * @return the bag or null if not found
     */
    public InterMineBag getUserBag(Profile profile, String bagName) {
        return getUserBags(profile).get(bagName);
    }

    /**
     * Fetch a global or user bag by name.  If user has a bag with the same name as a global bag
     * the user's bag takes precedence.
     * @param profile the user to fetch bags for
     * @param bagName the name of bag to fetch
     * @return the bag or null if not found
     */
    public InterMineBag getUserOrGlobalBag(Profile profile, String bagName) {
        return getUserAndGlobalBags(profile).get(bagName);
    }

    /**
     * Fetch global and user bags of the specified type or a subclass of the specified type.
     * @param profile the user to fetch bags for
     * @param type an unqualified class name
     * @return a map from bag name to bag
     */
    public Map<String, InterMineBag> getUserOrGlobalBagsOfType(Profile profile, String type) {
        return getUserOrGlobalBagsOfType(profile, type, false);
    }

    /**
     * Fetch global and user bags current of the specified type or a subclass of the specified type.
     * @param profile the user to fetch bags for
     * @param type an unqualified class name
     * @return a map from bag name to bag
     */
    public Map<String, InterMineBag> getCurrentUserOrGlobalBagsOfType(Profile profile,
                                                                      String type) {
        return getUserOrGlobalBagsOfType(profile, type, true);
    }

    /**
     * Fetch global and user bags of the specified type or a subclass of the specified type.
     * @param profile the user to fetch bags for
     * @param type an unqualified class name
     * @param onlyCurrent if true return only the bag current
     * @return a map from bag name to bag
     */
    public Map<String, InterMineBag> getUserOrGlobalBagsOfType(Profile profile, String type,
                                                               boolean onlyCurrent) {
        Set<String> classAndSubs = new HashSet<String>();
        classAndSubs.add(type);

        ClassDescriptor bagTypeCld = model.getClassDescriptorByName(type);
        if (bagTypeCld == null) {
            throw new NullPointerException("Could not find ClassDescriptor for name " + type);
        }
        for (ClassDescriptor cld : model.getAllSubs(bagTypeCld)) {
            classAndSubs.add(cld.getUnqualifiedName());
        }

        Map<String, InterMineBag> bagsOfType = new HashMap<String, InterMineBag>();
        for (Map.Entry<String, InterMineBag> entry : getUserAndGlobalBags(profile).entrySet()) {
            InterMineBag bag = entry.getValue();
            if (classAndSubs.contains(bag.getType())) {
                if ((onlyCurrent && bag.isCurrent()) || !onlyCurrent) {
                    bagsOfType.put(entry.getKey(), bag);
                }
            }
        }
        return bagsOfType;
    }

    /**
     * Fetch global bags that contain the given id.
     * @param id the id to search bags for
     * @return bags containing the given id
     */
    public Collection<InterMineBag> getGlobalBagsContainingId(Integer id) {
        return getBagsContainingId(getGlobalBags(), id);
    }

    /**
     * Fetch user bags that contain the given id.
     * @param id the id to search bags for
     * @param profile the user to fetch bags from
     * @return bags containing the given id
     */
    public Collection<InterMineBag> getUserBagsContainingId(Profile profile, Integer id) {
        return getBagsContainingId(getUserBags(profile), id);
    }

    /**
     * Fetch the current user or global bags that contain the given id.  If user has a bag
     * with the same name as a global bag the user's bag takes precedence.
     * @param id the id to search bags for
     * @param profile the user to fetch bags from
     * @return bags containing the given id
     */
    public Collection<InterMineBag> getCurrentUserOrGlobalBagsContainingId(Profile profile,
                                                                           Integer id) {
        HashSet<InterMineBag> bagsContainingId = new HashSet<InterMineBag>();
        bagsContainingId.addAll(getGlobalBagsContainingId(id));
        bagsContainingId.addAll(getUserBagsContainingId(profile, id));
<<<<<<< HEAD
        for (InterMineBag bag: bagsContainingId) {
            if (!bag.isCurrent()) {
                bagsContainingId.remove(bag);
            }
        }
=======
>>>>>>> 62e9cd21
        return bagsContainingId;
    }

    private Collection<InterMineBag> getBagsContainingId(Map<String, InterMineBag> imBags,
            Integer id) {
        Collection<ObjectStoreBag> objectStoreBags = getObjectStoreBags(imBags.values());
        Map<Integer, InterMineBag> osBagIdToInterMineBag =
            getOsBagIdToInterMineBag(imBags.values());

        // this searches bags for an object
        ObjectStoreBagsForObject osbo = new ObjectStoreBagsForObject(id, objectStoreBags);

        // run query
        Query q = new Query();
        q.addToSelect(osbo);

        Collection<InterMineBag> bagsContainingId = new HashSet<InterMineBag>();

        // this should return all bags with that object
        Results res = osProduction.executeSingleton(q);
        Iterator<Object> resIter = res.iterator();
        while (resIter.hasNext()) {
            Integer osBagId = (Integer) resIter.next();
            if (osBagIdToInterMineBag.get(osBagId) != null) {
                bagsContainingId.add(osBagIdToInterMineBag.get(osBagId));
            }
        }

        return bagsContainingId;
    }

    private Map<Integer, InterMineBag> getOsBagIdToInterMineBag(Collection<InterMineBag> imBags) {
        Map<Integer, InterMineBag> osBagIdToInterMineBag = new HashMap<Integer, InterMineBag>();

        for (InterMineBag imBag : imBags) {
            osBagIdToInterMineBag.put(new Integer(imBag.getOsb().getBagId()), imBag);
        }
        return osBagIdToInterMineBag;
    }

    private Collection<ObjectStoreBag> getObjectStoreBags(Collection<InterMineBag> imBags) {
        Set<ObjectStoreBag> objectStoreBags = new HashSet<ObjectStoreBag>();
        for (InterMineBag imBag : imBags) {
            objectStoreBags.add(imBag.getOsb());
        }
        return objectStoreBags;
    }
}<|MERGE_RESOLUTION|>--- conflicted
+++ resolved
@@ -248,14 +248,11 @@
         HashSet<InterMineBag> bagsContainingId = new HashSet<InterMineBag>();
         bagsContainingId.addAll(getGlobalBagsContainingId(id));
         bagsContainingId.addAll(getUserBagsContainingId(profile, id));
-<<<<<<< HEAD
         for (InterMineBag bag: bagsContainingId) {
             if (!bag.isCurrent()) {
                 bagsContainingId.remove(bag);
             }
         }
-=======
->>>>>>> 62e9cd21
         return bagsContainingId;
     }
 
