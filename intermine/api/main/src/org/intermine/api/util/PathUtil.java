--- conflicted
+++ resolved
@@ -75,7 +75,6 @@
         return current;
     }
 
-<<<<<<< HEAD
     /**
      * Return the object at the end of a given path, starting from the given object. Works with
      * Collections of objects and reverse references.
@@ -92,7 +91,6 @@
             // return result as a Set
             return new HashSet<Object>(Collections.singleton(resolvePath(path, o)));
         }
-
         Model model = path.getModel();
         if (path.getStartClassDescriptor() != null) {
             Set<ClassDescriptor> clds = model.getClassDescriptorsForClass(o.getClass());
@@ -165,8 +163,6 @@
         return new HashSet<Object>(Collections.singleton(null));
     }
 
-=======
->>>>>>> 73b6f16c
     /**
      * Return true if given type (of a constraint) can be assigned to the InterMineObject - i.e.
      * if the class or any superclass of the InterMineObject are the type.  Type can be a qualified
