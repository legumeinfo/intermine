package org.intermine.api;

/*
 * Copyright (C) 2002-2011 FlyMine
 *
 * This code may be freely distributed and modified under the
 * terms of the GNU Lesser General Public Licence.  This should
 * be distributed with the code.  See the LICENSE file for more
 * information or http://www.gnu.org/copyleft/lesser.html.
 *
 */

import java.util.IdentityHashMap;
import java.util.List;
import java.util.Map;

import org.intermine.api.bag.BagManager;
import org.intermine.api.bag.BagQueryConfig;
import org.intermine.api.bag.BagQueryRunner;
import org.intermine.api.profile.Profile;
import org.intermine.api.profile.ProfileManager;
import org.intermine.api.profile.TagManager;
import org.intermine.api.query.PathQueryExecutor;
import org.intermine.api.query.WebResultsExecutor;
import org.intermine.api.template.TemplateManager;
import org.intermine.api.template.TemplateSummariser;
import org.intermine.api.tracker.TrackerDelegate;
import org.intermine.metadata.FieldDescriptor;
import org.intermine.metadata.Model;
import org.intermine.objectstore.ObjectStore;
import org.intermine.objectstore.ObjectStoreSummary;
import org.intermine.objectstore.ObjectStoreWriter;

/**
 * InterMineAPI provides access to manager objects for the main parts of an InterMine application:
 * the production ObjectStore, the userprofile (via ProfileManager), template queries, bags and
 * tags.  There should be one InterMineAPI object per application.
 *
 * @author Richard Smith
 */
public class InterMineAPI
{
    protected ObjectStore objectStore;
    protected Model model;
    protected Map<String, List<FieldDescriptor>> classKeys;
    protected BagQueryConfig bagQueryConfig;
    protected ProfileManager profileManager;
    protected TemplateManager templateManager;
    protected BagManager bagManager;
    protected TemplateSummariser templateSummariser;
    protected ObjectStoreSummary oss;
    protected BagQueryRunner bagQueryRunner;
    protected TrackerDelegate trackerDelegate;
    private LinkRedirectManager linkRedirector;

    // query executors are cached per profile
    private final Map<Profile, WebResultsExecutor> wreCache =
        new IdentityHashMap<Profile, WebResultsExecutor>();
    private final Map<Profile, PathQueryExecutor> pqeCache =
        new IdentityHashMap<Profile, PathQueryExecutor>();

    /**
     * Protected no-argument constructor only used for building test implementations of this class.
     */
    protected InterMineAPI() {
    }

    /**
     * Construct an InterMine API object.
     *
     * @param objectStore the production database
     * @param userProfileWriter a writer for the userprofile database
     * @param classKeys the class keys
     * @param bagQueryConfig configured bag queries used by BagQueryRunner
     * @param oss summary information for the ObjectStore
     * @param trackerDelegate the trackers delegate
     * @param linkRedirector class that builds URLs that replace report links
     */
    public InterMineAPI(ObjectStore objectStore, ObjectStoreWriter userProfileWriter,
            Map<String, List<FieldDescriptor>> classKeys, BagQueryConfig bagQueryConfig,
            ObjectStoreSummary oss, TrackerDelegate trackerDelegate, LinkRedirectManager
            linkRedirector) {
        this.objectStore = objectStore;
        this.model = objectStore.getModel();
        this.classKeys = classKeys;
        this.bagQueryConfig = bagQueryConfig;
        this.oss = oss;
<<<<<<< HEAD
        this.profileManager = new ProfileManager(objectStore, userProfileWriter);

        Profile superUserProfile = profileManager.getProfile(profileManager.getSuperuser(),
            classKeys);
        this.bagManager = new BagManager(superUserProfile, model);
        this.templateManager = new TemplateManager(superUserProfile, model,
                                                  trackerDelegate.getTemplateTracker());
        this.templateSummariser = new TemplateSummariser(objectStore,
                profileManager.getProfileObjectStoreWriter());
        this.bagQueryRunner =
            new BagQueryRunner(objectStore, classKeys, bagQueryConfig, templateManager);
        this.trackerDelegate = trackerDelegate;
=======
        // only null for testing
        if (userProfileWriter != null) {
            this.profileManager = new ProfileManager(objectStore, userProfileWriter);
            this.bagManager = new BagManager(profileManager.getSuperuserProfile(), model);
            this.templateManager = new TemplateManager(profileManager.getSuperuserProfile(), model,
                    trackerDelegate.getTemplateTracker());
            this.templateSummariser = new TemplateSummariser(objectStore,
                    profileManager.getProfileObjectStoreWriter());
            this.bagQueryRunner =
                new BagQueryRunner(objectStore, classKeys, bagQueryConfig, templateManager);
            this.trackerDelegate = trackerDelegate;
            this.linkRedirector = linkRedirector;
        }
>>>>>>> 021c35fc
    }

    /**
     * @return the objectStore
     */
    public ObjectStore getObjectStore() {
        return objectStore;
    }

    /**
     * @return the model
     */
    public Model getModel() {
        return model;
    }
    /**
     * @return the profileManager
     */
    public ProfileManager getProfileManager() {
        return profileManager;
    }
    /**
     * @return the templateManager
     */
    public TemplateManager getTemplateManager() {
        return templateManager;
    }
    /**
     * @return the bagManager
     */
    public BagManager getBagManager() {
        return bagManager;
    }

    /**
     * @return the TagManager
     */
    public TagManager getTagManager() {
        return profileManager.getTagManager();
    }

    /**
     * @return the templateSummariser
     */
    public TemplateSummariser getTemplateSummariser() {
        return templateSummariser;
    }

    /**
     * @param profile the user that is executing the query
     * @return the webResultsExecutor
     */
    public WebResultsExecutor getWebResultsExecutor(Profile profile) {
        synchronized (wreCache) {
            WebResultsExecutor retval = wreCache.get(profile);
            if (retval == null) {
                retval = new WebResultsExecutor(this, profile);
                wreCache.put(profile, retval);
            }
            return retval;
        }
    }

    /**
     * @param profile the user that is executing the query
     * @return the pathQueryExecutor
     */
    public PathQueryExecutor getPathQueryExecutor(Profile profile) {
        synchronized (pqeCache) {
            PathQueryExecutor retval = pqeCache.get(profile);
            if (retval == null) {
                retval = new PathQueryExecutor(objectStore, classKeys, profile,
                        bagQueryRunner, bagManager);
                pqeCache.put(profile, retval);
            }
            return retval;
        }
    }

    /**
     * @return the bagQueryRunner
     */
    public BagQueryRunner getBagQueryRunner() {
        return bagQueryRunner;
    }

    /**
     * @return the oss
     */
    public ObjectStoreSummary getObjectStoreSummary() {
        return oss;
    }

    /**
     * @return the classKeys
     */
    public Map<String, List<FieldDescriptor>> getClassKeys() {
        return classKeys;
    }

    /**
     * @return the bagQueryConfig
     */
    public BagQueryConfig getBagQueryConfig() {
        return bagQueryConfig;
    }

    /**
     * @return the trackers delegate
     */
    public TrackerDelegate getTrackerDelegate() {
        return trackerDelegate;
    }

    /**
     * @return the linkRedirector
     */
    public LinkRedirectManager getLinkRedirector() {
        return linkRedirector;
    }
}<|MERGE_RESOLUTION|>--- conflicted
+++ resolved
@@ -85,20 +85,6 @@
         this.classKeys = classKeys;
         this.bagQueryConfig = bagQueryConfig;
         this.oss = oss;
-<<<<<<< HEAD
-        this.profileManager = new ProfileManager(objectStore, userProfileWriter);
-
-        Profile superUserProfile = profileManager.getProfile(profileManager.getSuperuser(),
-            classKeys);
-        this.bagManager = new BagManager(superUserProfile, model);
-        this.templateManager = new TemplateManager(superUserProfile, model,
-                                                  trackerDelegate.getTemplateTracker());
-        this.templateSummariser = new TemplateSummariser(objectStore,
-                profileManager.getProfileObjectStoreWriter());
-        this.bagQueryRunner =
-            new BagQueryRunner(objectStore, classKeys, bagQueryConfig, templateManager);
-        this.trackerDelegate = trackerDelegate;
-=======
         // only null for testing
         if (userProfileWriter != null) {
             this.profileManager = new ProfileManager(objectStore, userProfileWriter);
@@ -112,7 +98,6 @@
             this.trackerDelegate = trackerDelegate;
             this.linkRedirector = linkRedirector;
         }
->>>>>>> 021c35fc
     }
 
     /**
