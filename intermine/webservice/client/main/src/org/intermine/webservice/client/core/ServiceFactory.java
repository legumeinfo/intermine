package org.intermine.webservice.client.core;

/*
 * Copyright (C) 2002-2011 FlyMine
 *
 * This code may be freely distributed and modified under the
 * terms of the GNU Lesser General Public Licence.  This should
 * be distributed with the code.  See the LICENSE file for more
 * information or http://www.gnu.org/copyleft/lesser.html.
 *
 */

import org.intermine.webservice.client.services.AvailableTemplatesService;
import org.intermine.webservice.client.services.ListService;
import org.intermine.webservice.client.services.ModelService;
import org.intermine.webservice.client.services.QueryService;
import org.intermine.webservice.client.services.TemplateService;

/**
 * The Class that should be used for creating services. You should never create instances of
 * service classes directly with their constructors - it is simpler to use this factory.
 * This factory deals with constructing services with the correct relative paths.
 *
 * Usage:
 * <pre>
 *   ServiceFactory serviceFactory = new ServiceFactory("http://www.flymine.org/query/service", "MyApp")
 *   QueryService queryService = serviceFactory.getQueryService()
 *
 *      ...
 * </pre>
 *
 * @author Jakub Kulaviak
 *
 */
public class ServiceFactory
{

    private final String rootUrl;
    private String applicationName = "InterMine-WS-Client-Java-0.96";

    /**
     * Construct a service factory with a default application name. (defaults to
     * "InterMine-WS-Client-Java-$VERSION")
     * @param rootUrl the base URL for all services, it is the prefix common to all services.
     *      Example: http://www.flymine.org/query/service
     */
    public ServiceFactory(String rootUrl) {
        this.rootUrl = rootUrl;
    }

    /**
     * Construct a factory for gaining access to specific resources. Allows you to set 
     * the root url and the User-Agent identifier.
     * @param rootUrl the base URL for all services, it is the prefix common to all services.
     *      Example: http://www.flymine.org/query/service
     * @param applicationName application name, information to identify your application to the
     *      server
     */
    public ServiceFactory(String rootUrl, String applicationName) {
        this.rootUrl = rootUrl;
        this.applicationName = applicationName;
    }

    /**
     * Return a new QueryService for getting query results from.
     * @return query service
     */
    public QueryService getQueryService() {
        return new QueryService(rootUrl, applicationName);
    }

    /**
     * Return a new QueryService for getting query results from.
     * @return template service
     */
    public TemplateService getTemplateService() {
        return new TemplateService(rootUrl, applicationName);
    }

    /**
     * Return a new ListService for getting getting list information from.
     * @return list service
     */
    public ListService getListService() {
        return new ListService(rootUrl, applicationName);
    }

    /**
     * Return a new ModelService for retrieving the data model.
     * @return model service
     */
    public ModelService getModelService() {
        return new ModelService(rootUrl, applicationName);
    }

    /**
     * Return a new AvailableTemplatesService for getting lists of templates from.
     * @return available templates service
     */
<<<<<<< HEAD
    public AvailableTemplatesService getFindTemplatesService() {
=======
    public AvailableTemplatesService getAvailableTemplatesService() {
>>>>>>> 9ec5d271
        return new AvailableTemplatesService(rootUrl, applicationName);
    }

    /**
     * Creates a new service for general use.
     *
     * You very likely won't want to use this, unless you know exactly what resource you
     * are requesting.
     *
     * @param serviceRelativeUrl the part of the URL specific to this service
     *      Example: query/results
     * @param applicationName application name, information for server which application uses this
     *      service
     * @return the created service
     */
    public Service getService(String serviceRelativeUrl,
            String applicationName) {
        return new Service(rootUrl, serviceRelativeUrl, applicationName);
    }
}
<|MERGE_RESOLUTION|>--- conflicted
+++ resolved
@@ -97,11 +97,7 @@
      * Return a new AvailableTemplatesService for getting lists of templates from.
      * @return available templates service
      */
-<<<<<<< HEAD
-    public AvailableTemplatesService getFindTemplatesService() {
-=======
     public AvailableTemplatesService getAvailableTemplatesService() {
->>>>>>> 9ec5d271
         return new AvailableTemplatesService(rootUrl, applicationName);
     }
 
