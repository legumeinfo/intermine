--- conflicted
+++ resolved
@@ -1,12 +1,8 @@
 IMBedding = (function() {
     // Add in a console in case there is no global one.
-<<<<<<< HEAD
-    console = console || {log: function() {}};
-=======
     if (typeof(console) == undefined) {
         console = {log: function() {}};
     }
->>>>>>> 9ec5d271
     var baseUrl = null;
     var tables = {};
     var defaultTableSize = 10;
@@ -34,8 +30,6 @@
         return x1 + x2;
     }
 
-<<<<<<< HEAD
-=======
     var mungeHeader = function(header) {
         var parts = header.split(" > ");
         if (parts.length == 1) {
@@ -55,7 +49,6 @@
         a.innerHTML = cell.value;
         return a;
     };
->>>>>>> 9ec5d271
 
     var defaultOptions = {
         formatCount: true,
