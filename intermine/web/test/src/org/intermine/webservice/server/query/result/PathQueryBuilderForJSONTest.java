/**
 * Tests for the PathQuery builder for JSON object formatting.
 * This format requires certain things from the view (select statements)
 * of the pathquery).
 */
package org.intermine.webservice.server.query.result;

import java.util.ArrayList;
import java.util.Arrays;
import java.util.Collections;
import java.util.HashMap;
import java.util.HashSet;
import java.util.List;
import java.util.Map;

import org.intermine.api.profile.InterMineBag;
import org.intermine.metadata.Model;
import org.intermine.pathquery.Path;
import org.intermine.pathquery.PathQuery;
import org.intermine.webservice.server.core.Producer;

import junit.framework.AssertionFailedError;
import junit.framework.TestCase;

/**
 * @author Alexis Kalderimis
 *
 */
public class PathQueryBuilderForJSONTest extends TestCase {

    private final Model model = Model.getInstanceByName("testmodel");

    PathQueryBuilderForJSONObj builder;
    protected void setUp() {
        builder = new PathQueryBuilderForJSONObj();
    }

    public void testPublicConstructor() {
        System.out.println("classpath=" + System.getProperty("java.class.path"));
        String xml = "<query model=\"testmodel\" name=\"test-query\" view=\"Manager.department.name\"></query>";
        String schemaUrl = this.getClass().getClassLoader().getResource("webservice/query.xsd").toString();

<<<<<<< HEAD
        PathQueryBuilderForJSONObj publicBuilder = new PathQueryBuilderForJSONObj(
                xml, schemaUrl, constantly(savedBags));
=======
        PathQueryBuilderForJSONObj publicBuilder = new PathQueryBuilderForJSONObj(xml, schemaUrl, new ConstantProducer());
>>>>>>> 9a8d67c8
        assertTrue(publicBuilder != null);

    }

    public void testPublicGetQuery() {
        String xml = "<query model=\"testmodel\" name=\"test-query\" view=\"Manager.department.name\"></query>";
        String schemaUrl = this.getClass().getClassLoader().getResource("webservice/query.xsd").toString();

<<<<<<< HEAD
        PathQueryBuilderForJSONObj publicBuilder = new PathQueryBuilderForJSONObj(
                xml, schemaUrl, constantly(savedBags));
=======
        PathQueryBuilderForJSONObj publicBuilder = new PathQueryBuilderForJSONObj(xml, schemaUrl, new ConstantProducer());
>>>>>>> 9a8d67c8
        PathQuery pq = publicBuilder.getQuery();
        List<String> expectedViews = Arrays.asList("Manager.id", "Manager.department.name");
        assertEquals(expectedViews, pq.getView());
    }

    public void testDoesntChangeAcceptableViews() {

        List<PathQuery> pathQueries  = new ArrayList<PathQuery>();
        PathQuery pq1a = new PathQuery(model);
        pq1a.addViews("Manager.id", "Manager.name");
        pathQueries.add(pq1a);

        PathQuery pq1b = new PathQuery(model);
        pq1b.addViews("Manager.id", "Manager.age", "Manager.name");
        pathQueries.add(pq1b);

        PathQuery pq2a = new PathQuery(model);
        pq2a.addViews("Manager.id", "Manager.name", "Manager.department.name");
        pathQueries.add(pq2a);

        PathQuery pq2b = new PathQuery(model);
        pq2b.addViews("Manager.id", "Manager.name", "Manager.address.address", "Manager.department.name");
        pathQueries.add(pq2b);

        PathQuery pq3a = new PathQuery(model);
        pq3a.addViews("Manager.id", "Manager.name", "Manager.department.name", "Manager.department.employees.name");
        pathQueries.add(pq3a);

        PathQuery pq3b = new PathQuery(model);
        pq3b.addViews("Company.id", "Company.name", "Company.contractors.seniority", "Company.departments.name");
        pathQueries.add(pq3b);

        PathQuery pq4a = new PathQuery(model);
        pq4a.addViews("Company.id", "Company.name", "Company.departments.name", "Company.departments.employees.name", "Company.departments.employees.address.address");
        pathQueries.add(pq4a);

        PathQuery pq4b = new PathQuery(model);
        pq4b.addViews(
                "Company.id",
                "Company.name",
                "Company.contractors.name",
                "Company.departments.name",
                "Company.contractors.oldComs.name",
                "Company.departments.employees.name",
                "Company.contractors.oldComs.departments.name",
                "Company.departments.employees.address.address");
        pathQueries.add(pq4b);

        for (PathQuery pq : pathQueries) {
            List<String> oldViews = pq.getView();
            List<String> newViews = builder.getAlteredViews(pq);
            assertEquals(oldViews, newViews);
        }
    }

    public void testRearrangesBadlyOrderedViews() {
        List<PathQuery> pathQueries  = new ArrayList<PathQuery>();
        List<List<String>> expectedViews = new ArrayList<List<String>>();

        PathQuery pq2a = new PathQuery(model);
        pq2a.addViews( "Manager.department.name", "Manager.name");
        pathQueries.add(pq2a);
        expectedViews.add(Arrays.asList("Manager.id", "Manager.name", "Manager.department.name"));

        PathQuery pq2b = new PathQuery(model);
        pq2b.addViews("Manager.address.address", "Manager.name", "Manager.department.name");
        pathQueries.add(pq2b);
        expectedViews.add(Arrays.asList("Manager.id", "Manager.name", "Manager.address.address", "Manager.department.name"));

        PathQuery pq3a = new PathQuery(model);
        pq3a.addViews("Manager.name", "Manager.department.employees.name", "Manager.department.name");
        pathQueries.add(pq3a);
        expectedViews.add(Arrays.asList("Manager.id", "Manager.name", "Manager.department.name", "Manager.department.employees.name"));

        PathQuery pq3b = new PathQuery(model);
        pq3b.addViews("Company.contractors.seniority", "Company.departments.name", "Company.name");
        pathQueries.add(pq3b);
        expectedViews.add(Arrays.asList("Company.id", "Company.name", "Company.contractors.seniority", "Company.departments.name"));

        PathQuery pq4a = new PathQuery(model);
        pq4a.addViews("Company.departments.employees.name", "Company.departments.name",
                "Company.departments.employees.address.address",
                "Company.name");
        pathQueries.add(pq4a);
        expectedViews.add(Arrays.asList("Company.id", "Company.name", "Company.departments.name",
                "Company.departments.employees.name", "Company.departments.employees.address.address"));

        PathQuery pq4b = new PathQuery(model);
        pq4b.addViews(
                "Company.departments.employees.address.address",
                "Company.departments.name",
                "Company.departments.employees.name",
                "Company.contractors.oldComs.departments.name",
                "Company.contractors.name",
                "Company.contractors.oldComs.name",
                "Company.name");
        pathQueries.add(pq4b);
        expectedViews.add(Arrays.asList(
                "Company.id",
                "Company.name",
                "Company.contractors.name",
                "Company.departments.name",
                "Company.contractors.oldComs.name",
                "Company.departments.employees.name",
                "Company.contractors.oldComs.departments.name",
                "Company.departments.employees.address.address"));

        for (int index = 0; index < expectedViews.size(); index++) {
            List<String> expected = expectedViews.get(index);
            List<String> newViews = builder.getAlteredViews(pathQueries.get(index));
            assertEquals(expected, newViews);
        }
    }

    public void testAddsDefaultAttributeToAttributelessNodes() {
        List<PathQuery> pathQueries  = new ArrayList<PathQuery>();
        List<List<String>> expectedViews = new ArrayList<List<String>>();

        PathQuery pq2a = new PathQuery(model);
        pq2a.addViews( "Manager.department.name");
        pathQueries.add(pq2a);
        expectedViews.add(Arrays.asList("Manager.id", "Manager.department.name"));

        PathQuery pq2b = new PathQuery(model);
        pq2b.addViews("Manager.address.address", "Manager.department.name");
        pathQueries.add(pq2b);
        expectedViews.add(Arrays.asList("Manager.id", "Manager.address.address", "Manager.department.name"));

        PathQuery pq3a = new PathQuery(model);
        pq3a.addViews("Manager.department.employees.name");
        pathQueries.add(pq3a);
        expectedViews.add(Arrays.asList("Manager.id", "Manager.department.id", "Manager.department.employees.name"));

        PathQuery pq3b = new PathQuery(model);
        pq3b.addViews("Company.contractors.seniority", "Company.departments.name");
        pathQueries.add(pq3b);
        expectedViews.add(Arrays.asList("Company.id", "Company.contractors.seniority", "Company.departments.name"));

        PathQuery pq4a = new PathQuery(model);
        pq4a.addViews("Company.departments.employees.address.address");
        pathQueries.add(pq4a);
        expectedViews.add(Arrays.asList("Company.id", "Company.departments.id",
                "Company.departments.employees.id", "Company.departments.employees.address.address"));

        PathQuery pq4b = new PathQuery(model);
        pq4b.addViews(
                "Company.departments.employees.address.address",
                "Company.contractors.oldComs.departments.name");
        pathQueries.add(pq4b);
        expectedViews.add(Arrays.asList(
                "Company.id",
                "Company.contractors.id",
                "Company.contractors.oldComs.id",
                "Company.contractors.oldComs.departments.name",
                "Company.departments.id",
                "Company.departments.employees.id",
                "Company.departments.employees.address.address"));

        for (int index = 0; index < expectedViews.size(); index++) {
            List<String> expected = expectedViews.get(index);
            List<String> newViews = builder.getAlteredViews(pathQueries.get(index));
            assertEquals(expected, newViews);
        }
    }

    public void testPathProblems() throws Exception {
        List<PathQuery> pathQueries  = new ArrayList<PathQuery>();
        List<String> expectedErrors = new ArrayList<String>();

        PathQuery pq1 = new PathQuery(model);
        pq1.addViews("Foo.bar");
        pathQueries.add(pq1);
        expectedErrors.add("Problem making path Foo.bar");

        PathQuery pq2 = new PathQuery(model);
        pq2.addViews("Manager");
        pathQueries.add(pq2);
        expectedErrors.add("The view can only contain attribute paths - Got: 'Manager'");

        for (int index = 0; index < expectedErrors.size(); index++) {
            String expected = expectedErrors.get(index);
            try {
                List<String> newViews = builder.getAlteredViews(pathQueries.get(index));
                fail("No exception was thrown when processing the bad view list " +
                        pathQueries.get(index).getView() + " - got: " + newViews);
            } catch (AssertionFailedError e) {
                    // rethrow the fail from within the try
                    throw e;
            } catch (RuntimeException e) {
                assertEquals(expected, e.getMessage());
            } catch (Throwable t) {
                fail("Encountered unexpected exception processing the bad view list " +
                        pathQueries.get(index).getView());
            }
        }
    }

    public void testCantCreateAttributeNode() {
        try {
            Path cantAddToThis = new Path(model, "Manager.name");
            String newNode = builder.getNewAttributeNode(new HashSet(), cantAddToThis);
            fail("No exception thrown when trying to handle bad path Manager.name - got: " + newNode);
        } catch (AssertionFailedError e) {
            // rethrow the fail from within the try
            throw e;
        } catch (RuntimeException e) {
            assertEquals("Couldn't extend Manager.name with 'id'", e.getMessage());
        } catch (Throwable t) {
            fail("Encountered unexpected exception processing the bad path Manager.name");
        }
    }

<<<<<<< HEAD
    private static <T> Producer<T> constantly(T thing) {
        return new ConstantProducer<T>(thing);
    }

    private static class ConstantProducer<T> implements Producer<T> {

        private final T thing;

        ConstantProducer(T thing) {
            this.thing = thing;
        }

        @Override
        public T produce() {
            return thing;
=======
    private class ConstantProducer implements Producer<Map<String, InterMineBag>> {

        private Map<String, InterMineBag> bags;

        ConstantProducer(Map<String, InterMineBag> bags) {
            this.bags = bags;
        }

        ConstantProducer() {
            this(new HashMap<String, InterMineBag>());
        }

        @Override
        public Map<String, InterMineBag> produce() {
            return bags;
>>>>>>> 9a8d67c8
        }
        
    }

}<|MERGE_RESOLUTION|>--- conflicted
+++ resolved
@@ -31,35 +31,29 @@
     private final Model model = Model.getInstanceByName("testmodel");
 
     PathQueryBuilderForJSONObj builder;
+    String schemaUrl;
+    Map<String, InterMineBag> savedBags;
+
+    Producer<Map<String, InterMineBag>> noBags = constantly(new HashMap<String, InterMineBag>());
+
     protected void setUp() {
         builder = new PathQueryBuilderForJSONObj();
+        savedBags = new HashMap<String, InterMineBag>();
+        schemaUrl = getClass().getResource("webservice/query.xsd").toString();
     }
 
     public void testPublicConstructor() {
-        System.out.println("classpath=" + System.getProperty("java.class.path"));
         String xml = "<query model=\"testmodel\" name=\"test-query\" view=\"Manager.department.name\"></query>";
-        String schemaUrl = this.getClass().getClassLoader().getResource("webservice/query.xsd").toString();
-
-<<<<<<< HEAD
-        PathQueryBuilderForJSONObj publicBuilder = new PathQueryBuilderForJSONObj(
-                xml, schemaUrl, constantly(savedBags));
-=======
-        PathQueryBuilderForJSONObj publicBuilder = new PathQueryBuilderForJSONObj(xml, schemaUrl, new ConstantProducer());
->>>>>>> 9a8d67c8
+
+        PathQueryBuilderForJSONObj publicBuilder
+            = new PathQueryBuilderForJSONObj(xml, schemaUrl, constantly(savedBags));
         assertTrue(publicBuilder != null);
-
     }
 
     public void testPublicGetQuery() {
         String xml = "<query model=\"testmodel\" name=\"test-query\" view=\"Manager.department.name\"></query>";
-        String schemaUrl = this.getClass().getClassLoader().getResource("webservice/query.xsd").toString();
-
-<<<<<<< HEAD
-        PathQueryBuilderForJSONObj publicBuilder = new PathQueryBuilderForJSONObj(
-                xml, schemaUrl, constantly(savedBags));
-=======
-        PathQueryBuilderForJSONObj publicBuilder = new PathQueryBuilderForJSONObj(xml, schemaUrl, new ConstantProducer());
->>>>>>> 9a8d67c8
+
+        PathQueryBuilderForJSONObj publicBuilder = new PathQueryBuilderForJSONObj(xml, schemaUrl, noBags);
         PathQuery pq = publicBuilder.getQuery();
         List<String> expectedViews = Arrays.asList("Manager.id", "Manager.department.name");
         assertEquals(expectedViews, pq.getView());
@@ -272,7 +266,6 @@
         }
     }
 
-<<<<<<< HEAD
     private static <T> Producer<T> constantly(T thing) {
         return new ConstantProducer<T>(thing);
     }
@@ -288,23 +281,6 @@
         @Override
         public T produce() {
             return thing;
-=======
-    private class ConstantProducer implements Producer<Map<String, InterMineBag>> {
-
-        private Map<String, InterMineBag> bags;
-
-        ConstantProducer(Map<String, InterMineBag> bags) {
-            this.bags = bags;
-        }
-
-        ConstantProducer() {
-            this(new HashMap<String, InterMineBag>());
-        }
-
-        @Override
-        public Map<String, InterMineBag> produce() {
-            return bags;
->>>>>>> 9a8d67c8
         }
         
     }
