--- conflicted
+++ resolved
@@ -45,11 +45,7 @@
         filter = new ReleaseEtagFilter();
         expect(req.getHeader("If-None-Match")).andReturn("foo");
         expect(req.getDateHeader("If-Modified-Since")).andReturn(-1L);
-<<<<<<< HEAD
-        resp.setHeader("ETag", "testing-" + Constants.WEB_SERVICE_VERSION);
-=======
         resp.setHeader("ETag", release);
->>>>>>> f906ee11
         resp.setHeader("Cache-Control", "public,max-age=600");
         resp.setDateHeader("Last-Modified", ReleaseEtagFilter.START_UP.getTime());
 
@@ -61,11 +57,7 @@
     @Test
     public void testCacheHit() throws IOException, ServletException {
         filter = new ReleaseEtagFilter();
-<<<<<<< HEAD
-        expect(req.getHeader("If-None-Match")).andReturn("testing-" + Constants.WEB_SERVICE_VERSION);
-=======
         expect(req.getHeader("If-None-Match")).andReturn(release);
->>>>>>> f906ee11
         expect(req.getDateHeader("If-Modified-Since")).andReturn(-1L);
         resp.setStatus(304);
 
@@ -77,11 +69,7 @@
     @Test
     public void testCacheHitGzip() throws IOException, ServletException {
         filter = new ReleaseEtagFilter();
-<<<<<<< HEAD
-        expect(req.getHeader("If-None-Match")).andReturn("testing-" + Constants.WEB_SERVICE_VERSION + "-gzip");
-=======
         expect(req.getHeader("If-None-Match")).andReturn(release + "-gzip");
->>>>>>> f906ee11
         expect(req.getDateHeader("If-Modified-Since")).andReturn(-1L);
         resp.setStatus(304);
 
