--- conflicted
+++ resolved
@@ -98,20 +98,12 @@
                     + template.getName(), e);
         }
         if (getFormat() == WebService.JSON_OBJ_FORMAT) {
-<<<<<<< HEAD
-        	List<String> newView = PathQueryBuilderForJSONObj.getAlteredViews(populatedTemplate);
-        	populatedTemplate.clearView();
-        	populatedTemplate.addViews(newView);
-        }
-        setHeaderAttributes(populatedTemplate);
-=======
             List<String> newView = PathQueryBuilderForJSONObj.getAlteredViews(populatedTemplate);
             populatedTemplate.clearView();
             populatedTemplate.addViews(newView);
         }
         setHeaderAttributes(populatedTemplate, input.getStart(), input.getMaxCount(),
                     input.getName());
->>>>>>> 62e9cd21
         if (populatedTemplate.isValid()) {
             runPathQuery(populatedTemplate, input.getStart(), input.getMaxCount(),
                     populatedTemplate.getTitle(), populatedTemplate.getDescription(), input,
