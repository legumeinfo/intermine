package org.intermine.webservice.server.template;

/*
 * Copyright (C) 2002-2015 FlyMine
 *
 * This code may be freely distributed and modified under the
 * terms of the GNU Lesser General Public Licence.  This should
 * be distributed with the code.  See the LICENSE file for more
 * information or http://www.gnu.org/copyleft/lesser.html.
 *
 */

import java.util.ArrayList;
import java.util.List;
import java.util.Map;

import javax.servlet.http.HttpServletRequest;

import org.apache.commons.lang.StringUtils;
import org.intermine.api.InterMineAPI;
import org.intermine.api.profile.Profile;
import org.intermine.api.template.TemplateManager;
import org.intermine.api.template.TemplatePopulator;
import org.intermine.pathquery.Path;
import org.intermine.pathquery.PathException;
import org.intermine.pathquery.PathQuery;
import org.intermine.template.TemplatePopulatorException;
import org.intermine.template.TemplateQuery;
import org.intermine.template.TemplateValue;
import org.intermine.web.logic.template.TemplateResultInput;
import org.intermine.web.logic.template.Templates;
import org.intermine.web.logic.template.Templates.TemplateValueParseException;
import org.intermine.webservice.server.exceptions.BadRequestException;
import org.intermine.webservice.server.query.QueryToListService;
import org.intermine.webservice.server.template.result.TemplateResultRequestParser;

/**
 * A service for turning the results of a template query into a list.
 * @author Alexis Kalderimis
 *
 */
public class TemplateToListService extends QueryToListService
{

    /* ERROR MESSAGES */
    private static final String NOT_LISTABLE =
            "You cannot make lists from objects of type ";
    private static final String INVALID_VIEW =
            "The new view string is not a valid path";
    private static final String NOT_IM_OBJECT =
            "The new view string refers to an attribute which is not the object id";
    private static final String BAD_CONSTRAINT_VALUES =
            "Could not apply template constraint values. ";
    private static final String NEW_VIEW_PARAM = "path";

    private final TemplateManager templateManager;

    /**
     * Constructor
     * @param im API settings bundle
     */
    public TemplateToListService(InterMineAPI im) {
        super(im);
        templateManager = im.getTemplateManager();
    }

    @Override
    protected PathQuery getQuery(HttpServletRequest request) {

        String newViewString = request.getParameter(NEW_VIEW_PARAM);
        if (StringUtils.isEmpty(newViewString)) {
            throw new BadRequestException("new view string is blank");
        }

        Profile profile = getPermission().getProfile();

        TemplateResultInput input = new TemplateResultRequestParser(request).getInput();
        TemplateQuery template = templateManager.getUserOrGlobalTemplate(profile, input.getName());

        Path newViewPath;
        try {
            newViewPath = template.makePath(newViewString);
        } catch (PathException e) {
            throw new BadRequestException(INVALID_VIEW, e);
        }

        if (newViewPath.endIsAttribute()) {
            if (!newViewString.endsWith(".id")) {
                throw new BadRequestException(NOT_IM_OBJECT);
            }
        } else {
            try {
                newViewString = newViewPath.append("id").getNoConstraintsString();
            } catch (PathException e) {
                // FastPath objects don't have IDs, and can't be stored in lists.
                throw new BadRequestException(
                    NOT_LISTABLE + newViewPath.getLastClassDescriptor().getUnqualifiedName());
            }
        }

        Map<String, List<TemplateValue>> templateValues;
        try {
            templateValues = Templates.getValuesFromInput(template, input);
        } catch (TemplateValueParseException e) {
            throw new BadRequestException(e.getMessage(), e);
        }
        TemplateQuery populatedTemplate;
        try {
            populatedTemplate = TemplatePopulator.getPopulatedTemplate(template, templateValues);
        } catch (TemplatePopulatorException e) {
            throw new BadRequestException(BAD_CONSTRAINT_VALUES + e.getMessage(), e);
        }

        PathQuery pq = populatedTemplate.getQueryToExecute();
<<<<<<< HEAD

        List<String> oldView = new ArrayList(pq.getView());
        oldView.remove(newViewString);
=======
>>>>>>> 60f72f38
        pq.clearView();
        pq.addView(newViewString);
        return pq;
    }
}<|MERGE_RESOLUTION|>--- conflicted
+++ resolved
@@ -10,7 +10,6 @@
  *
  */
 
-import java.util.ArrayList;
 import java.util.List;
 import java.util.Map;
 
@@ -112,12 +111,6 @@
         }
 
         PathQuery pq = populatedTemplate.getQueryToExecute();
-<<<<<<< HEAD
-
-        List<String> oldView = new ArrayList(pq.getView());
-        oldView.remove(newViewString);
-=======
->>>>>>> 60f72f38
         pq.clearView();
         pq.addView(newViewString);
         return pq;
