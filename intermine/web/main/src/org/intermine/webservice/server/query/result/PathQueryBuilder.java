package org.intermine.webservice.server.query.result;

/*
 * Copyright (C) 2002-2011 FlyMine
 *
 * This code may be freely distributed and modified under the
 * terms of the GNU Lesser General Public Licence.  This should
 * be distributed with the code.  See the LICENSE file for more
 * information or http://www.gnu.org/copyleft/lesser.html.
 *
 */

import java.io.StringReader;
import java.util.HashSet;
import java.util.List;
import java.util.Map;
import java.util.Set;

import org.intermine.api.profile.InterMineBag;
import org.intermine.pathquery.PathQuery;
import org.intermine.pathquery.PathQueryBinding;
import org.intermine.webservice.server.exceptions.BadRequestException;


/**
 * PathQueryBuilder builds PathQuery object from xml and validates it.
 *
 * @author Jakub Kulaviak
 **/
public class PathQueryBuilder
{

    private PathQuery pathQuery;

    protected PathQueryBuilder() {
    	// empty constructor for testing
    }

    /**
     * PathQueryBuilder constructor.
     * @param xml xml string from which will be PathQuery constructed
     * @param schemaUrl url of XML Schema file, validation is performed according this file
     * @param savedBags previously saved bags
     */
    public PathQueryBuilder(String xml, String schemaUrl, Map<String, InterMineBag> savedBags) {
        buildQuery(xml, schemaUrl, savedBags);
    }

    protected void buildQuery(String xml, String schemaUrl,
            Map<String, InterMineBag> savedBags) {
        XMLValidator validator = new XMLValidator();
        validator.validate(xml, schemaUrl);
        if (validator.getErrorsAndWarnings().size() == 0) {
            pathQuery = PathQueryBinding.unmarshalPathQuery(new StringReader(xml),
                    PathQuery.USERPROFILE_VERSION);

            if (!pathQuery.isValid()) {
                throw new BadRequestException("XML is well formatted but query contains errors: "
                        + formatMessage(pathQuery.verifyQuery()));
            }

            // check bags used by this query exist
            Set<String> missingBags = new HashSet<String>();
            for (String bagName : pathQuery.getBagNames()) {
                if (!savedBags.containsKey(bagName)) {
                    missingBags.add(bagName);
                }
            }
            if (!missingBags.isEmpty()) {
                throw new BadRequestException(
<<<<<<< HEAD
                        "XML is well formatted but saved Lists used "
                        + "by this query don't exist: " + missingBags 
=======
                        "XML is well formatted but you do not have access to the "
                        + "following mentioned lists: " + missingBags 
>>>>>>> 9ec5d271
                        + " query: " + xml);
            }
        } else {
            throw new BadRequestException(formatMessage(validator.getErrorsAndWarnings()));
        }
    }

    private String formatMessage(List<String> msgs) {
        StringBuilder sb = new StringBuilder();
        for (String msg : msgs) {
            sb.append(msg);
            if (!msg.endsWith(".")) {
                sb.append(".");
            }
        }
        return sb.toString();
    }

    /**
     * Returns parsed PathQuery.
     * @return parsed PathQuery
     */
    public PathQuery getQuery() {
        return pathQuery;
    }
}<|MERGE_RESOLUTION|>--- conflicted
+++ resolved
@@ -68,13 +68,8 @@
             }
             if (!missingBags.isEmpty()) {
                 throw new BadRequestException(
-<<<<<<< HEAD
-                        "XML is well formatted but saved Lists used "
-                        + "by this query don't exist: " + missingBags 
-=======
                         "XML is well formatted but you do not have access to the "
                         + "following mentioned lists: " + missingBags 
->>>>>>> 9ec5d271
                         + " query: " + xml);
             }
         } else {
