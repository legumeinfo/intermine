package org.intermine.webservice.server;

/*
 * Copyright (C) 2002-2011 FlyMine
 *
 * This code may be freely distributed and modified under the
 * terms of the GNU Lesser General Public Licence.  This should
 * be distributed with the code.  See the LICENSE file for more
 * information or http://www.gnu.org/copyleft/lesser.html.
 *
 */

import java.io.IOException;
import java.io.PrintWriter;
import java.util.Map;
import java.util.Properties;

import javax.servlet.RequestDispatcher;
import javax.servlet.http.HttpServletRequest;
import javax.servlet.http.HttpServletResponse;
import javax.servlet.http.HttpSession;

import org.apache.commons.codec.binary.Base64;
import org.apache.commons.lang.StringUtils;
import org.apache.log4j.Logger;
import org.intermine.api.InterMineAPI;
import org.intermine.api.profile.ProfileManager;
import org.intermine.web.logic.export.ResponseUtil;
import org.intermine.web.logic.profile.LoginHandler;
import org.intermine.web.logic.session.SessionMethods;
import org.intermine.webservice.server.exceptions.BadRequestException;
import org.intermine.webservice.server.exceptions.InternalErrorException;
import org.intermine.webservice.server.exceptions.ServiceException;
import org.intermine.webservice.server.exceptions.ServiceForbiddenException;
import org.intermine.webservice.server.output.CSVFormatter;
import org.intermine.webservice.server.output.HTMLOutput;
import org.intermine.webservice.server.output.JSONObjectFormatter;
<<<<<<< HEAD
=======
import org.intermine.webservice.server.output.JSONRowFormatter;
>>>>>>> 62e9cd21
import org.intermine.webservice.server.output.Output;
import org.intermine.webservice.server.output.StreamedOutput;
import org.intermine.webservice.server.output.TabFormatter;
import org.intermine.webservice.server.output.XMLFormatter;
import org.intermine.webservice.server.query.result.WebServiceRequestParser;

/**
 *
 * Base class for web services. See methods of class to be able implement
 * subclass. <h3>Output</h3> There can be 3 types of output:
 * <ul>
 * <li>Only Error output
 * <li>Complete results - xml, tab separated, html
 * <li>Incomplete results - error messages are appended at the end
 * </ul>
 *
 * <h3>Web service design</h3>
 * <ul>
 * <li>Request is parsed with corresponding RequestProcessor class and returned
 * as a corresponding Input class.
 * <li>Web services are subclasses of WebService class.
 * <li>Web services use implementations of Output class to print results.
 * <li>Request parameter names are constants in corresponding
 * RequestProcessorBase subclass.
 * <li>Servlets are used only for forwarding to corresponding web service, that
 * is created always new. With this implementation fields of new service are
 * correctly initialized and there don't stay values from previous requests.
 * </ul>
 * For using of web services see InterMine wiki pages.
 *
 * @author Jakub Kulaviak
 */
public abstract class WebService {
    /** XML format constant **/
    public static final int XML_FORMAT = 0;

    /** TSV format constant **/
    public static final int TSV_FORMAT = 1;

    /** HTML format constant **/
    public static final int HTML_FORMAT = 2;

    /** CSV format constant **/
    public static final int CSV_FORMAT = 3;
    
    /** JSON Object format constant **/
    public static final int JSON_OBJ_FORMAT = 4;

    // FORMAT CONSTANTS BETWEEN 20-40 ARE RESERVED FOR JSON FORMATS!!

    /** Start of JSON format range **/
    public static final int JSON_RANGE_START = 20;

    /** End of JSON format range **/
    public static final int JSON_RANGE_END = 40;

    /** JSON Object format constant **/
    public static final int JSON_OBJ_FORMAT = 20;

    /** JSONP Object format constant **/
    public static final int JSONP_OBJ_FORMAT = 21;

    /** JSON Table format constant **/
    public static final int JSON_TABLE_FORMAT = 22;

    /** JSONP Table format constant **/
    public static final int JSONP_TABLE_FORMAT = 23;

    protected boolean formatIsJSON() {
        int format = getFormat();
        return (format >= JSON_RANGE_START && format <= JSON_RANGE_END);
    }

    protected boolean formatIsJSONP() {
        return formatIsJSON() && (getFormat() % 2 == 1);
    }

    private static final String WEB_SERVICE_DISABLED_PROPERTY = "webservice.disabled";

    private static Logger logger = Logger.getLogger(WebService.class);

    private static final String FORWARD_PATH = "/webservice/table.jsp";

    private static final String AUTHENTICATION_FIELD_NAME = "Authorization";

    protected HttpServletRequest request;

    protected HttpServletResponse response;

    protected Output output;

    private boolean authenticated = false;

    protected InterMineAPI im;

    /**
     * Construct the web service with the InterMine API object that gives access
     * to the core InterMine functionality.
     *
     * @param im
     *            the InterMine application
     */
    public WebService(InterMineAPI im) {
        this.im = im;
    }

    /**
     * Starting method of web service. The web service should be run like
     *
     * <pre>
     * new ListsService().doGet(request, response);
     * </pre>
     *
     * Ensures initialization of web service and makes steps common for all web
     * services and after that executes <tt>execute</tt> method, that should be
     * overwritten with each web service.
     *
     * @param request
     *            request
     * @param response
     *            response
     */
    public void service(HttpServletRequest request, HttpServletResponse response) {
        try {

            this.request = request;
            this.response = response;
            initOutput(response);

            Properties webProperties = SessionMethods.getWebProperties(request
                    .getSession().getServletContext());
            if ("true".equalsIgnoreCase(webProperties
                    .getProperty(WEB_SERVICE_DISABLED_PROPERTY))) {
                throw new ServiceForbiddenException("Web service is disabled.");
            }

            authenticate(request);

            execute(request, response);

        } catch (Throwable t) {
            sendError(t, response);
        }
        output.flush();
    }

    /**
     * If user name and password is specified in request, then it setups user
     * profile in session. User was authenticated. It is using Http basis access
     * authentication.
     * {@link "http://en.wikipedia.org/wiki/Basic_access_authentication"}
     *
     * @param request
     *            request
     */
    private void authenticate(HttpServletRequest request) {
        String authString = request.getHeader(AUTHENTICATION_FIELD_NAME);
        if (authString == null || authString.length() == 0) {
            return;
        }

        String decoded = new String(Base64.decodeBase64(authString.getBytes()));
        String[] parts = decoded.split(":", 2);
        if (parts.length != 2) {
            throw new BadRequestException(
                    "Invalid request authentication. "
                            + "Authorization field contains invalid value. Decoded authorization value: "
                            + parts[0]);
        }
        String userName = parts[0];
        String password = parts[1];

        if (userName.length() == 0) {
            throw new BadRequestException("Empty user name.");
        }
        if (password.length() == 0) {
            throw new BadRequestException("Empty password.");
        }
        im = SessionMethods.getInterMineAPI(request.getSession());
        ProfileManager pm = im.getProfileManager();
        if (pm.hasProfile(userName)) {
            if (!pm.validPassword(userName, password)) {
                throw new BadRequestException("Invalid password: " + password);
            }
        } else {
            throw new BadRequestException("Unknown user name: " + userName);
        }

        HttpSession session = request.getSession();
        LoginHandler.setUpProfile(session, pm, userName, password);
        authenticated = true;
    }

    private void sendError(Throwable t, HttpServletResponse response) {
        String msg = WebServiceConstants.SERVICE_FAILED_MSG;
        int code;
        if (t instanceof ServiceException) {
            if (t.getMessage() != null && t.getMessage().length() >= 0) {
                msg = t.getMessage();
            }
            ServiceException ex = (ServiceException) t;
            code = ex.getHttpErrorCode();
        } else {
            code = Output.SC_INTERNAL_SERVER_ERROR;
        }
        logError(t, msg, code);
        sendErrorMsg(response, formatErrorMsg(msg, code), code);
    }

    private void logError(Throwable t, String msg, int code) {
        if (code == Output.SC_INTERNAL_SERVER_ERROR) {
            logger.error(
                    "Service failed by internal error. Request parameters: \n"
                            + requestParametersToString(), t);
        } else {
            logger.debug("Service didn't succeed. It's not an internal error. "
                    + "Reason: " + getErrorDescription(msg, code));
        }
    }

    private String requestParametersToString() {
        StringBuilder sb = new StringBuilder();
        Map<String, String[]> map = request.getParameterMap();
        for (String name : map.keySet()) {
            for (String value : map.get(name)) {
                sb.append(name);
                sb.append(": ");
                sb.append(value);
                sb.append("\n");
            }
        }
        return sb.toString();
    }

    private String getErrorDescription(String msg, int errorCode) {
        StringBuilder sb = new StringBuilder();
        sb.append(StatusDictionary.getDescription(errorCode));
        sb.append(msg);
        return sb.toString();
    }

    private void sendErrorMsg(HttpServletResponse response, String msg, int code) {
        // When status is set, buffer with previous results is cleaned and
        // that's why errors must be set again

        if (!response.isCommitted()) {
            // Cheating here. It is an xml output, but when content type is set
            // to html, then
            // browsers try to display in more readable way then xml
            response.setContentType("text/html");
            try {
                // Error message is written together with response status code
                // and it is written to the output as well. So it is displayed
                // in browser in case of problems.
                // Used deprecated setStatus method because there isn't any
                // other
                // method for sending error with simple description which
                // wouldn't be formatted
                // by server
                response.setStatus(code, msg);
                if (code != Output.SC_NO_CONTENT) {
                    response.getWriter().print(msg);
                }
            } catch (IOException e) {
                logger.error("Writing error to response failed.", e);
            }
        } else {
            try {
                response.getWriter().print(msg);
            } catch (IOException e) {
                logger.error("Writing error to response failed.", e);
            }
        }
    }

    private String formatErrorMsg(String content, int errorCode) {
        StringBuilder sb = new StringBuilder();
        sb.append("<error>");
        printMessage(StatusDictionary.getDescription(errorCode), sb);
        printMessage(content, sb);
        sb.append("</error>");
        return sb.toString();
    }

    private void printMessage(String string, StringBuilder sb) {
        sb.append("<message>");
        sb.append(string);
        sb.append("</message>");
    }

    private void initOutput(HttpServletResponse response) {
        PrintWriter out;
        try {
            // set reasonable buffer size
            response.setBufferSize(8 * 1024);
            out = response.getWriter();
        } catch (IOException e) {
            throw new InternalErrorException(e);
        }
        switch (getFormat()) {
<<<<<<< HEAD
            case XML_FORMAT:
                output = new StreamedOutput(out, new XMLFormatter());
                ResponseUtil.setXMLHeader(response, "result.xml");
                break;
            case TSV_FORMAT:
                output = new StreamedOutput(out, new TabFormatter());
                ResponseUtil.setTabHeader(response, "result.tsv");
                break;
            case CSV_FORMAT:
                output = new StreamedOutput(out, new CSVFormatter());
                ResponseUtil.setCSVHeader(response, "result.csv");
                break;
            case JSON_OBJ_FORMAT:
            	output = new StreamedOutput(out, new JSONObjectFormatter());
            	ResponseUtil.setJSONHeader( response, "result.json");
            	break;
            case HTML_FORMAT:
                output = new HTMLOutput(out);
                ResponseUtil.setHTMLContentType(response);
                break;
            default:
                throw new BadRequestException("Invalid format.");
=======
        case XML_FORMAT:
            output = new StreamedOutput(out, new XMLFormatter());
            ResponseUtil.setXMLHeader(response, "result.xml");
            break;
        case TSV_FORMAT:
            output = new StreamedOutput(out, new TabFormatter());
            ResponseUtil.setTabHeader(response, "result.tsv");
            break;
        case CSV_FORMAT:
            output = new StreamedOutput(out, new CSVFormatter());
            ResponseUtil.setCSVHeader(response, "result.csv");
            break;
        case JSON_OBJ_FORMAT:
            output = new StreamedOutput(out, new JSONObjectFormatter());
            ResponseUtil.setJSONHeader(response, "result.json");
            break;
        case JSONP_OBJ_FORMAT:
            output = new StreamedOutput(out, new JSONObjectFormatter());
            ResponseUtil.setJSONHeader(response, "result.json");
            break;
        case JSON_TABLE_FORMAT:
            output = new StreamedOutput(out, new JSONRowFormatter());
            ResponseUtil.setJSONHeader(response, "result.json");
            break;
        case JSONP_TABLE_FORMAT:
            output = new StreamedOutput(out, new JSONRowFormatter());
            ResponseUtil.setJSONHeader(response, "result.json");
            break;
        case HTML_FORMAT:
            output = new HTMLOutput(out);
            ResponseUtil.setHTMLContentType(response);
            break;
        default:
            throw new BadRequestException("Invalid format.");
>>>>>>> 62e9cd21
        }
    }

    /**
     * Returns required output format.
     *
     * @return format
     */
    public int getFormat() {
        String format = request
                .getParameter(WebServiceRequestParser.OUTPUT_PARAMETER);
        if (StringUtils.isEmpty(format)) {
            return TSV_FORMAT;
        }
        if (WebServiceRequestParser.FORMAT_PARAMETER_XML
                .equalsIgnoreCase(format)) {
            return XML_FORMAT;
        }
        if (WebServiceRequestParser.FORMAT_PARAMETER_HTML
                .equalsIgnoreCase(format)) {
            return HTML_FORMAT;
        }
        if (WebServiceRequestParser.FORMAT_PARAMETER_CSV
                .equalsIgnoreCase(format)) {
            return CSV_FORMAT;
        }
        if (WebServiceRequestParser.FORMAT_PARAMETER_JSON_OBJ
                .equalsIgnoreCase(format)) {
<<<<<<< HEAD
        	return JSON_OBJ_FORMAT;
=======
            return JSON_OBJ_FORMAT;
        }
        if (WebServiceRequestParser.FORMAT_PARAMETER_JSONP_OBJ
                .equalsIgnoreCase(format)) {
            return JSONP_OBJ_FORMAT;
        }
        if (WebServiceRequestParser.FORMAT_PARAMETER_JSON_TABLE
                .equalsIgnoreCase(format)) {
            return JSON_TABLE_FORMAT;
        }
        if (WebServiceRequestParser.FORMAT_PARAMETER_JSONP_TABLE
                .equalsIgnoreCase(format)) {
            return JSONP_TABLE_FORMAT;
>>>>>>> 62e9cd21
        }
        return TSV_FORMAT;
    }

    /**
     * Get the value of the callback parameter.
     * @return The value, or null if this request type does not support this.
     */
    public String getCallback() {
        if (formatIsJSONP()) {
            return request.getParameter(WebServiceRequestParser.CALLBACK_PARAMETER);
        } else {
            return null;
        }
    }

    /**
     * Runs service. This is abstract method, that must be defined in subclasses
     * and so performs something useful. Standard procedure is overwrite this
     * method in subclasses and let this method to be called from
     * WebService.doGet method that encapsulates logic common for all web
     * services else you can overwrite doGet method in your web service class
     * and manage all the things alone.
     *
     * @param request
     *            request
     * @param response
     *            response
     * @throws Exception
     *             if some error occurs
     */
    protected abstract void execute(HttpServletRequest request,
            HttpServletResponse response) throws Exception;

    /**
     * Returns dispatcher that forwards to the page that displays results as a
     * html page.
     *
     * @return dispatcher
     */
    public RequestDispatcher getHtmlForward() {
        return request.getSession().getServletContext()
                .getRequestDispatcher(FORWARD_PATH);
    }

    /**
     * @return true if request specified user name and password
     */
    public boolean isAuthenticated() {
        return authenticated;
    }
}<|MERGE_RESOLUTION|>--- conflicted
+++ resolved
@@ -35,10 +35,7 @@
 import org.intermine.webservice.server.output.CSVFormatter;
 import org.intermine.webservice.server.output.HTMLOutput;
 import org.intermine.webservice.server.output.JSONObjectFormatter;
-<<<<<<< HEAD
-=======
 import org.intermine.webservice.server.output.JSONRowFormatter;
->>>>>>> 62e9cd21
 import org.intermine.webservice.server.output.Output;
 import org.intermine.webservice.server.output.StreamedOutput;
 import org.intermine.webservice.server.output.TabFormatter;
@@ -83,9 +80,6 @@
 
     /** CSV format constant **/
     public static final int CSV_FORMAT = 3;
-    
-    /** JSON Object format constant **/
-    public static final int JSON_OBJ_FORMAT = 4;
 
     // FORMAT CONSTANTS BETWEEN 20-40 ARE RESERVED FOR JSON FORMATS!!
 
@@ -339,30 +333,6 @@
             throw new InternalErrorException(e);
         }
         switch (getFormat()) {
-<<<<<<< HEAD
-            case XML_FORMAT:
-                output = new StreamedOutput(out, new XMLFormatter());
-                ResponseUtil.setXMLHeader(response, "result.xml");
-                break;
-            case TSV_FORMAT:
-                output = new StreamedOutput(out, new TabFormatter());
-                ResponseUtil.setTabHeader(response, "result.tsv");
-                break;
-            case CSV_FORMAT:
-                output = new StreamedOutput(out, new CSVFormatter());
-                ResponseUtil.setCSVHeader(response, "result.csv");
-                break;
-            case JSON_OBJ_FORMAT:
-            	output = new StreamedOutput(out, new JSONObjectFormatter());
-            	ResponseUtil.setJSONHeader( response, "result.json");
-            	break;
-            case HTML_FORMAT:
-                output = new HTMLOutput(out);
-                ResponseUtil.setHTMLContentType(response);
-                break;
-            default:
-                throw new BadRequestException("Invalid format.");
-=======
         case XML_FORMAT:
             output = new StreamedOutput(out, new XMLFormatter());
             ResponseUtil.setXMLHeader(response, "result.xml");
@@ -397,7 +367,6 @@
             break;
         default:
             throw new BadRequestException("Invalid format.");
->>>>>>> 62e9cd21
         }
     }
 
@@ -426,9 +395,6 @@
         }
         if (WebServiceRequestParser.FORMAT_PARAMETER_JSON_OBJ
                 .equalsIgnoreCase(format)) {
-<<<<<<< HEAD
-        	return JSON_OBJ_FORMAT;
-=======
             return JSON_OBJ_FORMAT;
         }
         if (WebServiceRequestParser.FORMAT_PARAMETER_JSONP_OBJ
@@ -442,7 +408,6 @@
         if (WebServiceRequestParser.FORMAT_PARAMETER_JSONP_TABLE
                 .equalsIgnoreCase(format)) {
             return JSONP_TABLE_FORMAT;
->>>>>>> 62e9cd21
         }
         return TSV_FORMAT;
     }
