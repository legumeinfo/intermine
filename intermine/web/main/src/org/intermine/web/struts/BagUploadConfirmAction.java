--- conflicted
+++ resolved
@@ -84,26 +84,20 @@
             return mapping.findForward("error");
         }
 
-<<<<<<< HEAD
-        InterMineAPI im = SessionMethods.getInterMineAPI(session);
         if (request.getParameter("upgradeBagName") == null) {
-	        InterMineBag bag = profile.createBag(bagName, bagType, "", im.getClassKeys());
-	        bag.addIdsToBag(contents, bagType);
-	        session.removeAttribute("bagQueryResult");
+            InterMineBag bag = profile.createBag(bagName, bagType, "", im.getClassKeys());
+            bag.addIdsToBag(contents, bagType);
+            //track the list creation
+            im.getTrackerDelegate().trackListCreation(bagType, bag.getSize(),
+                                   ListBuildMode.IDENTIFIERS, profile, session.getId());
+            session.removeAttribute("bagQueryResult");
         } else {
-        	String bagToUpgradeName = bagName;
-        	InterMineBag bagToUpgrade = profile.getSavedBags().get(bagToUpgradeName);
-        	bagToUpgrade.upgradeOsb(contents);
-        	session.removeAttribute("bagQueryResult_" + bagToUpgradeName);
+            String bagToUpgradeName = bagName;
+            InterMineBag bagToUpgrade = profile.getSavedBags().get(bagToUpgradeName);
+            bagToUpgrade.upgradeOsb(contents);
+            session.removeAttribute("bagQueryResult_" + bagToUpgradeName);
         }
-=======
-        InterMineBag bag = profile.createBag(bagName, bagType, "");
-        bag.addIdsToBag(contents, bagType);
-        //track the list creation
-        im.getTrackerDelegate().trackListCreation(bagType, bag.getSize(),
-                                ListBuildMode.IDENTIFIERS, profile, session.getId());
-        session.removeAttribute("bagQueryResult");
->>>>>>> 021c35fc
+
         ForwardParameters forwardParameters
             = new ForwardParameters(mapping.findForward("bagDetails"));
         forwardParameters.addParameter("bagName", bagName);
