--- conflicted
+++ resolved
@@ -21,10 +21,6 @@
 import org.apache.struts.action.ActionMapping;
 import org.apache.struts.action.ActionMessage;
 import org.intermine.api.InterMineAPI;
-<<<<<<< HEAD
-=======
-import org.intermine.api.bag.BagOperations;
->>>>>>> 021c35fc
 import org.intermine.api.profile.InterMineBag;
 import org.intermine.api.profile.Profile;
 import org.intermine.api.tracker.util.ListBuildMode;
@@ -136,7 +132,7 @@
 
         if ("saveNewBag".equals(operation)) {
             ForwardParameters forwardParameters = new ForwardParameters(mapping.findForward("bag"));
-            forwardParameters.addParameter("bagName",bag.getName());
+            forwardParameters.addParameter("bagName", bag.getName());
             forwardParameters.addParameter("trackExecution", "false");
             return forwardParameters.forward();
         }
