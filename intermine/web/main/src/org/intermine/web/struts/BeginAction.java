--- conflicted
+++ resolved
@@ -107,56 +107,31 @@
                         tab.put("identifier", identifier);
                         // (optional) description
                         tab.put("description", props.containsKey(i + ".description")
-<<<<<<< HEAD
+                                ? (String) props.get(i + ".description") : "");
+                        tab.put("description", props.containsKey(i + ".description")
                                 ? (String) props.get(i + ".description") : "");
                         // (optional) custom name, otherwise use identifier
+
                         tab.put("name", props.containsKey(i + ".name")
                                 ? (String) props.get(i + ".name") : identifier);
-
                         // fetch the actual template queries
-                        templates = templateManager.getAspectTemplates(
-                                TagNames.IM_ASPECT_PREFIX + identifier, null);
-                        if (SessionMethods.getProfile(session).isLoggedIn()) {
-                            mostPopularTemplateNames = trackerDelegate.getMostPopularTemplateOrder(
-                                    SessionMethods.getProfile(session), session.getId());
-                        } else {
-                            mostPopularTemplateNames =
-                                trackerDelegate.getMostPopularTemplateOrder();
-                        }
-
-                        if (mostPopularTemplateNames != null) {
-                            Collections.sort(templates,
-                                    new MostPopularTemplateComparator(mostPopularTemplateNames));
-                        }
-
-                        if (templates.size() > MAX_TEMPLATES) {
-                            templates = templates.subList(0, MAX_TEMPLATES);
-                        }
-
-=======
-                                              ? (String) props.get(i + ".description") : "");
-                        // (optional) custom name, otherwise use identifier
-                        tab.put("name", props.containsKey(i + ".name")
-                                        ? (String) props.get(i + ".name") : identifier);
-
-                        // fetch the actual template queries
-                        /*TrackerDelegate trackerDelegate = im.getTrackerDelegate();
-                        if (trackerDelegate != null) {
-                            trackerDelegate.setTemplateManager(im.getTemplateManager());
-                        }*/
                         TemplateManager tm = im.getTemplateManager();
                         Profile profile = SessionMethods.getProfile(session);
                         if (profile.isLoggedIn()) {
                             templates = tm.getPopularTemplatesByAspect(
-                                        TagNames.IM_ASPECT_PREFIX + identifier,
-                                        MAX_TEMPLATES, profile.getUsername(),
-                                        session.getId());
+                                    TagNames.IM_ASPECT_PREFIX + identifier,
+                                    MAX_TEMPLATES, profile.getUsername(),
+                                    session.getId());
                         } else {
                             templates = tm.getPopularTemplatesByAspect(
-                                                        TagNames.IM_ASPECT_PREFIX + identifier,
-                                                        MAX_TEMPLATES);
+                                    TagNames.IM_ASPECT_PREFIX + identifier,
+                                    MAX_TEMPLATES);
                         }
->>>>>>> 73b6f16c
+
+                        if (templates.size() > MAX_TEMPLATES) {
+                            templates = templates.subList(0, MAX_TEMPLATES);
+                        }
+
                         tab.put("templates", templates);
 
                         bagOfTabs.put(Integer.toString(i), tab);
@@ -172,13 +147,8 @@
         // preferred bags (Gucci)
         ArrayList<String> preferredBags = new ArrayList<String>();
         TagManager tagManager = im.getTagManager();
-<<<<<<< HEAD
         List<Tag> preferredBagTypeTags = tagManager.getTags(
                 "im:preferredBagType", null, "class", im.getProfileManager().getSuperuser());
-=======
-        List<Tag> preferredBagTypeTags = tagManager.getTags("im:preferredBagType", null, "class",
-                                                            im.getProfileManager().getSuperuser());
->>>>>>> 73b6f16c
         for (Tag tag : preferredBagTypeTags) {
             preferredBags.add(TypeUtil.unqualifiedName(tag.getObjectIdentifier()));
         }
