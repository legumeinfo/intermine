--- conflicted
+++ resolved
@@ -33,13 +33,8 @@
  */
 public class ResourceFinder implements ResourceOpener
 {
-<<<<<<< HEAD
     private final ServletContext context;
-    private static final String WEB_INF = "WEB-INF";
-=======
-    private ServletContext context;
     private static final String WEB_INF = "/WEB-INF";
->>>>>>> 02cdabae
 
     /**
      * Constructor. Makes a ResourceFinder with reference to the current servlet context,
@@ -55,7 +50,7 @@
 
     @Override
     public InputStream openResource(String resourceName) {
-        return context.getResourceAsStream("/WEB-INF/" + resourceName);
+        return context.getResourceAsStream(WEB-INF + "/" + resourceName);
     }
 
     /**
