package org.intermine.web.logic.widget;

/*
 * Copyright (C) 2002-2011 FlyMine
 *
 * This code may be freely distributed and modified under the
 * terms of the GNU Lesser General Public Licence.  This should
 * be distributed with the code.  See the LICENSE file for more
 * information or http://www.gnu.org/copyleft/lesser.html.
 *
 */

import java.math.BigDecimal;
import java.math.MathContext;
import java.util.HashMap;
import java.util.LinkedHashMap;
import java.util.Map;

import org.intermine.web.logic.SortableMap;

/**
 * This correction is the less stringent than the Bonferroni, and therefore tolerates more
 * false positives.
 *
 * Corrected p-value = p-value*(n/rank)
 *  *
 *  1) The p-values of each gene are ranked from the smallest to largest.
 *  2) The p-value is multiplied by the total number of tests divided by its rank.
 *
 * @author Julie Sullivan
 */
public class BenjaminiHochberg implements ErrorCorrection
{
    private LinkedHashMap<String, BigDecimal> originalMap;
    private HashMap<String, BigDecimal> adjustedMap;
    private BigDecimal numberOfTests;
    private static final BigDecimal ONE = new BigDecimal(1);

    /**
    * @param originalMap HashMap of go terms and their p-value
    * @param testCount number of tests
     */
    public BenjaminiHochberg(HashMap<String, BigDecimal> originalMap, int testCount) {
        numberOfTests = new BigDecimal(testCount);
        SortableMap sortedMap = new SortableMap(originalMap);
        // sort ascending, smallest values first
        sortedMap.sortValues(false, true);
        this.originalMap = new LinkedHashMap(sortedMap);
    }

    /**
     * Calculates the Benjamini and Hochberg correction of the false discovery rate.
     *
     * @param max maximum value we are interested in - used for display purposes only
     */
    public void calculate(Double max) {
        adjustedMap = new HashMap();
        BigDecimal lastValue = null;
        int i = 1;
        BigDecimal index = ONE;

        // smallest to largest
        for (Map.Entry<String, BigDecimal> entry : originalMap.entrySet()) {

            BigDecimal p = entry.getValue();
<<<<<<< HEAD
            BigDecimal adjustedP = p;

            if (index.equals(numberOfTests)) {
                // p is never over 1
                if (adjustedP.compareTo(ONE) >= 0) {
                    adjustedP = ONE;
                }

                // only report if value > maximum
                if (adjustedP.doubleValue() <= max.doubleValue()) {
                    adjustedMap.put(label, adjustedP);
                }

                // decrease index
                index = index.subtract(ONE);

                // largest item is not updated
                continue;
            }
=======
>>>>>>> 62e9cd21

            // if the p-value is not the same as previous, sync the rank
            if (lastValue == null || p.compareTo(lastValue) != 0) {
                index = new BigDecimal(i);
            }

            // n/rank
            BigDecimal m = numberOfTests.divide(index, MathContext.DECIMAL128);

            // p-value*(n/rank)
            BigDecimal adjustedP = p.multiply(m, MathContext.DECIMAL128);

            // p-value can't be over 1
            if (adjustedP.compareTo(ONE) > 0) {
                adjustedP = ONE;
            }

            // only report if value <= maximum
            if (adjustedP.doubleValue() <= max.doubleValue()) {
                adjustedMap.put(entry.getKey(), adjustedP);
            } else {
                // p-values are in ascending order, on first large number we can stop
                return;
            }

            // to compare if next value is the same
            lastValue = p;

            i++;
        }
    }

    /**
     * @return adjusted map
     */
    public HashMap<String, BigDecimal> getAdjustedMap() {
        return adjustedMap;
    }
}<|MERGE_RESOLUTION|>--- conflicted
+++ resolved
@@ -63,28 +63,6 @@
         for (Map.Entry<String, BigDecimal> entry : originalMap.entrySet()) {
 
             BigDecimal p = entry.getValue();
-<<<<<<< HEAD
-            BigDecimal adjustedP = p;
-
-            if (index.equals(numberOfTests)) {
-                // p is never over 1
-                if (adjustedP.compareTo(ONE) >= 0) {
-                    adjustedP = ONE;
-                }
-
-                // only report if value > maximum
-                if (adjustedP.doubleValue() <= max.doubleValue()) {
-                    adjustedMap.put(label, adjustedP);
-                }
-
-                // decrease index
-                index = index.subtract(ONE);
-
-                // largest item is not updated
-                continue;
-            }
-=======
->>>>>>> 62e9cd21
 
             // if the p-value is not the same as previous, sync the rank
             if (lastValue == null || p.compareTo(lastValue) != 0) {
