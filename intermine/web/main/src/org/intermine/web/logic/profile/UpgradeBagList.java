package org.intermine.web.logic.profile;

/*
 * Copyright (C) 2002-2011 FlyMine
 *
 * This code may be freely distributed and modified under the
 * terms of the GNU Lesser General Public Licence.  This should
 * be distributed with the code.  See the LICENSE file for more
 * information or http://www.gnu.org/copyleft/lesser.html.
 *
 */

import java.util.ArrayList;
import java.util.HashMap;
import java.util.Iterator;
import java.util.LinkedHashMap;
import java.util.List;
import java.util.Map;
import java.util.Set;

import javax.servlet.http.HttpSession;

import org.apache.log4j.Logger;
import org.intermine.api.bag.BagQueryResult;
import org.intermine.api.bag.BagQueryRunner;
import org.intermine.api.profile.BagState;
import org.intermine.api.profile.InterMineBag;
import org.intermine.api.profile.Profile;
import org.intermine.model.InterMineObject;
import org.intermine.objectstore.ObjectStoreException;
import org.intermine.web.logic.Constants;
import org.intermine.web.logic.bag.BagQueryUpgrade;
import org.intermine.web.logic.session.SessionMethods;

/**
 * Runnable object providing upgrading osbag_int table.
 * @author dbutano
 *
 */
public class UpgradeBagList implements Runnable
{
    private static final Logger LOG = Logger.getLogger(UpgradeBagList.class);
    private Profile profile;
    private BagQueryRunner bagQueryRunner;
    private HttpSession session;

    /**
     * Constructor
     *
     * @param profile The profile of the user whose lists we are upgrading.
     * @param bagQueryRunner The mechanism to search for items for the lists.
     * @param session A reference to the session to store progress information.
     */
    public UpgradeBagList(Profile profile, BagQueryRunner bagQueryRunner, HttpSession session) {
        this.profile = profile;
        this.bagQueryRunner = bagQueryRunner;
        this.session = session;
    }

    protected Map<String, Map<String, Object>> getStatus() {
        return SessionMethods.getNotCurrentSavedBagsStatus(session);
    }

    @Override
    public void run() {
        doUpgrade(getStatus());
    }

    private void doUpgrade(Map<String, Map<String, Object>> status) {
        Map<String, InterMineBag> savedBags = profile.getSavedBags();
        for (InterMineBag bag : savedBags.values()) {

            if (bag.getState().equals(BagState.NOT_CURRENT.toString())) {
                Map<String, Object> bagAttributes = new HashMap<String, Object>();

                bagAttributes.put("status", Constants.UPGRADING_BAG);
<<<<<<< HEAD
                status.put(bag.getName(), bagAttributes);
=======
                LOG.info("Start upgrading the bag list " + bag.getName());
                savedBagsStatus.put(bag.getName(), bagAttributes);
>>>>>>> 3562e313

                BagQueryUpgrade bagQueryUpgrade = new BagQueryUpgrade(bagQueryRunner, bag);
                BagQueryResult result = bagQueryUpgrade.getBagQueryResult();
                try {
                    if (result.getUnresolved().isEmpty()
                        && (result.getIssues().isEmpty()
                            || onlyOtherIssuesAlreadyContained(result))) {
                        Map<Integer, List> matches = result.getMatches();
                        //we set temporary the updateBagValues parameter to true
                        //in this way will update the extra field recently added
                        bag.upgradeOsb(matches.keySet(), true);
                        bagAttributes.put("status", BagState.CURRENT.toString());
                        try {
                            bagAttributes.put("size", bag.getSize());
                        } catch (ObjectStoreException e) {
                            // nothing serious happens here...
                        }
                        status.put(bag.getName(), bagAttributes);
                    } else {
                        reportResult(bag.getName(), result);
                        bag.setState(BagState.TO_UPGRADE);
                        bagAttributes.put("status", BagState.TO_UPGRADE.toString());
                        status.put(bag.getName(), bagAttributes);
                    }
                } catch (ObjectStoreException ose) {
                    LOG.warn("Could not upgrade the bags list", ose);
                }
            }
        }
    }

    protected void reportResult(String name, BagQueryResult result) {
        session.setAttribute("bagQueryResult_" + name, result);
    }

    /**
     * Verify that the only issues existing have type OTHER and the ids contained already
     * exist in the list.
     * If the condition is verified the list can be upgraded automatically
     * @param result
     * @return
     */
    private boolean onlyOtherIssuesAlreadyContained(BagQueryResult result) {
        if (result.getIssues().get(BagQueryResult.DUPLICATE) == null
            && result.getIssues().get(BagQueryResult.TYPE_CONVERTED) == null
            && result.getIssues().get(BagQueryResult.WILDCARD) == null) {

            Map<String, Map<String, List>> otherMatchMap = result.getIssues()
                .get(BagQueryResult.OTHER);
            Set<Integer> matchesIds = result.getMatches().keySet();
            if (otherMatchMap != null) {
                Map<String, ArrayList<Object>> lowQualityMatches = new LinkedHashMap<String,
                ArrayList<Object>>();
                Iterator otherMatchesIter = otherMatchMap.values().iterator();
                while (otherMatchesIter.hasNext()) {
                    Map<String, ArrayList<Object>> inputToObjectsMap =
                        (Map<String, ArrayList<Object>>) otherMatchesIter.next();
                    Map<String, ArrayList<Object>> inputToObjectsMapUpdated =
                        new LinkedHashMap<String, ArrayList<Object>>();
                    for (String key : inputToObjectsMap.keySet()) {
                        ArrayList<Object> listObjects = inputToObjectsMap.get(key);
                        ArrayList<Object> listObjectsUpdated = new ArrayList<Object>();
                        for (Object obj : listObjects) {
                            InterMineObject intermineObj = (InterMineObject) obj;
                            if (matchesIds.isEmpty()
                                || !matchesIds.contains(intermineObj.getId())) {
                                listObjectsUpdated.add(obj);
                            }
                        }
                        if (!listObjectsUpdated.isEmpty()) {
                            inputToObjectsMapUpdated.put(key, listObjects);
                        }
                    }
                    if (!inputToObjectsMapUpdated.isEmpty()) {
                        lowQualityMatches.putAll(inputToObjectsMapUpdated);
                    }
                }
                if (lowQualityMatches.isEmpty()) {
                    return true;
                }
            }
        }
        return false;
    }
}<|MERGE_RESOLUTION|>--- conflicted
+++ resolved
@@ -74,12 +74,9 @@
                 Map<String, Object> bagAttributes = new HashMap<String, Object>();
 
                 bagAttributes.put("status", Constants.UPGRADING_BAG);
-<<<<<<< HEAD
+
+                LOG.info("Start upgrading the bag list " + bag.getName());
                 status.put(bag.getName(), bagAttributes);
-=======
-                LOG.info("Start upgrading the bag list " + bag.getName());
-                savedBagsStatus.put(bag.getName(), bagAttributes);
->>>>>>> 3562e313
 
                 BagQueryUpgrade bagQueryUpgrade = new BagQueryUpgrade(bagQueryRunner, bag);
                 BagQueryResult result = bagQueryUpgrade.getBagQueryResult();
