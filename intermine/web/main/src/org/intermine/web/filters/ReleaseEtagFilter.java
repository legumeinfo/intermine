--- conflicted
+++ resolved
@@ -40,14 +40,10 @@
 {
 
     private static final Logger LOG = Logger.getLogger(ReleaseEtagFilter.class);
-<<<<<<< HEAD
     /**
      * When the server is started up
      */
-    static final Date START_UP = new Date();
-=======
     static final Date START_UP = new Date(); // Default visibility for testing.
->>>>>>> f906ee11
     private static String release = null;
 
     @Override
