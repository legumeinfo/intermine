package org.intermine.web.context;

/*
 * Copyright (C) 2002-2014 FlyMine
 *
 * This code may be freely distributed and modified under the
 * terms of the GNU Lesser General Public Licence.  This should
 * be distributed with the code.  See the LICENSE file for more
 * information or http://www.gnu.org/copyleft/lesser.html.
 *
 */

import java.io.IOException;
import java.security.KeyStore;
import java.security.KeyStoreException;
import java.security.NoSuchAlgorithmException;
import java.security.cert.CertificateException;
import java.util.HashMap;
import java.util.Map;
import java.util.Properties;
import java.util.Set;
import java.util.concurrent.ArrayBlockingQueue;
import java.util.concurrent.ExecutorService;
import java.util.concurrent.Executors;

import org.apache.log4j.Logger;
import org.intermine.api.InterMineAPI;
import org.intermine.util.Emailer;
import org.intermine.util.ShutdownHook;
import org.intermine.util.Shutdownable;
import org.intermine.web.logic.ResourceOpener;
import org.intermine.web.logic.config.WebConfig;
import org.intermine.web.security.KeyStoreBuilder;

/**
 * A context object that doesn't require the session.
 *
 * TODO: use injection instead.
 *
 * @author rns
 *
 */
public final class InterMineContext implements Shutdownable
{
    private static final Logger LOG = Logger.getLogger(InterMineContext.class);

    private InterMineContext() {
        // Hidden constructor.
    }

    private static final int WORKERS = 10;
    private static InterMineAPI im;
    private static Properties webProperties;
    private static WebConfig webConfig;
    private static volatile boolean isInitialised = false;
    private static Emailer emailer;
    private static final Map<String, Object> ATTRIBUTES = new HashMap<String, Object>();
    private static KeyStore keyStore = null;
    private static ArrayBlockingQueue<MailAction> mailQueue;
    private static ExecutorService mailService;
    private static ResourceOpener opener;

    /**
     * Set up the Context with everything it needs.
     * @param imApi The application state.
     * @param webProps The application properties.
     * @param wc The application configuration.
     * @param resourceOpener Something to use to open resources.
     */
    public static synchronized void initilise(
            final InterMineAPI imApi,
            final Properties webProps,
            final WebConfig wc,
            final ResourceOpener resourceOpener) {
        if (imApi == null || webProps == null || wc == null || resourceOpener == null) {
            throw new NullPointerException("None of the arguments to this method may be null.");
        }
        if (isInitialised) { // May be initialized multiple times in tests.
            doShutdown();
        }
        im = imApi;
        webProperties = webProps;
        webConfig = wc;
        opener = resourceOpener;

        emailer = EmailerFactory.getEmailer(webProps);
        mailQueue = new ArrayBlockingQueue<MailAction>(10000);
        mailService = Executors.newCachedThreadPool(new DaemonThreadFactory());
        startMailerThreads(emailer);
        ShutdownHook.registerObject(new InterMineContext());

        isInitialised = true;
    }

    private static void checkInit() {
        if (!isInitialised) {
            throw new ContextNotInitialisedException(
                "Attempt to access InterMineContext before it has  been initialised");
        }
    }

    /**
     * @return The InterMine state object.
     */
    public static InterMineAPI getInterMineAPI() {
        checkInit();
        return im;
    }

    /**
     * @return The structured application configuration.
     */
    public static WebConfig getWebConfig() {
        checkInit();
        return webConfig;
    }

    /**
     * @return The configured properties of the application.
     */
    public static Properties getWebProperties() {
        checkInit();
        return webProperties;
    }

    /**
     * Get the value of a stored attribute.
     * @param name The name to look up.
     * @return The value of the attribute (may be null).
     */
    public static Object getAttribute(String name) {
        return ATTRIBUTES.get(name);
    }

    /**
     * Set an attribute of the context.
     * @param name The name of teh attribute to store.
     * @param value The value of the attribute to store.
     */
    public static void setAttribute(String name, Object value) {
        ATTRIBUTES.put(name, value);
    }

    /**
     * Queue up a message to an emailer.
     * @param action The thing that wants to send an email.
     * @return Whether the action was successfully queued up.
     */
    public static boolean queueMessage(MailAction action) {
        return mailQueue.offer(action);
    }

    /** Start a number of consumer threads that poll for messages to send from the mail queue **/
    private static void startMailerThreads(Emailer emailer) {
        for (int i = 0; i < WORKERS; i++) {
            Runnable r = new MailDaemon(mailQueue, emailer);
            mailService.submit(r);
        }
    }

    /**
     * Send the signal that shutdown is happening - try and release resources.
     */
    public void shutdown() {
        checkInit();
        doShutdown();
    }

    /**
     * Send the signal that shutdown is happening - try and release resources.
     */
    public static void doShutdown() {
        if (mailQueue != null && mailService != null) {
            int leftToSend = mailQueue.size();
            // Allocate more actors to send the remaining messages.
            for (int i = 0; i < leftToSend; i++) {
                Runnable r = new MailDaemon(mailQueue, emailer);
                mailService.submit(r);
            }
            // Tell the pool to close.
            mailService.shutdownNow();
        }
        im = null;
        webProperties = null;
        webConfig = null;
        emailer = null;
        keyStore = null;
        mailQueue = null;
        mailService = null;
        isInitialised = false;
        destroyDaemonThreads("com.browseengine.bobo.util.MemoryManager");
    }

<<<<<<< HEAD
=======
    // forcibly stop threads. Avoids memory leaks in 3rd party libraries we can't control
    // (e.g. bobo)
    private static void destroyDaemonThreads(String className) {
        Set<Thread> threadSet = Thread.getAllStackTraces().keySet();
        for (Thread t : threadSet) {
            for (StackTraceElement s : t.getStackTrace()) {
                if (s.getClassName().contains(className)) {
                    synchronized (t) {
                        LOG.warn("Forcibly stopping thread to avoid memory leak: " + className);
                        t.stop(); //don't complain, it works
                    }
                }
            }
        }
    }

    private static char[] getKeyStorePassword() {
        return getWebProperties().getProperty("security.keystore.password").toCharArray();
    }

>>>>>>> 5fba3873
    /**
     * @return A key-store containing the keys we trust.
     * @throws KeyStoreException If this platform doesn't support JKS.
     * @throws NoSuchAlgorithmException If keys are stored with algos we don't know how to use.
     * @throws CertificateException If the certificate is wonky.
     * @throws IOException If we can't even access the file-system.
     */
    public static KeyStore getKeyStore()
        throws KeyStoreException, NoSuchAlgorithmException, CertificateException, IOException {
        checkInit();
        if (keyStore == null) {
            KeyStoreBuilder builder = new KeyStoreBuilder(getWebProperties(), opener);
            keyStore = builder.buildKeyStore();
        }

        return keyStore;
    }

}<|MERGE_RESOLUTION|>--- conflicted
+++ resolved
@@ -191,17 +191,15 @@
         destroyDaemonThreads("com.browseengine.bobo.util.MemoryManager");
     }
 
-<<<<<<< HEAD
-=======
     // forcibly stop threads. Avoids memory leaks in 3rd party libraries we can't control
     // (e.g. bobo)
-    private static void destroyDaemonThreads(String className) {
+    private static void destroyDaemonThreads(String searchString) {
         Set<Thread> threadSet = Thread.getAllStackTraces().keySet();
         for (Thread t : threadSet) {
             for (StackTraceElement s : t.getStackTrace()) {
-                if (s.getClassName().contains(className)) {
+                if (s.getClassName().contains(searchString)) {
                     synchronized (t) {
-                        LOG.warn("Forcibly stopping thread to avoid memory leak: " + className);
+                        LOG.warn("Forcibly stopping thread to avoid memory leak: " + s.getClassName());
                         t.stop(); //don't complain, it works
                     }
                 }
@@ -209,11 +207,6 @@
         }
     }
 
-    private static char[] getKeyStorePassword() {
-        return getWebProperties().getProperty("security.keystore.password").toCharArray();
-    }
-
->>>>>>> 5fba3873
     /**
      * @return A key-store containing the keys we trust.
      * @throws KeyStoreException If this platform doesn't support JKS.
