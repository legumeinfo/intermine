package org.intermine.web.context;

<<<<<<< HEAD
import java.io.IOException;
import java.io.InputStream;
import java.security.KeyStore;
import java.security.KeyStoreException;
import java.security.NoSuchAlgorithmException;
import java.security.cert.CertificateException;
=======
/*
 * Copyright (C) 2002-2014 FlyMine
 *
 * This code may be freely distributed and modified under the
 * terms of the GNU Lesser General Public Licence.  This should
 * be distributed with the code.  See the LICENSE file for more
 * information or http://www.gnu.org/copyleft/lesser.html.
 *
 */

>>>>>>> 9a8d67c8
import java.util.HashMap;
import java.util.Map;
import java.util.Properties;
import java.util.concurrent.ArrayBlockingQueue;
import java.util.concurrent.ExecutorService;
import java.util.concurrent.Executors;

import org.intermine.api.InterMineAPI;
import org.intermine.util.Emailer;
import org.intermine.web.logic.config.WebConfig;

public class InterMineContext {

    public static final int WORKERS = 10;
    private static InterMineAPI im;
    private static Properties webProperties;
    private static WebConfig webConfig;
    private static boolean isInitialised = false;
    private static Emailer emailer;
    private static final Map<String, Object> ATTRIBUTES = new HashMap<String, Object>();
    private static final ArrayBlockingQueue<MailAction> MAIL_QUEUE
        = new ArrayBlockingQueue<MailAction>(10000);
<<<<<<< HEAD
    private static final ExecutorService mailService = Executors.newCachedThreadPool(new DaemonThreadFactory());
    private static KeyStore keyStore = null;
=======
    private static final ExecutorService MAIL_SERVICE = Executors.newCachedThreadPool(
            new DaemonThreadFactory());
>>>>>>> 9a8d67c8

    public static void initilise(final InterMineAPI imApi, Properties webProps, WebConfig wc) {
        isInitialised = true;
        im = imApi;
        webProperties = webProps;
        webConfig = wc;
        emailer = EmailerFactory.getEmailer(webProps);
        startMailerThreads(emailer);
    }

    private static void checkInit() {
        if (!isInitialised) {
            throw new ContextNotInitialisedException(
                "Attempt to access InterMineContext before it has  been initialised");
        }
    }

    public static InterMineAPI getInterMineAPI() {
        checkInit();
        return im;
    }

    public static WebConfig getWebConfig() {
        checkInit();
        return webConfig;
    }

    public static Properties getWebProperties() {
        checkInit();
        return webProperties;
    }

    public static Object getAttribute(String name) {
        return ATTRIBUTES.get(name);
    }

    public static void setAttribute(String name, Object value) {
        ATTRIBUTES.put(name, value);
    }

    public static boolean queueMessage(MailAction action) {
        return MAIL_QUEUE.offer(action);
    }

    /** Start a number of consumer threads that poll for messages to send from the mail queue **/
    private static void startMailerThreads(Emailer emailer) {
        for (int i = 0; i < WORKERS; i++) {
            Runnable r = new MailDaemon(MAIL_QUEUE, emailer);
            MAIL_SERVICE.submit(r);
        }
    }

    public static void shutdown() {
        checkInit();
        int leftToSend = MAIL_QUEUE.size();
        // Allocate more actors to send the remaining messages.
        for (int i = 0; i < leftToSend; i++) {
            Runnable r = new MailDaemon(MAIL_QUEUE, emailer);
            MAIL_SERVICE.submit(r);
        }
        // Tell the pool to close.
        MAIL_SERVICE.shutdown();
    }


    private static char[] getKeyStorePassword() {
        return getWebProperties().getProperty("security.keystore.password").toCharArray();
    }

    public static KeyStore getKeyStore()
            throws KeyStoreException, NoSuchAlgorithmException, CertificateException, IOException {
        checkInit();
        if (keyStore == null ) {
            keyStore = KeyStore.getInstance("JKS");
            InputStream is = null;
            try {
                is = InterMineContext.class.getResourceAsStream("keystore.jks");
                // Must call load, even on null values, to initialise the store.
                keyStore.load(is, getKeyStorePassword());
            } finally {
                if (is != null) {
                    try {
                        is.close();
                    } catch (IOException e) {
                        // who honestly cares.
                    }
                }
            }
        }
        return keyStore;
    }
}<|MERGE_RESOLUTION|>--- conflicted
+++ resolved
@@ -1,13 +1,5 @@
 package org.intermine.web.context;
 
-<<<<<<< HEAD
-import java.io.IOException;
-import java.io.InputStream;
-import java.security.KeyStore;
-import java.security.KeyStoreException;
-import java.security.NoSuchAlgorithmException;
-import java.security.cert.CertificateException;
-=======
 /*
  * Copyright (C) 2002-2014 FlyMine
  *
@@ -18,7 +10,12 @@
  *
  */
 
->>>>>>> 9a8d67c8
+import java.io.IOException;
+import java.io.InputStream;
+import java.security.KeyStore;
+import java.security.KeyStoreException;
+import java.security.NoSuchAlgorithmException;
+import java.security.cert.CertificateException;
 import java.util.HashMap;
 import java.util.Map;
 import java.util.Properties;
@@ -39,15 +36,11 @@
     private static boolean isInitialised = false;
     private static Emailer emailer;
     private static final Map<String, Object> ATTRIBUTES = new HashMap<String, Object>();
+    private static KeyStore keyStore = null;
     private static final ArrayBlockingQueue<MailAction> MAIL_QUEUE
         = new ArrayBlockingQueue<MailAction>(10000);
-<<<<<<< HEAD
-    private static final ExecutorService mailService = Executors.newCachedThreadPool(new DaemonThreadFactory());
-    private static KeyStore keyStore = null;
-=======
-    private static final ExecutorService MAIL_SERVICE = Executors.newCachedThreadPool(
-            new DaemonThreadFactory());
->>>>>>> 9a8d67c8
+    private static final ExecutorService MAIL_SERVICE
+        = Executors.newCachedThreadPool(new DaemonThreadFactory());
 
     public static void initilise(final InterMineAPI imApi, Properties webProps, WebConfig wc) {
         isInitialised = true;
