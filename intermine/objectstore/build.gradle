--- conflicted
+++ resolved
@@ -39,8 +39,4 @@
     compile fileTree(dir: 'libs', include: '*.jar') // org.gnu.readline is not in a public repo
     runtime group: 'org.slf4j', name: 'slf4j-simple', version: '1.7.7'
     testCompile project(path: ':intermine-testresources', configuration: 'testArtifacts')
-<<<<<<< HEAD
-}
-=======
-}
->>>>>>> 45bc7183
+}