package org.intermine.sql.query;

/*
 * Copyright (C) 2002-2014 FlyMine
 *
 * This code may be freely distributed and modified under the
 * terms of the GNU Lesser General Public Licence.  This should
 * be distributed with the code.  See the LICENSE file for more
 * information or http://www.gnu.org/copyleft/lesser.html.
 *
 */

import junit.framework.*;
import java.util.*;
import org.intermine.util.IdentityMap;

public class QueryTest extends TestCase
{
    private Query q1, q2, q3;

    public QueryTest(String arg1) {
        super(arg1);
    }

    public void setUp()
    {
        // SELECT mytable.a FROM mytable WHERE mytable.a = 1
        q1 = new Query();
        Table t = new Table("mytable");
        Constant c = new Constant("1");
        Field f = new Field("a", t);
        SelectValue sv = new SelectValue(f, null);
        q1.addFrom(t);
        q1.addSelect(sv);
        q1.addWhere(new Constraint(f, Constraint.EQ, c));

        // SELECT mytable.a FROM mytable WHERE mytable.a = 1
        q2 = new Query();
        t = new Table("mytable");
        c = new Constant("1");
        f = new Field("a", t);
        sv = new SelectValue(f, null);
        q2.addFrom(t);
        q2.addSelect(sv);
        q2.addWhere(new Constraint(f, Constraint.EQ, c));

        // SELECT anotherTable.b FROM anotherTable WHERE anotherTable.b = 2
        q3 = new Query();
        t = new Table("anotherTable");
        c = new Constant("2");
        f = new Field("b", t);
        sv = new SelectValue(f, null);
        q3.addFrom(t);
        q3.addSelect(sv);
        q3.addWhere(new Constraint(f, Constraint.LT, c));
    }

    public void testGetSQLString() throws Exception {
        Query q = new Query();
        Table t = new Table("mytable");
        Constant c = new Constant("1");
        Field f = new Field("a", t);
        SelectValue sv = new SelectValue(f, null);
        q.addFrom(t);
        q.addSelect(sv);
        q.addWhere(new Constraint(f, Constraint.EQ, c));
        assertEquals("SELECT mytable.a FROM mytable WHERE mytable.a = 1", q.getSQLString());
    }

    public void testEquals() throws Exception {
        assertEquals(q1, q1);
        assertEquals(q1, q2);
        assertTrue("Expected q1 to not equal q3", !q1.equals(q3));
    }

    public void testHashCode() throws Exception {
        assertEquals(q1.hashCode(), q1.hashCode());
        assertEquals(q1.hashCode(), q2.hashCode());
        assertTrue("Expected q1 hashcode not to equal q3 hashcode", q1.hashCode() != q3.hashCode());
    }

    public void testConstructNullString() throws Exception {
        try {
            Query q = new Query((String) null);
            fail("Expected: NullPointerException");
        }
        catch (NullPointerException e) {
        }
    }

    public void testConstructEmptyString() throws Exception {
        try {
            Query q = new Query("");
            fail("Expected: IllegalArgumentException");
        }
        catch (IllegalArgumentException e) {
        }
    }

    public void testConstructIllegalString() throws Exception {
        try {
            Query q = new Query("A load of rubbish");
            fail("Expected: IllegalArgumentException");
        }
        catch (IllegalArgumentException e) {
        }
    }

    public void testSelectNoAlias() throws Exception {
        q1 = new Query("select table1.field1 from table1");
        q2 = new Query();
        Table t1 = new Table("table1");
        Field f1 = new Field("field1", t1);
        SelectValue sv1 = new SelectValue(f1, null);
        q2.addSelect(sv1);
        q2.addFrom(t1);
        assertEquals(q2, q1);
    }

    public void testSelectTableAlias() throws Exception {
        q1 = new Query("select t1.field1 from table1 as t1");
        Query q1_alt = new Query("select t1.field1 from table1 t1");
        q2 = new Query();
        Table t1 = new Table("table1", "t1");
        Field f1 = new Field("field1", t1);
        SelectValue sv1 = new SelectValue(f1, null);
        q2.addSelect(sv1);
        q2.addFrom(t1);
        assertEquals(q2, q1);
        assertEquals(q2, q1_alt);
    }

    public void testSelectFieldAlias() throws Exception {
        q1 = new Query("select table1.field1 as alias1 from table1");
        q2 = new Query();
        Table t1 = new Table("table1");
        Field f1 = new Field("field1", t1);
        SelectValue sv1 = new SelectValue(f1, "alias1");
        q2.addSelect(sv1);
        q2.addFrom(t1);
        assertEquals(q2, q1);
    }

    public void testSelectFunctionAlias() throws Exception {
        q1 = new Query("select max(table1.field1) as alias1 from table1");
        q2 = new Query();
        Table t1 = new Table("table1");
        Field f1 = new Field("field1", t1);
        Function func1 = new Function(Function.MAX);
        func1.add(f1);
        SelectValue sv1 = new SelectValue(func1, "alias1");
        q2.addSelect(sv1);
        q2.addFrom(t1);
        assertEquals(q2, q1);
    }

    public void testSelectPlusFunctionAlias() throws Exception {
        q1 = new Query("select table1.field1 + table1.field2 as alias1 from table1");
        q2 = new Query();
        Table t1 = new Table("table1");
        Field f1 = new Field("field1", t1);
        Field f2 = new Field("field2", t1);
        Function func1 = new Function(Function.PLUS);
        func1.add(f1);
        func1.add(f2);
        SelectValue sv1 = new SelectValue(func1, "alias1");
        q2.addSelect(sv1);
        q2.addFrom(t1);
        assertEquals(q2, q1);
    }

    public void testSelectTwoSameTables() throws Exception {
        q1 = new Query("select t1.field1 from table1 t1, table1 t2");
        q2 = new Query();
        Table t1 = new Table("table1", "t1");
        Table t2 = new Table("table1", "t2");
        Field f1 = new Field("field1", t1);
        SelectValue sv1 = new SelectValue(f1, null);
        q2.addSelect(sv1);
        q2.addFrom(t1);
        q2.addFrom(t2);
        assertEquals(q2, q1);
    }

    public void testSelectTwoDifferentTables() throws Exception {
        q1 = new Query("select table1.field1 from table1, table2");
        q2 = new Query();
        Table t1 = new Table("table1");
        Table t2 = new Table("table2");
        Field f1 = new Field("field1", t1);
        SelectValue sv1 = new SelectValue(f1, null);
        q2.addSelect(sv1);
        q2.addFrom(t1);
        q2.addFrom(t2);
        assertEquals(q2, q1);
    }

    public void testSelectTwoDifferentTablesWithAliases() throws Exception {
        q1 = new Query("select t1.field1 from table1 t1, table2 t2");
        q2 = new Query();
        Table t1 = new Table("table1", "t1");
        Table t2 = new Table("table2", "t2");
        Field f1 = new Field("field1", t1);
        SelectValue sv1 = new SelectValue(f1, null);
        q2.addSelect(sv1);
        q2.addFrom(t1);
        q2.addFrom(t2);
        assertEquals(q2, q1);
    }

    public void testSelectFromSubQuery() throws Exception {
        q1 = new Query("select t1.field1 from (select table2.field2 from table2) as t1");
        q2 = new Query();
        SubQuery sq1 = new SubQuery(new Query("select table2.field2 from table2"), "t1");
        Field f1 = new Field("field1", sq1);
        SelectValue sv1 = new SelectValue(f1, null);
        q2.addSelect(sv1);
        q2.addFrom(sq1);
        //throw new Exception(q1.getSQLString() + "     " + q2.getSQLString());
        assertEquals(q2, q1);
    }

    public void testWhereOneEqualConstraint() throws Exception {
        q1 = new Query("select table1.field1 from table1 where table1.field1 = 1");
        q2 = new Query();
        Table t1 = new Table("table1");
        Field f1 = new Field("field1", t1);
        Constant c = new Constant("1");
        SelectValue sv1 = new SelectValue(f1, null);
        q2.addSelect(sv1);
        q2.addFrom(t1);
        q2.addWhere(new Constraint(f1, Constraint.EQ, c));
        assertEquals(q2, q1);
    }

    public void testWhereTwoEqualConstraints() throws Exception {
        q1 = new Query("select table1.field1 from table1 where table1.field1 = 1 and table1.field2 = 2");
        q2 = new Query();
        Table t1 = new Table("table1");
        Field f1 = new Field("field1", t1);
        Field f2 = new Field("field2", t1);
        Constant c1 = new Constant("1");
        Constant c2 = new Constant("2");
        SelectValue sv1 = new SelectValue(f1, null);
        q2.addSelect(sv1);
        q2.addFrom(t1);
        q2.addWhere(new Constraint(f1, Constraint.EQ, c1));
        q2.addWhere(new Constraint(f2, Constraint.EQ, c2));
        assertEquals(q2, q1);
    }

    public void testTreeParserRulesForConstraint() throws Exception {
        // (aleft != aleft) becomes NOT (aleft = aright)
        Query lq1 = new Query("select t.a from t where t.a != t.b");
        Query lq2 = new Query("select t.a from t where not t.a = t.b");
        assertEquals(lq1, lq2);

        Query lq3 = new Query("select t.a from t where t.a = t.b");
        assertTrue("Expected lq1 to not equal lq3", !lq1.equals(lq3));

        // (bleft >= bright) becomes NOT (bleft < bright)
        lq1 = new Query("select t.a from t where t.a >= t.b");
        lq2 = new Query("select t.a from t where not t.a < t.b");
        assertEquals(lq1, lq2);

        // (cleft <= cright) becomes NOT (cright < cleft)
        lq1 = new Query("select t.a from t where t.a <= t.b");
        lq2 = new Query("select t.a from t where not t.a > t.b");
        assertEquals(lq1, lq2);

        // (dleft > dright) becomes (dright < dleft)
        lq1 = new Query("select t.a from t where t.a < t.b");
        lq2 = new Query("select t.a from t where t.b > t.a");
        assertEquals(lq1, lq2);
    }

    public void testTreeParserRulesForNotConstraint() throws Exception {
        // NOT (NOT a) becomes a
        Query lq1 = new Query("select t.a from t where not not t.a = t.b");
        Query lq2 = new Query("select t.a from t where t.a = t.b");
        assertEquals(lq1, lq2);

        // NOT (b OR c..OR..) becomes NOT b AND NOT (c..OR..)
        lq1 = new Query("select t.a from t where NOT (t.b = t.x OR t.c = t.y)");
        lq2 = new Query("select t.a from t where NOT t.b = t.x AND NOT t.c = t.y");
        assertEquals(lq1, lq2);

        lq1 = new Query("select t.a from t where NOT (t.b = t.x OR t.c = t.y OR t.c = t.z)");
        lq2 = new Query("select t.a from t where NOT t.b = t.x AND NOT (t.c = t.y OR t.c = t.z)");
        assertEquals(lq1, lq2);

        // NOT (e AND f..AND..) becomes NOT e OR NOT (f..AND..)
        lq1 = new Query("select t.a from t where NOT (t.b = t.x AND t.c = t.y)");
        lq2 = new Query("select t.a from t where NOT t.b = t.x OR NOT t.c = t.y");
        assertEquals(lq1, lq2);

        lq1 = new Query("select t.a from t where NOT (t.b = t.x AND t.c = t.y AND t.c = t.z)");
        lq2 = new Query("select t.a from t where NOT t.b = t.x OR NOT (t.c = t.y AND t.c = t.z)");
        ConstraintSet a = (ConstraintSet) lq1.getWhere().iterator().next();
        ConstraintSet b = (ConstraintSet) lq2.getWhere().iterator().next();
        Iterator aIter = a.cons.iterator();
        Iterator bIter = b.cons.iterator();
        NotConstraint aA = (NotConstraint) aIter.next();
        NotConstraint aB = (NotConstraint) aIter.next();
        NotConstraint aC = (NotConstraint) aIter.next();
        NotConstraint bA = (NotConstraint) bIter.next();
        NotConstraint bB = (NotConstraint) bIter.next();
        NotConstraint bC = (NotConstraint) bIter.next();
        assertEquals(AbstractConstraint.EQUAL, aA.compare(bA));
        assertEquals(AbstractConstraint.INDEPENDENT, aA.compare(bB));
        assertEquals(AbstractConstraint.INDEPENDENT, aA.compare(bC));
        assertEquals(AbstractConstraint.INDEPENDENT, aB.compare(bA));
        assertEquals(AbstractConstraint.EQUAL, aB.compare(bB));
        assertEquals(AbstractConstraint.INDEPENDENT, aB.compare(bC));
        assertEquals(AbstractConstraint.INDEPENDENT, aC.compare(bA));
        assertEquals(AbstractConstraint.INDEPENDENT, aC.compare(bB));
        assertEquals(AbstractConstraint.EQUAL, aC.compare(bC));
        IdentityMap<AbstractTable> id = IdentityMap.getInstance();
        assertEquals(AbstractConstraint.IMPLIES, a.internalCompare(b, id, id));
        assertEquals(AbstractConstraint.IMPLIES, b.internalCompare(a, id, id));
        assertEquals(AbstractConstraint.EQUAL, a.compare(b));
        assertEquals(lq1.getSQLString(), lq2.getSQLString());
        assertEquals(lq1, lq2);
    }

    public void testTreeParserRulesForOrConstraint1() throws Exception {
        // (a..OR..) OR b..OR.. becomes a..OR.. OR b..OR..
        Query lq1 = new Query("select t.a from t where (t.a = t.y OR t.a = t.z) OR t.b = t.y");
        Query lq2 = new Query("select t.a from t where t.a = t.y OR t.a = t.z OR t.b = t.y");
        assertEquals(lq1, lq2);

        lq1 = new Query("select t.a from t where (t.aa = t.y OR t.ab = t.z) OR t.ba = t.y OR t.bb = t.z");
        lq2 = new Query("select t.a from t where t.aa = t.y OR t.ab = t.z OR t.ba = t.y OR t.bb = t.z");
        assertEquals(lq1, lq2);
    }

    public void testTreeParserRulesForOrConstraint2() throws Exception {
        // d..OR.. OR (e..OR..) OR f..OR.. becomes d..OR.. OR e..OR.. OR f..OR..
        Query lq1 = new Query("select t.a from t where t.d = 1 OR (t.ea = 2 OR t.eb = 3) OR t.f = 4");
        Query lq2 = new Query("select t.a from t where t.d = 1 OR t.ea = 2 OR t.eb = 3 OR t.f = 4");
        assertEquals(lq1, lq2);

        lq1 = new Query("select t.a from t where t.da = 1 OR t.db = 5 OR (t.ea = 2 OR t.eb = 3) OR t.f = 4");
        lq2 = new Query("select t.a from t where t.da = 1 OR t.db = 5 OR t.ea = 2 OR t.eb = 3 OR t.f = 4");
        assertEquals(lq1, lq2);

        lq1 = new Query("select t.a from t where t.d = 1 OR (t.ea = 2 OR t.eb = 3) OR t.fa = 4 OR t.fb = 5");
        lq2 = new Query("select t.a from t where t.d = 1 OR t.ea = 2 OR t.eb = 3 OR t.fa = 4 OR t.fb = 5");
        assertEquals(lq1, lq2);

        lq1 = new Query("select t.a from t where t.da = 1 OR t.db = 5 OR (t.ea = 2 OR t.eb = 3) OR t.fa = 4 OR t.fb = 5");
        lq2 = new Query("select t.a from t where t.da = 1 OR t.db = 5 OR t.ea = 2 OR t.eb = 3 OR t.fa = 4 OR t.fb = 5");
        assertEquals(lq1, lq2);
    }

    public void testTreeParserRulesForOrConstraint3() throws Exception {
        // g..OR.. OR (h..OR..) becomes g..OR.. OR h..OR..
        Query lq1 = new Query("select t.a from t where t.g = 1 OR (t.ha = 2 OR t.hb = 3)");
        Query lq2 = new Query("select t.a from t where t.g = 1 OR t.ha = 2 OR t.hb = 3");
        assertEquals(lq1, lq2);

        lq1 = new Query("select t.a from t where t.ga = 1 OR t.gb = 4 OR (t.ha = 2 OR t.hb = 3)");
        lq2 = new Query("select t.a from t where t.ga = 1 OR t.gb = 4 OR t.ha = 2 OR t.hb = 3");
        assertEquals(lq1, lq2);
    }

    public void testTreeParserRulesForOrConstraint4() throws Exception {
        // (i AND j..AND..) OR k..OR.. becomes (i OR k..OR..) AND ((j..AND..) OR k..OR..)
        Query lq1 = new Query("select t.a from t where (t.i = 1 AND t.j = 2) OR t.k = 3");
        Query lq2 = new Query("select t.a from t where (t.i = 1 OR t.k = 3) AND (t.j = 2 OR t.k = 3)");
        assertEquals(lq1, lq2);

        lq1 = new Query("select t.a from t where (t.i = 1 AND t.ja = 2 AND t.jb = 4) OR t.k = 3");
        lq2 = new Query("select t.a from t where (t.i = 1 OR t.k = 3) AND ((t.ja = 2 AND t.jb = 4) OR t.k = 3)");
        assertEquals(lq1, lq2);

        lq1 = new Query("select t.a from t where (t.i = 1 AND t.j = 2) OR t.ka = 3 OR t.kb = 4");
        lq2 = new Query("select t.a from t where (t.i = 1 OR t.ka = 3 OR t.kb = 4) AND (t.j = 2 OR t.ka = 3 OR t.kb = 4)");
        assertEquals(lq1, lq2);

        lq1 = new Query("select t.a from t where (t.i = 1 AND t.ja = 2 AND t.jb = 4) OR t.ka = 3 OR t.kb = 5");
        lq2 = new Query("select t.a from t where (t.i = 1 OR t.ka = 3 OR t.kb = 5) AND ((t.ja = 2 AND t.jb = 4) OR t.ka = 3 OR t.kb = 5)");
        assertEquals(lq1, lq2);
    }

    public void testTreeParserRulesForOrConstraint5() throws Exception {
        // l..OR.. OR (m AND n..AND..) OR o..OR.. becomes
        //                      (l..OR.. OR m OR o..OR..) AND (l..OR.. OR (n..AND..) OR o..OR..)
        Query lq1 = new Query("select t.a from t where t.l = 1 OR (t.m = 2 AND t.n = 3) OR t.o = 4");
        Query lq2 = new Query("select t.a from t where (t.l = 1 OR t.m = 2 OR t.o = 4) AND (t.l = 1 OR t.n = 3 OR t.o = 4)");
        assertEquals(lq1, lq2);

        lq1 = new Query("select t.a from t where t.la = 1 OR t.lb = 5 OR (t.m = 2 AND t.n = 3) OR t.o = 4");
        lq2 = new Query("select t.a from t where (t.la = 1 OR t.lb = 5 OR t.m = 2 OR t.o = 4) AND (t.la = 1 OR t.lb = 5 OR t.n = 3 OR t.o = 4)");
        assertEquals(lq1, lq2);

        lq1 = new Query("select t.a from t where t.l = 1 OR (t.m = 2 AND t.na = 3 AND t.nb = 6) OR t.o = 4");
        lq2 = new Query("select t.a from t where (t.l = 1 OR t.m = 2 OR t.o = 4) AND (t.l = 1 OR (t.na = 3 AND t.nb = 6) OR t.o = 4)");
        assertEquals(lq1, lq2);

        lq1 = new Query("select t.a from t where t.la = 1 OR t.lb = 5 OR (t.m = 2 AND t.na = 3 AND t.nb = 6) OR t.o = 4");
        lq2 = new Query("select t.a from t where (t.la = 1 OR t.lb = 5 OR t.m = 2 OR t.o = 4) AND (t.la = 1 OR t.lb = 5 OR (t.na = 3 AND t.nb = 6) OR t.o = 4)");
        assertEquals(lq1, lq2);

        lq1 = new Query("select t.a from t where t.l = 1 OR (t.m = 2 AND t.n = 3) OR t.oa = 4 OR t.ob = 7");
        lq2 = new Query("select t.a from t where (t.l = 1 OR t.m = 2 OR t.oa = 4 OR t.ob = 7) AND (t.l = 1 OR t.n = 3 OR t.oa = 4 OR t.ob = 7)");
        assertEquals(lq1, lq2);

        lq1 = new Query("select t.a from t where t.la = 1 OR t.lb = 5 OR (t.m = 2 AND t.n = 3) OR t.oa = 4 OR t.ob = 7");
        lq2 = new Query("select t.a from t where (t.la = 1 OR t.lb = 5 OR t.m = 2 OR t.oa = 4 OR t.ob = 7) AND (t.la = 1 OR t.lb = 5 OR t.n = 3 OR t.oa = 4 OR t.ob = 7)");
        assertEquals(lq1, lq2);

        lq1 = new Query("select t.a from t where t.l = 1 OR (t.m = 2 AND t.na = 3 AND t.nb = 6) OR t.oa = 4 OR t.ob = 7");
        lq2 = new Query("select t.a from t where (t.l = 1 OR t.m = 2 OR t.oa = 4 OR t.ob = 7) AND (t.l = 1 OR (t.na = 3 AND t.nb = 6) OR t.oa = 4 OR t.ob = 7)");
        assertEquals(lq1, lq2);

        lq1 = new Query("select t.a from t where t.la = 1 OR t.lb = 5 OR (t.m = 2 AND t.na = 3 AND t.nb = 6) OR t.oa = 4 OR t.ob = 7");
        lq2 = new Query("select t.a from t where (t.la = 1 OR t.lb = 5 OR t.m = 2 OR t.oa = 4 OR t.ob = 7) AND (t.la = 1 OR t.lb = 5 OR (t.na = 3 AND t.nb = 6) OR t.oa = 4 OR t.ob = 7)");
        assertEquals(lq1, lq2);
    }

    public void testTreeParserRulesForOrConstraint6() throws Exception {
        // p..OR.. OR (q AND r..AND..) becomes (p..OR.. OR q) AND (p..OR.. OR (r..AND..))
        Query lq1 = new Query("select t.a from t where t.p = 1 OR (t.q = 2 AND t.r = 3)");
        Query lq2 = new Query("select t.a from t where (t.p = 1 OR t.q = 2) AND (t.p = 1 OR t.r = 3)");
        assertEquals(lq1, lq2);

        lq1 = new Query("select t.a from t where t.pa = 1 OR t.pb = 4 OR (t.q = 2 AND t.r = 3)");
        lq2 = new Query("select t.a from t where (t.pa = 1 OR t.pb = 4 OR t.q = 2) AND (t.pa = 1 OR t.pb = 4 OR t.r = 3)");
        assertEquals(lq1, lq2);

        lq1 = new Query("select t.a from t where t.p = 1 OR (t.q = 2 AND t.ra = 3 AND t.rb = 5)");
        lq2 = new Query("select t.a from t where (t.p = 1 OR t.q = 2) AND (t.p = 1 OR (t.ra = 3 AND t.rb = 5))");
        assertEquals(lq1, lq2);

        lq1 = new Query("select t.a from t where t.pa = 1 OR t.pb = 4 OR (t.q = 2 AND t.ra = 3 AND t.rb = 5)");
        lq2 = new Query("select t.a from t where (t.pa = 1 OR t.pb = 4 OR t.q = 2) AND (t.pa = 1 OR t.pb = 4 OR (t.ra = 3 AND t.rb = 5))");
        assertEquals(lq1, lq2);
    }

    public void testTreeParserRulesForAndConstraint1() throws Exception {
        // (a..AND..) AND b..AND.. becomes a..AND.. b..AND..
        Query lq1 = new Query("select t.a from t where (t.aa = 1 AND t.ab = 2) AND t.b = 3");
        Query lq2 = new Query("select t.a from t where t.aa = 1 AND t.ab = 2 AND t.b = 3");
        assertEquals(lq1, lq2);

        lq1 = new Query("select t.a from t where (t.aa = 1 AND t.ab = 2) AND t.ba = 3 AND t.bb = 4");
        lq2 = new Query("select t.a from t where t.aa = 1 AND t.ab = 2 AND t.ba = 3 AND t.bb = 4");
        assertEquals(lq1, lq2);
    }

    public void testTreeParserRulesForAndConstraint2() throws Exception {
        // d..AND.. AND (e..AND..) AND f..AND.. becomes d..AND.. AND e..AND.. AND f..AND..
        Query lq1 = new Query("select t.a from t where t.d = 1 AND (t.ea = 2 AND t.eb = 3) AND t.f = 4");
        Query lq2 = new Query("select t.a from t where t.d = 1 AND t.ea = 2 AND t.eb = 3 AND t.f = 4");
        assertEquals(lq1, lq2);

        lq1 = new Query("select t.a from t where t.da = 1 AND t.db = 5 AND (t.ea = 2 AND t.eb = 3) AND t.f = 4");
        lq2 = new Query("select t.a from t where t.da = 1 AND t.db = 5 AND t.ea = 2 AND t.eb = 3 AND t.f = 4");
        assertEquals(lq1, lq2);

        lq1 = new Query("select t.a from t where t.d = 1 AND (t.ea = 2 AND t.eb = 3) AND t.fa = 4 AND t.fb = 6");
        lq2 = new Query("select t.a from t where t.d = 1 AND t.ea = 2 AND t.eb = 3 AND t.fa = 4 AND t.fb = 6");
        assertEquals(lq1, lq2);

        lq1 = new Query("select t.a from t where t.da = 1 AND t.db = 5 AND (t.ea = 2 AND t.eb = 3) AND t.fa = 4 AND t.fb = 6");
        lq2 = new Query("select t.a from t where t.da = 1 AND t.db = 5 AND t.ea = 2 AND t.eb = 3 AND t.fa = 4 AND t.fb = 6");
        assertEquals(lq1, lq2);
    }

    public void testTreeParserRulesForAndConstraint5() throws Exception {
        // g..AND.. AND (h..AND..) becomes g..AND.. h..AND..
        Query lq1 = new Query("select t.a from t where t.g = 1 AND (t.ha = 2 AND t.hb = 3)");
        Query lq2 = new Query("select t.a from t where t.g = 1 AND t.ha = 2 AND t.hb = 3");
        assertEquals(lq1, lq2);

        lq1 = new Query("select t.a from t where t.ga = 1 AND t.gb = 4 AND (t.ha = 2 AND t.hb = 3)");
        lq2 = new Query("select t.a from t where t.ga = 1 AND t.gb = 4 AND t.ha = 2 AND t.hb = 3");
        assertEquals(lq1, lq2);
    }

    public void testWhereFieldLessThanField() throws Exception {
        q1 = new Query("select table1.field1 from table1 where table1.field1 < table1.field2");
        q2 = new Query();
        Table t1 = new Table("table1");
        Field f1 = new Field("field1", t1);
        Field f2 = new Field("field2", t1);
        SelectValue sv1 = new SelectValue(f1, null);
        q2.addSelect(sv1);
        q2.addFrom(t1);
        q2.addWhere(new Constraint(f1, Constraint.LT, f2));
        assertEquals(q2, q1);
    }


    public void testWhereNottedFieldLessThanField() throws Exception {
        q1 = new Query("select table1.field1 from table1 where not table1.field1 < table1.field2");
        q2 = new Query();
        Table t1 = new Table("table1");
        Field f1 = new Field("field1", t1);
        Field f2 = new Field("field2", t1);
        SelectValue sv1 = new SelectValue(f1, null);
        q2.addSelect(sv1);
        q2.addFrom(t1);
        q2.addWhere(new NotConstraint(new Constraint(f1, Constraint.LT, f2)));
        assertEquals(q2, q1);
    }


    public void testWhereFieldLessThanFunction() throws Exception {
        q1 = new Query("select table1.field1 from table1 where table1.field1 < avg(table1.field2)");
        q2 = new Query();
        Table t1 = new Table("table1");
        Field f1 = new Field("field1", t1);
        Field f2 = new Field("field2", t1);
        Function func1 = new Function(Function.AVG);
        func1.add(f2);
        SelectValue sv1 = new SelectValue(f1, null);
        q2.addSelect(sv1);
        q2.addFrom(t1);
        q2.addWhere(new Constraint(f1, Constraint.LT, func1));
        assertEquals(q2, q1);
    }


    public void testWhereFieldLessThanPlusFunction() throws Exception {
        q1 = new Query("select table1.field1 from table1 where table1.field1 < table1.field2 + table1.field3");
        q2 = new Query();
        Table t1 = new Table("table1");
        Field f1 = new Field("field1", t1);
        Field f2 = new Field("field2", t1);
        Field f3 = new Field("field3", t1);
        Function func1 = new Function(Function.PLUS);
        func1.add(f2);
        func1.add(f3);
        SelectValue sv1 = new SelectValue(f1, null);
        q2.addSelect(sv1);
        q2.addFrom(t1);
        q2.addWhere(new Constraint(f1, Constraint.LT, func1));
        assertEquals(q2, q1);
    }


    public void testWhereFieldInSubQuery() throws Exception {
        q1 = new Query("select table1.field1 from table1 where table1.field1 in (select table2.field2 from table2)");
        q2 = new Query();
        q3 = new Query();
        Table t1 = new Table("table1");
        Table t2 = new Table("table2");
        Field f1 = new Field("field1", t1);
        Field f2 = new Field("field2", t2);
        SelectValue sv1 = new SelectValue(f1, null);
        SelectValue sv2 = new SelectValue(f2, null);
        q2.addSelect(sv1);
        q2.addFrom(t1);
        q3.addSelect(sv2);
        q3.addFrom(t2);
        q2.addWhere(new SubQueryConstraint(f1, q3));
        assertEquals(q2, q1);
    }

    public void testWhereConstraintSet() throws Exception {
        q1 = new Query("select table1.field1 from table1 where (table1.field1 = table1.field2 or table1.field1 = table1.field3)");
        q2 = new Query();
        Table t1 = new Table("table1");
        Field f1 = new Field("field1", t1);
        Field f2 = new Field("field2", t1);
        Field f3 = new Field("field3", t1);
        SelectValue sv1 = new SelectValue(f1, null);
        q2.addSelect(sv1);
        q2.addFrom(t1);
        ConstraintSet cs1 = new ConstraintSet();
        cs1.add(new Constraint(f1, Constraint.EQ, f2));
        cs1.add(new Constraint(f1, Constraint.EQ, f3));
        q2.addWhere(cs1);
        assertEquals(q2, q1);
    }

    public void testWhereNottedConstraintSet() throws Exception {
        q1 = new Query("select table1.field1 from table1 where not (table1.field1 = table1.field2 or table1.field1 = table1.field3)");
        q2 = new Query();
        Table t1 = new Table("table1");
        Field f1 = new Field("field1", t1);
        Field f2 = new Field("field2", t1);
        Field f3 = new Field("field3", t1);
        SelectValue sv1 = new SelectValue(f1, null);
        q2.addSelect(sv1);
        q2.addFrom(t1);
        q2.addWhere(new NotConstraint(new Constraint(f1, Constraint.EQ, f2)));
        q2.addWhere(new NotConstraint(new Constraint(f1, Constraint.EQ, f3)));
        assertEquals(q2, q1);
    }

    public void testOrderBySingleField() throws Exception {
        q1 = new Query("select table1.field1 from table1 order by table1.field1");
        q2 = new Query();
        Table t1 = new Table("table1");
        Field f1 = new Field("field1", t1);
        SelectValue sv1 = new SelectValue(f1, null);
        q2.addSelect(sv1);
        q2.addFrom(t1);
        q2.addOrderBy(f1);
        assertEquals(q2, q1);
    }

    public void testOrderByTwoFields() throws Exception {
        q1 = new Query("select table1.field1 from table1 order by table1.field1, table1.field2");
        q2 = new Query();
        Table t1 = new Table("table1");
        Field f1 = new Field("field1", t1);
        Field f2 = new Field("field2", t1);
        SelectValue sv1 = new SelectValue(f1, null);
        q2.addSelect(sv1);
        q2.addFrom(t1);
        q2.addOrderBy(f1);
        q2.addOrderBy(f2);
        assertEquals(q2, q1);
    }

    public void testOrderByFunction() throws Exception {
        q1 = new Query("select table1.field1 from table1 order by table1.field1 + table1.field2");
        q2 = new Query();
        Table t1 = new Table("table1");
        Field f1 = new Field("field1", t1);
        Field f2 = new Field("field2", t1);
        Function func1 = new Function(Function.PLUS);
        func1.add(f1);
        func1.add(f2);
        SelectValue sv1 = new SelectValue(f1, null);
        q2.addSelect(sv1);
        q2.addFrom(t1);
        q2.addOrderBy(func1);
        assertEquals(q2, q1);
    }

    public void testGroupBySingleField() throws Exception {
        q1 = new Query("select table1.field1 from table1 group by table1.field1");
        q2 = new Query();
        Table t1 = new Table("table1");
        Field f1 = new Field("field1", t1);
        SelectValue sv1 = new SelectValue(f1, null);
        q2.addSelect(sv1);
        q2.addFrom(t1);
        q2.addGroupBy(f1);
        assertEquals(q2, q1);
    }

    public void testGroupByTwoFields() throws Exception {
        q1 = new Query("select table1.field1 from table1 group by table1.field1, table1.field2");
        q2 = new Query();
        Table t1 = new Table("table1");
        Field f1 = new Field("field1", t1);
        Field f2 = new Field("field2", t1);
        SelectValue sv1 = new SelectValue(f1, null);
        q2.addSelect(sv1);
        q2.addFrom(t1);
        q2.addGroupBy(f1);
        q2.addGroupBy(f2);
        assertEquals(q2, q1);
    }

    public void testGroupByFunction() throws Exception {
        q1 = new Query("select table1.field1 from table1 group by table1.field1 + table1.field2");
        q2 = new Query();
        Table t1 = new Table("table1");
        Field f1 = new Field("field1", t1);
        Field f2 = new Field("field2", t1);
        Function func1 = new Function(Function.PLUS);
        func1.add(f1);
        func1.add(f2);
        SelectValue sv1 = new SelectValue(f1, null);
        q2.addSelect(sv1);
        q2.addFrom(t1);
        q2.addGroupBy(func1);
        assertEquals(q2, q1);
    }

    public void testHavingOneLessThanConstraint() throws Exception {
        q1 = new Query("select table1.field1 from table1 group by table1.field1 having table1.field1 < 1");
        q2 = new Query();
        Table t1 = new Table("table1");
        Field f1 = new Field("field1", t1);
        Constant c = new Constant("1");
        SelectValue sv1 = new SelectValue(f1, null);
        q2.addSelect(sv1);
        q2.addFrom(t1);
        q2.addGroupBy(f1);
        q2.addHaving(new Constraint(f1, Constraint.LT, c));
        assertEquals(q2, q1);
    }

    public void testHavingTwoEqualConstraints() throws Exception {
        q1 = new Query("select table1.field1 from table1 group by table1.field1 having table1.field1 = 1 and table1.field2 = 2");
        q2 = new Query();
        Table t1 = new Table("table1");
        Field f1 = new Field("field1", t1);
        Field f2 = new Field("field2", t1);
        Constant c1 = new Constant("1");
        Constant c2 = new Constant("2");
        SelectValue sv1 = new SelectValue(f1, null);
        q2.addSelect(sv1);
        q2.addFrom(t1);
        q2.addGroupBy(f1);
        q2.addHaving(new Constraint(f1, Constraint.EQ, c1));
        q2.addHaving(new Constraint(f2, Constraint.EQ, c2));
        assertEquals(q2, q1);
    }

    public void testHavingFieldLessThanField() throws Exception {
        q1 = new Query("select table1.field1 from table1 group by table1.field1 having table1.field1 < table1.field2");
        q2 = new Query();
        Table t1 = new Table("table1");
        Field f1 = new Field("field1", t1);
        Field f2 = new Field("field2", t1);
        SelectValue sv1 = new SelectValue(f1, null);
        q2.addSelect(sv1);
        q2.addFrom(t1);
        q2.addGroupBy(f1);
        q2.addHaving(new Constraint(f1, Constraint.LT, f2));
        assertEquals(q2, q1);
    }


    public void testHavingNottedFieldLessThanField() throws Exception {
        q1 = new Query("select table1.field1 from table1 group by table1.field1 having not table1.field1 < table1.field2");
        q2 = new Query();
        Table t1 = new Table("table1");
        Field f1 = new Field("field1", t1);
        Field f2 = new Field("field2", t1);
        SelectValue sv1 = new SelectValue(f1, null);
        q2.addSelect(sv1);
        q2.addFrom(t1);
        q2.addGroupBy(f1);
        q2.addHaving(new NotConstraint(new Constraint(f1, Constraint.LT, f2)));
        assertEquals(q2, q1);
    }


    public void testHavingFieldLessThanFunction() throws Exception {
        q1 = new Query("select table1.field1 from table1 group by table1.field1 having table1.field1 < avg(table1.field2)");
        q2 = new Query();
        Table t1 = new Table("table1");
        Field f1 = new Field("field1", t1);
        Field f2 = new Field("field2", t1);
        Function func1 = new Function(Function.AVG);
        func1.add(f2);
        SelectValue sv1 = new SelectValue(f1, null);
        q2.addSelect(sv1);
        q2.addFrom(t1);
        q2.addGroupBy(f1);
        q2.addHaving(new Constraint(f1, Constraint.LT, func1));
        assertEquals(q2, q1);
    }


    public void testHavingFieldLessThanPlusFunction() throws Exception {
        q1 = new Query("select table1.field1 from table1 group by table1.field1 having table1.field1 < table1.field2 + table1.field3");
        q2 = new Query();
        Table t1 = new Table("table1");
        Field f1 = new Field("field1", t1);
        Field f2 = new Field("field2", t1);
        Field f3 = new Field("field3", t1);
        Function func1 = new Function(Function.PLUS);
        func1.add(f2);
        func1.add(f3);
        SelectValue sv1 = new SelectValue(f1, null);
        q2.addSelect(sv1);
        q2.addFrom(t1);
        q2.addGroupBy(f1);
        q2.addHaving(new Constraint(f1, Constraint.LT, func1));
        assertEquals(q2, q1);
    }


    public void testHavingFieldInSubQuery() throws Exception {
        q1 = new Query("select table1.field1 from table1 group by table1.field1 having table1.field1 in (select table2.field2 from table2)");
        q2 = new Query();
        q3 = new Query();
        Table t1 = new Table("table1");
        Table t2 = new Table("table2");
        Field f1 = new Field("field1", t1);
        Field f2 = new Field("field2", t2);
        SelectValue sv1 = new SelectValue(f1, null);
        SelectValue sv2 = new SelectValue(f2, null);
        q2.addSelect(sv1);
        q2.addFrom(t1);
        q2.addGroupBy(f1);
        q3.addSelect(sv2);
        q3.addFrom(t2);
        q2.addHaving(new SubQueryConstraint(f1, q3));
        assertEquals(q2, q1);
    }

     public void testHavingConstraintSet() throws Exception {
        q1 = new Query("select table1.field1 from table1 group by table1.field1 having (table1.field1 = table1.field2 or table1.field1 = table1.field3)");
        q2 = new Query();
        Table t1 = new Table("table1");
        Field f1 = new Field("field1", t1);
        Field f2 = new Field("field2", t1);
        Field f3 = new Field("field3", t1);
        SelectValue sv1 = new SelectValue(f1, null);
        q2.addSelect(sv1);
        q2.addFrom(t1);
        q2.addGroupBy(f1);
        ConstraintSet cs1 = new ConstraintSet();
        cs1.add(new Constraint(f1, Constraint.EQ, f2));
        cs1.add(new Constraint(f1, Constraint.EQ, f3));
        q2.addHaving(cs1);
        assertEquals(q2, q1);
    }

     public void testHavingNottedConstraintSet() throws Exception {
        q1 = new Query("select table1.field1 from table1 group by table1.field1 having not (table1.field1 = table1.field2 or table1.field1 = table1.field3)");
        q2 = new Query();
        Table t1 = new Table("table1");
        Field f1 = new Field("field1", t1);
        Field f2 = new Field("field2", t1);
        Field f3 = new Field("field3", t1);
        SelectValue sv1 = new SelectValue(f1, null);
        q2.addSelect(sv1);
        q2.addFrom(t1);
        q2.addGroupBy(f1);
        q2.addHaving(new NotConstraint(new Constraint(f1, Constraint.EQ, f2)));
        q2.addHaving(new NotConstraint(new Constraint(f1, Constraint.EQ, f3)));
        assertEquals(q2, q1);
    }

    public void testSelectDistinct() throws Exception {
        q1 = new Query("select distinct table1.field1 from table1");
        q2 = new Query();
        Table t1 = new Table("table1");
        Field f1 = new Field("field1", t1);
        SelectValue sv1 = new SelectValue(f1, null);
        q2.addSelect(sv1);
        q2.addFrom(t1);
        q2.setDistinct(true);
        assertEquals(q2, q1);
    }

    public void testExplain() throws Exception {
        q1 = new Query("explain select table1.field1 from table1");
        q2 = new Query();
        Table t1 = new Table("table1");
        Field f1 = new Field("field1", t1);
        SelectValue sv1 = new SelectValue(f1, null);
        q2.addSelect(sv1);
        q2.addFrom(t1);
        q2.setExplain(true);
        assertEquals(q2, q1);
    }

    public void testQuiteComplexQuery() throws Exception {
        q1 = new Query("select t1.field1 as first, table2.field1, count(*) as c, max(t1.field2) as mx from table1 t1, table2, (select table3.field2 as f1 from table3) as t3 where t1.field3 = table2.field1 and t3.f1 = table2.field3 and (t1.field4 = table2.field2 or t1.field4 = table2.field3) group by t1.field1, table2.field1 having (t1.field1 = table2.field2 or t1.field1 = table2.field3) order by t1.field1, table2.field1 limit 100 offset 10");
        q2 = new Query();
        Table t1 = new Table("table1", "t1");
        Table t2 = new Table("table2");
        Table t3 = new Table("table3");
        Field t1f1 = new Field("field1", t1);
        Field t1f2 = new Field("field2", t1);
        Field t1f3 = new Field("field3", t1);
        Field t1f4 = new Field("field4", t1);
        Field t2f1 = new Field("field1", t2);
        Field t2f2 = new Field("field2", t2);
        Field t2f3 = new Field("field3", t2);
        Field t3f2 = new Field("field2", t3);

        q3 = new Query();

        q3.addSelect(new SelectValue(t3f2, "f1"));
        q3.addFrom(t3);

        SubQuery sq1 = new SubQuery(q3, "t3");
        Field t3f1 = new Field("f1", sq1);

        SelectValue sv1 = new SelectValue(t1f1, "first");
        SelectValue sv2 = new SelectValue(t2f1, null);
        SelectValue sv3 = new SelectValue(new Function(Function.COUNT), "c");
        Function func1 = new Function(Function.MAX);
        func1.add(t1f2);
        SelectValue sv4 = new SelectValue(func1, "mx");

        ConstraintSet cs1 = new ConstraintSet();
        cs1.add(new Constraint(t1f4, Constraint.EQ, t2f2));
        cs1.add(new Constraint(t1f4, Constraint.EQ, t2f3));

        ConstraintSet cs2 = new ConstraintSet();
        cs2.add(new Constraint(t1f1, Constraint.EQ, t2f2));
        cs2.add(new Constraint(t1f1, Constraint.EQ, t2f3));


        q2.addSelect(sv1);
        q2.addSelect(sv2);
        q2.addSelect(sv3);
        q2.addSelect(sv4);
        q2.addFrom(t1);
        q2.addFrom(t2);
        q2.addFrom(sq1);

        q2.addWhere(new Constraint(t1f3, Constraint.EQ, t2f1));
        q2.addWhere(new Constraint(t2f3, Constraint.EQ, t3f1));
        q2.addWhere(cs1);

        q2.addGroupBy(t1f1);
        q2.addGroupBy(t2f1);

        q2.addHaving(cs2);

        q2.addOrderBy(t1f1);
        q2.addOrderBy(t2f1);

        q2.setLimitOffset(100,10);

        assertEquals(q2, q1);
    }

    public void testLimitOffset() throws Exception {
        q1 = new Query("select table1.field1 from table1 limit 100 offset 10");
        q2 = new Query();
        Table t1 = new Table("table1");
        Field f1 = new Field("field1", t1);
        SelectValue sv1 = new SelectValue(f1, null);
        q2.addSelect(sv1);
        q2.addFrom(t1);
        q2.setLimitOffset(100,10);
        assertEquals(q2, q1);
    }

    public void testSubQueryScope() throws Exception {
        q1 = new Query("select t1.f1 as v1, t2.f1 as v2 from t1, (select t3.f1 as v3 from t3 where t3.f1 = t1.f2) as t2");
        q2 = new Query();
        Table t1 = new Table("t1");
        Field t1f1 = new Field("f1", t1);
        Table t3 = new Table("t3");
        Field t3f1 = new Field("f1", t3);
        Field t1f2 = new Field("f2", t1);
        q3 = new Query();
        SelectValue sv1 = new SelectValue(t1f1, "v1");
        SelectValue sv3 = new SelectValue(t3f1, "v3");
        q3.addSelect(sv3);
        q3.addFrom(t3);
        Constraint c1 = new Constraint(t3f1, Constraint.EQ, t1f2);
        q3.addWhere(c1);
        SubQuery t2 = new SubQuery(q3, "t2");
        Field t2f1 = new Field("f1", t2);
        SelectValue sv2 = new SelectValue(t2f1, "v2");

        q2.addSelect(sv1);
        q2.addSelect(sv2);
        q2.addFrom(t1);
        q2.addFrom(t2);
        assertEquals(q2, q1);
    }

    public void testSubQueryWhereScope() throws Exception {
        q1 = new Query("select t1.f1 as v1 from t1 where t1.f1 in (select t3.f1 as v3 from t3 where t3.f1 = t1.f2)");
        Table t3 = new Table("t3");
        Field t3f1 = new Field("f1", t3);
        q3 = new Query();
        SelectValue sv3 = new SelectValue(t3f1, "v3");
        q3.addSelect(sv3);
        q3.addFrom(t3);
        Table t1 = new Table("t1");
        Field t1f2 = new Field("f2", t1);
        Constraint c1 = new Constraint(t3f1, Constraint.EQ, t1f2);
        q3.addWhere(c1);

        q2 = new Query();
        Field t1f1 = new Field("f1", t1);
        SelectValue sv1 = new SelectValue(t1f1, "v1");
        SubQueryConstraint c2 = new SubQueryConstraint(t1f1, q3);
        q2.addSelect(sv1);
        q2.addFrom(t1);
        q2.addWhere(c2);
        assertEquals(q2, q1);
    }

    public void testExpressionWhereBracketsAreImportant() throws Exception {
        q1 = new Query("select (5 - (6 + 7)) as a from t");
        assertEquals("SELECT (5 - (6 + 7)) AS a FROM t", q1.getSQLString());
    }

    public void testAnonymousTableFields() throws Exception {
        q1 = new Query("select field from table");
        q2 = new Query();
        Table t1 = new Table("table");
        Field f1 = new Field("field", t1);
        q2.addSelect(new SelectValue(f1, null));
        q2.addFrom(t1);
        assertEquals(q2, q1);
        assertEquals("SELECT table.field FROM table", q1.getSQLString());
    }

    public void testUnion() throws Exception {
        q1 = new Query("select table.field from table union select table2.field2 from table2");
        q2 = new Query();
        q3 = new Query();
        Table t1 = new Table("table");
        Table t2 = new Table("table2");
        Field f1 = new Field("field", t1);
        Field f2 = new Field("field2", t2);
        q2.addSelect(new SelectValue(f1, null));
        q2.addFrom(t1);
        q3.addSelect(new SelectValue(f2, null));
        q3.addFrom(t2);
        q2.addToUnion(q3);
        Query q4 = new Query("select table2.field2 from table2 union select table.field from table");
        Query q5 = new Query("select table.field from table union select table.field from table");
        Query q6 = new Query("select table.field from table");
        Query q7 = new Query("select table.field from table union select table.field from table union select table2.field2 from table2");
        assertEquals(q2, q1);
        assertEquals(q2.hashCode(), q1.hashCode());
        assertEquals("SELECT table.field FROM table UNION SELECT table2.field2 FROM table2", q1.getSQLString());
        assertEquals(q1, q4);
        assertEquals(q1.hashCode(), q4.hashCode());
        assertTrue("Expected q1 and q5 to be not equal.", !q1.equals(q5));
        assertTrue("Expected q1.hashCode to not equal q5.hashCode.", q1.hashCode() != q5.hashCode());
        assertTrue("Expected q1 and q6 to be not equal.", !q1.equals(q6));
        assertTrue("Expected q1.hashCode to not equal q6.hashCode.", q1.hashCode() != q6.hashCode());
        assertTrue("Expected q1 and q7 to be not equal.", !q1.equals(q7));
        assertTrue("Expected q1.hashCode to not equal q7.hashCode.", q1.hashCode() != q7.hashCode());
    }

    public void testNotSubqueryConstraint() throws Exception {
        q1 = new Query("select table.field from table where table.field not in (select table2.field2 from table2)");
        q2 = new Query();
        q3 = new Query();
        Table t1 = new Table("table");
        Table t2 = new Table("table2");
        Field f1 = new Field("field", t1);
        Field f2 = new Field("field2", t2);
        q2.addSelect(new SelectValue(f1, null));
        q2.addFrom(t1);
        q3.addSelect(new SelectValue(f2, null));
        q3.addFrom(t2);
        q2.addWhere(new NotConstraint(new SubQueryConstraint(f1, q3)));
        assertEquals("SELECT table.field FROM table WHERE table.field NOT IN (SELECT table2.field2 FROM table2)", q1.getSQLString());
        assertEquals(q2, q1);
    }

    public void testNullStuff() throws Exception {
        q1 = new Query("select t.a from t where t.b is null");
        q2 = new Query("select t.a from t where not t.b is not null");
        q3 = new Query();
        Table t1 = new Table("t");
        Field f1 = new Field("a", t1);
        Field f2 = new Field("b", t1);
        q3.addSelect(new SelectValue(f1, null));
        q3.addFrom(t1);
        q3.addWhere(new Constraint(f2, Constraint.EQ, new Constant("null")));
        assertEquals("SELECT t.a FROM t WHERE t.b IS NULL", q1.getSQLString());
        assertEquals("SELECT t.a FROM t WHERE t.b IS NULL", q2.getSQLString());
        assertEquals("SELECT t.a FROM t WHERE t.b IS NULL", q3.getSQLString());
        assertEquals(q2, q1);
        assertEquals(q3, q1);
        assertEquals(q3, q2);
    }

    public void testNotNullStuff() throws Exception {
        q1 = new Query("select t.a from t where t.b is not null");
        q2 = new Query("select t.a from t where not t.b is null");
        q3 = new Query();
        Table t1 = new Table("t");
        Field f1 = new Field("a", t1);
        Field f2 = new Field("b", t1);
        q3.addSelect(new SelectValue(f1, null));
        q3.addFrom(t1);
        q3.addWhere(new NotConstraint(new Constraint(f2, Constraint.EQ, new Constant("null"))));
        assertEquals("SELECT t.a FROM t WHERE t.b IS NOT NULL", q1.getSQLString());
        assertEquals("SELECT t.a FROM t WHERE t.b IS NOT NULL", q2.getSQLString());
        assertEquals("SELECT t.a FROM t WHERE t.b IS NOT NULL", q3.getSQLString());
        assertEquals(q2, q1);
        assertEquals(q3, q1);
        assertEquals(q3, q2);
    }

    public void testCoalesce() throws Exception {
        q1 = new Query("select coalesce(t.a, 53) AS b from t");
        q2 = new Query();
        Table t1 = new Table("t");
        Field f1 = new Field("a", t1);
        Constant c1 = new Constant("53");
        Function f2 = new Function(Function.COALESCE);
        f2.add(f1);
        f2.add(c1);
        q2.addSelect(new SelectValue(f2, "b"));
        q2.addFrom(t1);
        assertEquals("SELECT COALESCE(t.a, 53) AS b FROM t", q1.getSQLString());
        assertEquals("SELECT COALESCE(t.a, 53) AS b FROM t", q2.getSQLString());
        assertEquals(q1, q2);
    }

    // bug where 'field IS NOT NULL' is converted to 'field IS NULL'
    public void testIsNotNullBugFails() throws Exception {
        String sql1 = "SELECT DISTINCT a2_.identifier AS a1_ FROM Gene AS a2_, Organism AS a3_ WHERE (a2_.organismId = a3_.id OR a2_.identifier IS NOT NULL) OR 'ENSANGG00000018976' < a2_.identifier ORDER BY a2_.identifier LIMIT 10000 OFFSET 1";
        Query q1 = new Query(sql1);
        assertTrue(q1.toString().indexOf("IS NOT NULL") > 0);
    }

    public void testIsNotNullBugWorks() throws Exception {
        String sql1 = "SELECT DISTINCT a2_.identifier AS a1_ FROM Gene AS a2_, Organism AS a3_ WHERE a2_.organismId = a3_.id OR a2_.identifier IS NOT NULL OR 'ENSANGG00000018976' < a2_.identifier ORDER BY a2_.identifier LIMIT 10000 OFFSET 1";
        Query q1 = new Query(sql1);
        assertTrue(q1.toString().indexOf("IS NOT NULL") > 0);
    }

    // the new Query() takes too long - ~12 seconds
    // in the sql_shell this SQL results in "expecting CLOSE_PAREN, found '='" Exception
    public void testLongParseTimeRegression() throws Exception {
        String sql = "SELECT DISTINCT a1_.identifier AS a10_, a1_.primaryIdentifier AS a11_, "
            + "a1_.symbol AS a12_, a3_.primaryAccession AS "
            + "a14_, a8_.interproId AS a15_, a8_.identifier AS a16_, a8_.name AS a17_, "
            + "a8_.shortName AS a18_ FROM Gene AS a1_, Synonym AS a2_, Protein AS "
            + "a3_, ProteinRegion AS a4_, ProteinStructure AS a5_, ProteinRegion AS a6_, "
            + "Location AS a7_, ProteinDomain AS a8_, Organism AS a9_, GenesProteins "
            + "AS indirect0 WHERE ((LOWER(a2_.intermine_value) = 'cg1046' AND "
            + "LOWER(a9_.name) = 'drosophila melanogaster') AND a1_.id = a2_.subjectId AND "
            + "(a1_.id = indirect0.Proteins AND indirect0.Genes = a3_.id) AND a3_.id = "
            + "a4_.proteinId AND a4_.id = a5_.regionId AND a5_.regionId = a6_.id AND a6_.id = "
            + "a7_.featureId AND a6_.proteinDomainId = a8_.id AND a1_.organismId = a9_.id) "
            + "ORDER BY a1_.identifier, a1_.primaryIdentifier, a1_.symbol, "
            + "a3_.primaryAccession, a8_.interproId, a8_.identifier, a8_.name, a8_.shortName";

        long start = new Date().getTime();
        Query q1 = new Query(sql);
        assertTrue(((new Date()).getTime() - start)/1000 < 2);
    }

    public void testLongParseTimeRegression2() throws Exception {
        String sql = "SELECT DISTINCT a2_.id AS a2_id FROM Gene AS a1_, MicroArrayResult AS "
            + "a2_, MicroArrayExperiment AS a3_, GenesMicroArrayResults AS indirect0 "
            + "WHERE ((LOWER(a3_.identifier) = 'e-flyc-3' AND LOWER(a1_.identifier) = "
            + "'cg4722') AND (a1_.id = indirect0.MicroArrayResults AND indirect0.Genes "
            + "= a2_.id) AND a2_.experimentId = a3_.id) ORDER BY a2_.id";

        long start = new Date().getTime();
        Query q1 = new Query(sql);
        assertTrue(((new Date()).getTime() - start)/1000 < 2);
    }

    public void testLongParseTimeRegression3() throws Exception {
        String sql = "SELECT DISTINCT a1_.id AS a1_id, a2_.id AS a2_id, a4_.type AS a5_, a4_.intermine_value AS a6_ FROM MicroArrayExperiment AS a1_, MicroArrayAssay AS a2_, Sample AS a3_, SampleCharacteristic AS a4_, AssaysSamples AS indirect0, CharacteristicsSample AS indirect1 WHERE (((LOWER(a4_.type) = 'timeunit' OR LOWER(a4_.type) = 'developmentalstage') AND LOWER(a1_.name) = 'arbeitman m: gene expression during the life cycle of drosophila melanogaster') AND a1_.id = a2_.experimentId AND (a2_.id = indirect0.Samples AND indirect0.Assays = a3_.id) AND (a3_.id = indirect1.Characteristics AND indirect1.Sample = a4_.id)) ORDER BY a1_.id, a2_.id, a4_.type, a4_.intermine_value LIMIT 500";
        long start = new Date().getTime();
        Query q1 = new Query(sql);
        assertTrue(((new Date()).getTime() - start)/1000 < 5);
    }

    public void testToString() throws Exception {
        String sql = "SELECT DISTINCT a1_.identifier AS a10_, a1_.primaryIdentifier AS a11_, " +
                "a1_.symbol AS a12_, a3_.primaryAccession AS " +
                "a14_, a8_.interproId AS a15_, a8_.identifier AS a16_, a8_.name AS a17_, " +
                "a8_.shortName AS a18_ FROM Gene AS a1_, Synonym AS a2_, Protein AS" +
                " a3_, ProteinRegion AS a4_, ProteinStructure AS a5_, ProteinRegion AS a6_, " +
                "Location AS a7_, ProteinFeature AS a8_, Organism AS a9_, GenesProteins AS " +
                "indirect0 WHERE LOWER(a2_.intermine_value) = 'cg1046' AND LOWER(a9_.name)" +
                " = 'drosophila melanogaster' AND a1_.id = a2_.subjectId AND a1_.id = " +
                "indirect0.Proteins AND indirect0.Genes = a3_.id AND a3_.id = a4_.proteinId " +
                "AND a4_.id = a5_.regionId AND a5_.regionId = a6_.id AND a6_.id = a7_.featureId " +
                "AND a6_.proteinFeatureId = a8_.id AND a1_.organismId = a9_.id ORDER BY " +
                "a1_.identifier, a1_.primaryIdentifier, a1_.symbol, " +
                "a3_.primaryAccession, a8_.interproId, a8_.identifier, a8_.name, a8_.shortName";

        Query q1 = new Query(sql);

        assertEquals(sql, q1.toString());
    }

    public void testScientificNumbers() throws Exception {
        Query q = new Query("SELECT table.field AS a FROM table WHERE table.field < 1.3432E-11");
        Query eq = new Query();
        Table t = new Table("table");
        Field f = new Field("field", t);
        Constant c = new Constant("1.3432E-11");
        SelectValue sv = new SelectValue(f, "a");
        eq.addFrom(t);
        eq.addSelect(sv);
        eq.addWhere(new Constraint(f, Constraint.LT, c));
        assertEquals(eq, q);
    }

    public void testWeirdBug1() throws Exception {
        String sql = "SELECT DISTINCT a1_.id AS a1_id, a4_.id AS a4_id, a6_.id AS a6_id, a8_.id AS a8_id, a7_.id AS a7_id, a14_.id AS a14_id, a9_.id AS a9_id, a10_.id AS a10_id, a12_.id AS a12_id, a1_.primaryIdentifier AS orderbyfield4, a4_.pubMedId AS orderbyfield5, a6_.name AS orderbyfield6, a8_.primaryIdentifier AS orderbyfield7, a7_.type AS orderbyfield8, a14_.title AS orderbyfield9, a9_.name AS orderbyfield10, a9_.observed AS orderbyfield11, a10_.pubMedId AS orderbyfield12, a12_.name AS orderbyfield13 "
                + "FROM Gene AS a1_, RNAiScreenHit AS a2_, RNAiScreen AS a3_, Publication AS a4_, DataSet AS a5_, DataSource AS a6_, Homologue AS a7_, Gene AS a8_, RNAiPhenotype AS a9_, Publication AS a10_, DataSet AS a11_, DataSource AS a12_, Organism AS a13_, DataSet AS a14_, Organism AS a15_, AnalysisResultDataSets AS indirect0, AnnotationPublications AS indirect1, AnalysisResultDataSets AS indirect2, DataSetsHomologue AS indirect3 "
                + "WHERE a1_.id = a2_.geneId AND LOWER(a2_.intermine_result) NOT LIKE 'not screened' AND a2_.rnaiScreenId = a3_.id AND a3_.publicationId = a4_.id AND a2_.id = indirect0.DataSets AND indirect0.AnalysisResult = a5_.id AND a5_.dataSourceId = a6_.id AND a1_.id = a7_.geneId AND a7_.homologueId = a8_.id AND a8_.id = a9_.subjectId AND a9_.id = indirect1.Publications AND indirect1.Annotation = a10_.id AND a9_.id = indirect2.DataSets AND indirect2.AnalysisResult = a11_.id AND a11_.dataSourceId = a12_.id AND a8_.organismId = a13_.id AND LOWER(a13_.name) LIKE 'caenorhabditis elegans' AND LOWER(a7_.type) LIKE 'orthologue' AND a7_.id = indirect3.DataSets AND indirect3.Homologue = a14_.id AND a1_.organismId = a15_.id AND LOWER(a15_.name) LIKE 'drosophila melanogaster' AND a1_.id = 355180125 "
                + "ORDER BY a1_.primaryIdentifier, a4_.pubMedId, a6_.name, a8_.primaryIdentifier, a7_.type, a14_.title, a9_.name, a9_.observed, a10_.pubMedId, a12_.name, a1_.id, a4_.id, a6_.id, a8_.id, a7_.id, a14_.id, a9_.id, a10_.id, a12_.id LIMIT 1000";
        Query q = new Query(sql);
        assertEquals(sql, q.toString());
    }

    public void testRubbishAtEnd() throws Exception {
        String sql = "SELECT a FROM a LIMIT 10 kjhalkj lkjhkajsh kjh kjh kjh";
        try {
            Query q = new Query(sql);
            fail("Expected exception");
        } catch (Exception e) {
        }
    }

<<<<<<< HEAD
    public void testOrderByAlias() throws Exception {
        // referring to an alias in the order by should sort by the field
        q1 = new Query("SELECT field1 AS alias1 FROM table1 ORDER BY alias1");
        q2 = new Query();
        Table t1 = new Table("table1");
        Field f1 = new Field("field1", t1);
        SelectValue sv1 = new SelectValue(f1, "alias1");
        q2.addSelect(sv1);
        q2.addFrom(t1);
        q2.addOrderBy(f1);
        assertEquals(q2, q1);
    }

    public void testOrderByAliasedFunction() throws Exception {
        // count(*) in select is aliased, we are sorting by count(*) but referring to it by alias in order by
        q1 = new Query("SELECT field1 AS alias1, COUNT(*) as alias2 FROM table1 GROUP BY field1 ORDER BY alias2");
        q2 = new Query();
        Table t1 = new Table("table1");
        Field f1 = new Field("field1", t1);
        Function func1 = new Function(Function.COUNT);
        SelectValue sv1 = new SelectValue(f1, "alias1");
        SelectValue sv2 = new SelectValue(func1, "alias2");
        q2.addSelect(sv1);
        q2.addSelect(sv2);
        q2.addFrom(t1);
        q2.addGroupBy(f1);
        q2.addOrderBy(func1);
        assertEquals(q2, q1);
    }

    public void testOrderByUnaliasedFieldSingleTable() throws Exception {
        // if a field (not an alias) appears in order by without a table name and there's only one
        // table then we can set a table name
        q1 = new Query("SELECT field1 FROM table1 ORDER BY field1");
        q2 = new Query();
        Table t1 = new Table("table1");
        Field f1 = new Field("field1", t1);
        q2.addSelect(new SelectValue(f1, null));
        q2.addFrom(t1);
        q2.addOrderBy(f1);
        assertEquals(q2, q1);
    }

    public void testOrderByUnaliasedFieldMultiTable() throws Exception {
        // if a field (not an alias) appears in order by without a table name we shouldn't add a
        // table name to it
        try {
            q1 = new Query("SELECT field1 FROM table1, table2 WHERE table1.k = table2.fk ORDER BY field1");
            fail("Expected an IllegalArgumentExcption");
        } catch (IllegalArgumentException e) {
            // expected
        }
    }

    public void testSingleTableSubqueryNoAlias() throws Exception {
        // just check this parses, it selects a value from a single table subquery without an alias
        q1 = new Query("SELECT a1_.id AS a1_id FROM Employee AS a1_ WHERE (NOT (a1_.name IN (SELECT value FROM bag_table))) ORDER BY a1_.id");
    }
=======
    public void testTimeout() throws Exception {
        String sql = "SELECT DISTINCT a1_.id AS a1_id, a2_.id AS a2_id, a3_.id AS a3_id, a2_.intermine_start AS orderbyfield0, a1_.briefDescription AS orderbyfield1, a1_.description AS orderbyfield2, a1_.id AS orderbyfield3, a2_.intermine_end AS orderbyfield4, a3_.shortName AS orderbyfield5 FROM Gene AS a1_, Location AS a2_, Organism AS a3_, Chromosome AS a4_ WHERE a1_.chromosomeLocationId = a2_.id AND a1_.organismId = a3_.id AND ((a2_.locatedOnId = a4_.id AND a4_.primaryIdentifier = 'MAL1' AND (a2_.featureId = a2_.featureId AND bioseg_create(a2_.intermine_start, a2_.intermine_end) && bioseg_create(1, 10001))) OR (a2_.locatedOnId = a4_.id AND a4_.primaryIdentifier = 'MAL1' AND (a2_.featureId = a2_.featureId AND bioseg_create(a2_.intermine_start, a2_.intermine_end) && bioseg_create(150001, 160001)))) ORDER BY a2_.intermine_start, a1_.briefDescription, a1_.description, a1_.id, a2_.intermine_end, a3_.shortName, a2_.id, a3_.id LIMIT 5000";
        try {
            // set query parse timeout of 1ms, will throw timeout exception
            Query q = new Query(sql, new Long(1));
            fail("Expected QueryParseTimeoutException");
        } catch (QueryParseTimeoutException e) {
        }
    }

>>>>>>> 90ad8399
}<|MERGE_RESOLUTION|>--- conflicted
+++ resolved
@@ -1194,7 +1194,6 @@
         }
     }
 
-<<<<<<< HEAD
     public void testOrderByAlias() throws Exception {
         // referring to an alias in the order by should sort by the field
         q1 = new Query("SELECT field1 AS alias1 FROM table1 ORDER BY alias1");
@@ -1253,7 +1252,7 @@
         // just check this parses, it selects a value from a single table subquery without an alias
         q1 = new Query("SELECT a1_.id AS a1_id FROM Employee AS a1_ WHERE (NOT (a1_.name IN (SELECT value FROM bag_table))) ORDER BY a1_.id");
     }
-=======
+
     public void testTimeout() throws Exception {
         String sql = "SELECT DISTINCT a1_.id AS a1_id, a2_.id AS a2_id, a3_.id AS a3_id, a2_.intermine_start AS orderbyfield0, a1_.briefDescription AS orderbyfield1, a1_.description AS orderbyfield2, a1_.id AS orderbyfield3, a2_.intermine_end AS orderbyfield4, a3_.shortName AS orderbyfield5 FROM Gene AS a1_, Location AS a2_, Organism AS a3_, Chromosome AS a4_ WHERE a1_.chromosomeLocationId = a2_.id AND a1_.organismId = a3_.id AND ((a2_.locatedOnId = a4_.id AND a4_.primaryIdentifier = 'MAL1' AND (a2_.featureId = a2_.featureId AND bioseg_create(a2_.intermine_start, a2_.intermine_end) && bioseg_create(1, 10001))) OR (a2_.locatedOnId = a4_.id AND a4_.primaryIdentifier = 'MAL1' AND (a2_.featureId = a2_.featureId AND bioseg_create(a2_.intermine_start, a2_.intermine_end) && bioseg_create(150001, 160001)))) ORDER BY a2_.intermine_start, a1_.briefDescription, a1_.description, a1_.id, a2_.intermine_end, a3_.shortName, a2_.id, a3_.id LIMIT 5000";
         try {
@@ -1263,6 +1262,4 @@
         } catch (QueryParseTimeoutException e) {
         }
     }
-
->>>>>>> 90ad8399
 }