--- conflicted
+++ resolved
@@ -354,13 +354,7 @@
     }
 
     protected DatabaseSchema getSchema() throws Exception {
-<<<<<<< HEAD
-        DatabaseSchema schema = ((ObjectStoreInterMineImpl) ObjectStoreFactory.getObjectStore("os.truncunittest")).getSchema();
-        schema.hasBioSeg = true;
-        return schema;
-=======
         return ((ObjectStoreInterMineImpl) ObjectStoreFactory.getObjectStore("os.truncunittest")).getSchema();
->>>>>>> 22ecb574
     }
 
     public String getRegisterOffset1() {
