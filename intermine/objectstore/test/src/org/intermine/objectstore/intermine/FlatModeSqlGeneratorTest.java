--- conflicted
+++ resolved
@@ -281,13 +281,7 @@
     }
 
     protected DatabaseSchema getSchema() throws Exception {
-<<<<<<< HEAD
-        DatabaseSchema schema = ((ObjectStoreInterMineImpl) ObjectStoreFactory.getObjectStore("os.flatmodeunittest")).getSchema();
-        schema.hasBioSeg = true;
-        return schema;
-=======
         return ((ObjectStoreInterMineImpl) ObjectStoreFactory.getObjectStore("os.flatmodeunittest")).getSchema();
->>>>>>> 22ecb574
     }
 
     public String getRegisterOffset1() {
