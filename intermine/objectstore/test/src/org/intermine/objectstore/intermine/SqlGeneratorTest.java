package org.intermine.objectstore.intermine;

/*
 * Copyright (C) 2002-2014 FlyMine
 *
 * This code may be freely distributed and modified under the
 * terms of the GNU Lesser General Public Licence.  This should
 * be distributed with the code.  See the LICENSE file for more
 * information or http://www.gnu.org/copyleft/lesser.html.
 *
 */

import java.io.BufferedReader;
import java.io.InputStreamReader;
import java.sql.Connection;
import java.util.Arrays;
import java.util.Collection;
import java.util.Collections;
import java.util.Date;
import java.util.HashMap;
import java.util.HashSet;
import java.util.Iterator;
import java.util.Map;
import java.util.Set;

import junit.framework.Test;

import org.intermine.metadata.Model;
import org.intermine.model.testmodel.Company;
import org.intermine.model.testmodel.Department;
import org.intermine.model.testmodel.Employee;
import org.intermine.objectstore.Failure;
import org.intermine.objectstore.ObjectStoreException;
import org.intermine.objectstore.ObjectStoreFactory;
import org.intermine.objectstore.SetupDataTestCase;
import org.intermine.objectstore.query.BagConstraint;
import org.intermine.objectstore.query.ClassConstraint;
import org.intermine.objectstore.query.Constraint;
<<<<<<< HEAD
=======
import org.intermine.metadata.ConstraintOp;
>>>>>>> 22ecb574
import org.intermine.objectstore.query.ContainsConstraint;
import org.intermine.objectstore.query.FromElement;
import org.intermine.objectstore.query.OrderDescending;
import org.intermine.objectstore.query.Query;
import org.intermine.objectstore.query.QueryCast;
import org.intermine.objectstore.query.QueryClass;
import org.intermine.objectstore.query.QueryCollectionReference;
import org.intermine.objectstore.query.QueryExpression;
import org.intermine.objectstore.query.QueryField;
import org.intermine.objectstore.query.QueryFunction;
import org.intermine.objectstore.query.QueryValue;
import org.intermine.objectstore.query.SimpleConstraint;
import org.intermine.sql.Database;
import org.intermine.sql.DatabaseFactory;
import org.intermine.sql.precompute.BestQueryStorer;
import org.intermine.sql.precompute.PrecomputedTable;
import org.intermine.sql.precompute.QueryOptimiser;
import org.intermine.testing.MustBeDifferentMap;
import org.intermine.testing.OneTimeTestCase;
import org.intermine.util.DynamicUtil;

public class SqlGeneratorTest extends SetupDataTestCase
{
    protected static Database db;
    protected static Map results2;
    private static Map<String, Map<String, String>> rangeQueries;

    public SqlGeneratorTest(String arg) {
        super(arg);
    }

    public static Test suite() {
        return OneTimeTestCase.buildSuite(SqlGeneratorTest.class);
    }

    public static void oneTimeSetUp() throws Exception {
        SetupDataTestCase.oneTimeSetUp();
        setUpResults();
        db = DatabaseFactory.getDatabase("db.unittest");
    }

    public static Integer companyAId;
    public static Integer companyBId;
    public static Integer departmentA1Id;
    public static Integer departmentB1Id;
    public static Integer employeeA1Id;
    public static Integer employeeA2Id;
    public static Integer employeeB1Id;

    public static void setUpResults() throws Exception {
        companyAId = ((Company) data.get("CompanyA")).getId();
        companyBId = ((Company) data.get("CompanyB")).getId();
        departmentA1Id = ((Department) data.get("DepartmentA1")).getId();
        departmentB1Id = ((Department) data.get("DepartmentB1")).getId();
        employeeA1Id = ((Employee) data.get("EmployeeA1")).getId();
        employeeA2Id = ((Employee) data.get("EmployeeA2")).getId();
        employeeB1Id = ((Employee) data.get("EmployeeB1")).getId();
        results = new MustBeDifferentMap(new HashMap());
        results2 = new MustBeDifferentMap(new HashMap());
        results.put("SelectSimpleObject", "SELECT intermine_Alias.id AS \"intermine_Aliasid\" FROM Company AS intermine_Alias ORDER BY intermine_Alias.id");
        results2.put("SelectSimpleObject", new HashSet(Arrays.asList(new String[] {"InterMineObject", "Company"})));
        results.put("SubQuery", "SELECT DISTINCT intermine_All.intermine_Arrayname AS a1_, intermine_All.intermine_Alias AS \"intermine_Alias\" FROM (SELECT intermine_Array.CEOId AS intermine_ArrayCEOId, intermine_Array.addressId AS intermine_ArrayaddressId, intermine_Array.bankId AS intermine_ArraybankId, intermine_Array.id AS intermine_Arrayid, intermine_Array.name AS intermine_Arrayname, intermine_Array.vatNumber AS intermine_ArrayvatNumber, 5 AS intermine_Alias FROM Company AS intermine_Array) AS intermine_All ORDER BY intermine_All.intermine_Arrayname, intermine_All.intermine_Alias");
        results2.put("SubQuery", Collections.singleton("Company"));
        results.put("WhereSimpleEquals", "SELECT DISTINCT a1_.name AS a2_ FROM Company AS a1_ WHERE a1_.vatNumber = 1234 ORDER BY a1_.name");
        results2.put("WhereSimpleEquals", Collections.singleton("Company"));
        results.put("WhereSimpleNotEquals", "SELECT DISTINCT a1_.name AS a2_ FROM Company AS a1_ WHERE a1_.vatNumber != 1234 ORDER BY a1_.name");
        results2.put("WhereSimpleNotEquals", Collections.singleton("Company"));
        results.put("WhereSimpleNegEquals", "SELECT DISTINCT a1_.name AS a2_ FROM Company AS a1_ WHERE a1_.vatNumber != 1234 ORDER BY a1_.name");
        results2.put("WhereSimpleNegEquals", Collections.singleton("Company"));
        results.put("WhereSimpleLike", "SELECT DISTINCT a1_.name AS a2_ FROM Company AS a1_ WHERE a1_.name LIKE 'Company%' ORDER BY a1_.name");
        results2.put("WhereSimpleLike", Collections.singleton("Company"));
        results.put("WhereEqualsString", "SELECT DISTINCT a1_.name AS a2_ FROM Company AS a1_ WHERE a1_.name = 'CompanyA' ORDER BY a1_.name");
        results2.put("WhereEqualsString", Collections.singleton("Company"));
        results.put("WhereAndSet", "SELECT DISTINCT a1_.name AS a2_ FROM Company AS a1_ WHERE a1_.name LIKE 'Company%' AND a1_.vatNumber > 2000 ORDER BY a1_.name");
        results2.put("WhereAndSet", Collections.singleton("Company"));
        results.put("WhereOrSet", "SELECT DISTINCT a1_.name AS a2_ FROM Company AS a1_ WHERE (a1_.name LIKE 'CompanyA%' OR a1_.vatNumber > 2000) ORDER BY a1_.name");
        results2.put("WhereOrSet", Collections.singleton("Company"));
        results.put("WhereNotSet", "SELECT DISTINCT a1_.name AS a2_ FROM Company AS a1_ WHERE (NOT (a1_.name LIKE 'Company%' AND a1_.vatNumber > 2000)) ORDER BY a1_.name");
        results2.put("WhereNotSet", Collections.singleton("Company"));
        results.put("WhereSubQueryField", "SELECT a1_.id AS a1_id, a1_.name AS orderbyfield0 FROM Department AS a1_ WHERE a1_.name IN (SELECT DISTINCT a1_.name FROM Department AS a1_) ORDER BY a1_.name, a1_.id");
        results2.put("WhereSubQueryField", new HashSet(Arrays.asList(new String[] {"InterMineObject", "Department"})));
        results.put("WhereSubQueryClass", "SELECT a1_.id AS a1_id FROM Company AS a1_ WHERE a1_.id IN (SELECT a1_.id FROM Company AS a1_ WHERE a1_.name = 'CompanyA') ORDER BY a1_.id");
        results2.put("WhereSubQueryClass", new HashSet(Arrays.asList(new String[] {"InterMineObject", "Company"})));
        results.put("WhereNotSubQueryClass", "SELECT a1_.id AS a1_id FROM Company AS a1_ WHERE a1_.id NOT IN (SELECT a1_.id FROM Company AS a1_ WHERE a1_.name = 'CompanyA') ORDER BY a1_.id");
        results2.put("WhereNotSubQueryClass", new HashSet(Arrays.asList(new String[] {"InterMineObject", "Company"})));
        results.put("WhereNegSubQueryClass", "SELECT a1_.id AS a1_id FROM Company AS a1_ WHERE a1_.id NOT IN (SELECT a1_.id FROM Company AS a1_ WHERE a1_.name = 'CompanyA') ORDER BY a1_.id");
        results2.put("WhereNegSubQueryClass", new HashSet(Arrays.asList(new String[] {"InterMineObject", "Company"})));
        results.put("WhereClassClass", "SELECT a1_.id AS a1_id, a2_.id AS a2_id FROM Company AS a1_, Company AS a2_ WHERE a1_.id = a2_.id ORDER BY a1_.id, a2_.id");
        results2.put("WhereClassClass", new HashSet(Arrays.asList(new String[] {"InterMineObject", "Company"})));
        results.put("WhereNotClassClass", "SELECT a1_.id AS a1_id, a2_.id AS a2_id FROM Company AS a1_, Company AS a2_ WHERE a1_.id != a2_.id ORDER BY a1_.id, a2_.id");
        results2.put("WhereNotClassClass", new HashSet(Arrays.asList(new String[] {"InterMineObject", "Company"})));
        results.put("WhereNegClassClass", "SELECT a1_.id AS a1_id, a2_.id AS a2_id FROM Company AS a1_, Company AS a2_ WHERE a1_.id != a2_.id ORDER BY a1_.id, a2_.id");
        results2.put("WhereNegClassClass", new HashSet(Arrays.asList(new String[] {"InterMineObject", "Company"})));
        results.put("WhereClassObject", "SELECT a1_.id AS a1_id FROM Company AS a1_ WHERE a1_.id = " + companyAId + " ORDER BY a1_.id");
        results2.put("WhereClassObject", new HashSet(Arrays.asList(new String[] {"InterMineObject", "Company"})));
        results.put("Contains11", "SELECT a1_.id AS a1_id, a2_.id AS a2_id FROM Department AS a1_, Manager AS a2_ WHERE a1_.managerId = a2_.id AND a1_.name = 'DepartmentA1' ORDER BY a1_.id, a2_.id");
        results2.put("Contains11", new HashSet(Arrays.asList(new String[] {"Department", "Manager", "InterMineObject"})));
        results.put("ContainsNot11", "SELECT a1_.id AS a1_id, a2_.id AS a2_id FROM Department AS a1_, Manager AS a2_ WHERE a1_.managerId != a2_.id AND a1_.name = 'DepartmentA1' ORDER BY a1_.id, a2_.id");
        results2.put("ContainsNot11", new HashSet(Arrays.asList(new String[] {"Department", "Manager", "InterMineObject"})));
        results.put("ContainsNeg11", "SELECT a1_.id AS a1_id, a2_.id AS a2_id FROM Department AS a1_, Manager AS a2_ WHERE a1_.managerId != a2_.id AND a1_.name = 'DepartmentA1' ORDER BY a1_.id, a2_.id");
        results2.put("ContainsNeg11", new HashSet(Arrays.asList(new String[] {"Department", "Manager", "InterMineObject"})));
        results.put("Contains1N", "SELECT a1_.id AS a1_id, a2_.id AS a2_id FROM Company AS a1_, Department AS a2_ WHERE a1_.id = a2_.companyId AND a1_.name = 'CompanyA' ORDER BY a1_.id, a2_.id");
        results2.put("Contains1N", new HashSet(Arrays.asList(new String[] {"Department", "Company", "InterMineObject"})));
        results.put("ContainsNot1N", "SELECT a1_.id AS a1_id, a2_.id AS a2_id FROM Company AS a1_, Department AS a2_ WHERE a1_.id != a2_.companyId AND a1_.name = 'CompanyA' ORDER BY a1_.id, a2_.id");
        results2.put("ContainsNot1N", new HashSet(Arrays.asList(new String[] {"Department", "Company", "InterMineObject"})));
        results.put("ContainsN1", "SELECT a1_.id AS a1_id, a2_.id AS a2_id FROM Department AS a1_, Company AS a2_ WHERE a1_.companyId = a2_.id AND a2_.name = 'CompanyA' ORDER BY a1_.id, a2_.id");
        results2.put("ContainsN1", new HashSet(Arrays.asList(new String[] {"Department", "Company", "InterMineObject"})));
        results.put("ContainsMN", "SELECT a1_.id AS a1_id, a2_.id AS a2_id FROM Contractor AS a1_, Company AS a2_, CompanysContractors AS indirect0 WHERE a1_.id = indirect0.Contractors AND indirect0.Companys = a2_.id AND a1_.name = 'ContractorA' ORDER BY a1_.id, a2_.id");
        results2.put("ContainsMN", new HashSet(Arrays.asList(new String[] {"Contractor", "Company", "CompanysContractors", "InterMineObject"})));
        results.put("ContainsDuplicatesMN", "SELECT a1_.id AS a1_id, a2_.id AS a2_id FROM Contractor AS a1_, Company AS a2_, OldComsOldContracts AS indirect0 WHERE a1_.id = indirect0.OldContracts AND indirect0.OldComs = a2_.id ORDER BY a1_.id, a2_.id");
        results2.put("ContainsDuplicatesMN", new HashSet(Arrays.asList(new String[] {"Contractor", "Company", "OldComsOldContracts", "InterMineObject"})));
        results.put("ContainsNotMN", new Failure(ObjectStoreException.class, "Cannot represent many-to-many collection DOES NOT CONTAIN in SQL")); //TODO: Fix this (ticket #445)
        results2.put("ContainsNotMN", NO_RESULT);
        results.put("SimpleGroupBy", "SELECT DISTINCT a1_.id AS a1_id, COUNT(*) AS a2_ FROM Company AS a1_, Department AS a3_ WHERE a1_.id = a3_.companyId GROUP BY a1_.CEOId, a1_.addressId, a1_.bankId, a1_.id, a1_.name, a1_.vatNumber ORDER BY a1_.id, a2_");
        results2.put("SimpleGroupBy", new HashSet(Arrays.asList(new String[] {"Department", "Company", "InterMineObject"})));
        results.put("MultiJoin", "SELECT a1_.id AS a1_id, a2_.id AS a2_id, a3_.id AS a3_id, a4_.id AS a4_id FROM Company AS a1_, Department AS a2_, Manager AS a3_, Address AS a4_ WHERE a1_.id = a2_.companyId AND a2_.managerId = a3_.id AND a3_.addressId = a4_.id AND a3_.name = 'EmployeeA1' ORDER BY a1_.id, a2_.id, a3_.id, a4_.id");
        results2.put("MultiJoin", new HashSet(Arrays.asList(new String[] {"Department", "Manager", "Company", "Address", "InterMineObject"})));
        results.put("SelectComplex", "SELECT DISTINCT (AVG(a1_.vatNumber) + 20) AS a3_, STDDEV(a1_.vatNumber) AS a4_, a2_.name AS a5_, a2_.id AS a2_id FROM Company AS a1_, Department AS a2_ GROUP BY a2_.companyId, a2_.id, a2_.managerId, a2_.name ORDER BY (AVG(a1_.vatNumber) + 20), a4_, a2_.name, a2_.id");
        results2.put("SelectComplex", new HashSet(Arrays.asList(new String[] {"Department", "Company", "InterMineObject"})));
        results.put("SelectClassAndSubClasses", "SELECT a1_.id AS a1_id, a1_.name AS orderbyfield0 FROM Employee AS a1_ ORDER BY a1_.name, a1_.id");
        results2.put("SelectClassAndSubClasses", new HashSet(Arrays.asList(new String[] {"InterMineObject", "Employee"})));
        results.put("SelectInterfaceAndSubClasses", "SELECT a1_.id AS a1_id FROM Employable AS a1_ ORDER BY a1_.id");
        results2.put("SelectInterfaceAndSubClasses", new HashSet(Arrays.asList(new String[] {"InterMineObject", "Employable"})));
        results.put("SelectInterfaceAndSubClasses2", "SELECT a1_.id AS a1_id FROM RandomInterface AS a1_ ORDER BY a1_.id");
        results2.put("SelectInterfaceAndSubClasses2", new HashSet(Arrays.asList(new String[] {"InterMineObject", "RandomInterface"})));
        results.put("SelectInterfaceAndSubClasses3", "SELECT a1_.id AS a1_id FROM ImportantPerson AS a1_ ORDER BY a1_.id");
        results2.put("SelectInterfaceAndSubClasses3", new HashSet(Arrays.asList(new String[] {"InterMineObject", "ImportantPerson"})));
        results.put("OrderByAnomaly", "SELECT DISTINCT 5 AS a2_, a1_.name AS a3_ FROM Company AS a1_ ORDER BY a1_.name");
        results2.put("OrderByAnomaly", Collections.singleton("Company"));
        results.put("SelectClassObjectSubquery", "SELECT DISTINCT a1_.id AS a1_id FROM Company AS a1_, Department AS a2_ WHERE a1_.id = " + companyAId + " AND a1_.id = a2_.companyId AND a2_.id IN (SELECT a1_.id FROM Department AS a1_ WHERE a1_.id = " + departmentA1Id + ") ORDER BY a1_.id");
        results2.put("SelectClassObjectSubquery", new HashSet(Arrays.asList(new String[] {"Department", "Company", "InterMineObject"})));
        results.put("SelectUnidirectionalCollection", "SELECT DISTINCT a2_.id AS a2_id FROM Company AS a1_, Secretary AS a2_, HasSecretarysSecretarys AS indirect0 WHERE a1_.name = 'CompanyA' AND a1_.id = indirect0.HasSecretarys AND indirect0.Secretarys = a2_.id ORDER BY a2_.id");
        results2.put("SelectUnidirectionalCollection", new HashSet(Arrays.asList(new String[] {"Company", "Secretary", "HasSecretarysSecretarys", "InterMineObject"})));
        results.put("EmptyAndConstraintSet", "SELECT a1_.id AS a1_id FROM Company AS a1_ ORDER BY a1_.id");
        results2.put("EmptyAndConstraintSet", new HashSet(Arrays.asList(new String[] {"InterMineObject", "Company"})));
        results.put("EmptyOrConstraintSet", new Failure(CompletelyFalseException.class, null));
        results2.put("EmptyOrConstraintSet", Collections.EMPTY_SET);
        results.put("EmptyNandConstraintSet", new Failure(CompletelyFalseException.class, null));
        results2.put("EmptyNandConstraintSet", Collections.EMPTY_SET);
        results.put("EmptyNorConstraintSet", "SELECT a1_.id AS a1_id FROM Company AS a1_ ORDER BY a1_.id");
        results2.put("EmptyNorConstraintSet", new HashSet(Arrays.asList(new String[] {"InterMineObject", "Company"})));
        results.put("BagConstraint", "SELECT Company.id AS \"Companyid\" FROM Company AS Company WHERE Company.name IN ('CompanyA', 'goodbye', 'hello') ORDER BY Company.id");
        results2.put("BagConstraint", new HashSet(Arrays.asList(new String[] {"InterMineObject", "Company"})));
        results.put("BagConstraint2", "SELECT Company.id AS \"Companyid\" FROM Company AS Company WHERE Company.id IN (" + companyAId + ") ORDER BY Company.id");
        results2.put("BagConstraint2", new HashSet(Arrays.asList(new String[] {"InterMineObject", "Company"})));
        results.put("InterfaceField", "SELECT a1_.id AS a1_id FROM Employable AS a1_ WHERE a1_.name = 'EmployeeA1' ORDER BY a1_.id");
        results2.put("InterfaceField", new HashSet(Arrays.asList(new String[] {"InterMineObject", "Employable"})));
        results.put("InterfaceReference", NO_RESULT);
        results.put("InterfaceCollection", NO_RESULT);
        Set res = new HashSet();
        res.add("SELECT a1_.id AS a1_id, a1__1.debt AS a2_, a1_.age AS a3_ FROM Employee AS a1_, Broke AS a1__1 WHERE a1_.id = a1__1.id AND a1__1.debt > 0 AND a1_.age > 0 ORDER BY a1_.id");
        res.add("SELECT a1_.id AS a1_id, a1_.debt AS a2_, a1__1.age AS a3_ FROM Broke AS a1_, Employee AS a1__1 WHERE a1_.id = a1__1.id AND a1_.debt > 0 AND a1__1.age > 0 ORDER BY a1_.id");
        results.put("DynamicInterfacesAttribute", res);
        results2.put("DynamicInterfacesAttribute", new HashSet(Arrays.asList(new String[] {"Employee", "Broke", "InterMineObject"})));
        res = new HashSet();
        res.add("SELECT a1_.id AS a1_id FROM Employable AS a1_, Broke AS a1__1 WHERE a1_.id = a1__1.id ORDER BY a1_.id");
        res.add("SELECT a1_.id AS a1_id FROM Broke AS a1_, Employable AS a1__1 WHERE a1_.id = a1__1.id ORDER BY a1_.id");
        results.put("DynamicClassInterface", res);
        results2.put("DynamicClassInterface", new HashSet(Arrays.asList(new String[] {"Employable", "Broke", "InterMineObject"})));
        res = new HashSet();
        res.add("SELECT a1_.id AS a1_id, a2_.id AS a2_id, a3_.id AS a3_id FROM Department AS a1_, Broke AS a1__1, Company AS a2_, Bank AS a3_ WHERE a1_.id = a1__1.id AND a2_.id = a1_.companyId AND a3_.id = a1__1.bankId ORDER BY a1_.id, a2_.id, a3_.id");
        res.add("SELECT a1_.id AS a1_id, a2_.id AS a2_id, a3_.id AS a3_id FROM Broke AS a1_, Department AS a1__1, Company AS a2_, Bank AS a3_ WHERE a1_.id = a1__1.id AND a2_.id = a1__1.companyId AND a3_.id = a1_.bankId ORDER BY a1_.id, a2_.id, a3_.id");
        results.put("DynamicClassRef1", res);
        results2.put("DynamicClassRef1", new HashSet(Arrays.asList(new String[] {"Department", "Broke", "Company", "Bank", "InterMineObject"})));
        res = new HashSet();
        res.add("SELECT a1_.id AS a1_id, a2_.id AS a2_id, a3_.id AS a3_id FROM Department AS a1_, Broke AS a1__1, Company AS a2_, Bank AS a3_ WHERE a1_.id = a1__1.id AND a1_.companyId = a2_.id AND a1__1.bankId = a3_.id ORDER BY a1_.id, a2_.id, a3_.id");
        res.add("SELECT a1_.id AS a1_id, a2_.id AS a2_id, a3_.id AS a3_id FROM Broke AS a1_, Department AS a1__1, Company AS a2_, Bank AS a3_ WHERE a1_.id = a1__1.id AND a1__1.companyId = a2_.id AND a1_.bankId = a3_.id ORDER BY a1_.id, a2_.id, a3_.id");
        results.put("DynamicClassRef2", res);
        results2.put("DynamicClassRef2", new HashSet(Arrays.asList(new String[] {"Department", "Broke", "Company", "Bank", "InterMineObject"})));
        res = new HashSet();
        res.add("SELECT a1_.id AS a1_id, a2_.id AS a2_id, a3_.id AS a3_id FROM Company AS a1_, Bank AS a1__1, Department AS a2_, Broke AS a3_ WHERE a1_.id = a1__1.id AND a1_.id = a2_.companyId AND a1_.id = a3_.bankId ORDER BY a1_.id, a2_.id, a3_.id");
        res.add("SELECT a1_.id AS a1_id, a2_.id AS a2_id, a3_.id AS a3_id FROM Bank AS a1_, Company AS a1__1, Department AS a2_, Broke AS a3_ WHERE a1_.id = a1__1.id AND a1_.id = a2_.companyId AND a1_.id = a3_.bankId ORDER BY a1_.id, a2_.id, a3_.id");
        results.put("DynamicClassRef3", res);
        results2.put("DynamicClassRef3", new HashSet(Arrays.asList(new String[] {"Department", "Broke", "Company", "Bank", "InterMineObject"})));
        res = new HashSet();
        res.add("SELECT a1_.id AS a1_id, a2_.id AS a2_id, a3_.id AS a3_id FROM Company AS a1_, Bank AS a1__1, Department AS a2_, Broke AS a3_ WHERE a1_.id = a1__1.id AND a2_.companyId = a1_.id AND a3_.bankId = a1_.id ORDER BY a1_.id, a2_.id, a3_.id");
        res.add("SELECT a1_.id AS a1_id, a2_.id AS a2_id, a3_.id AS a3_id FROM Bank AS a1_, Company AS a1__1, Department AS a2_, Broke AS a3_ WHERE a1_.id = a1__1.id AND a2_.companyId = a1_.id AND a3_.bankId = a1_.id ORDER BY a1_.id, a2_.id, a3_.id");
        results.put("DynamicClassRef4", res);
        results2.put("DynamicClassRef4", new HashSet(Arrays.asList(new String[] {"Department", "Broke", "Company", "Bank", "InterMineObject"})));
        res = new HashSet();
        res.add("SELECT DISTINCT a1_.id AS a1_id FROM Employable AS a1_, Broke AS a1__1, HasAddress AS a2_, Broke AS a2__1 WHERE a1_.id = a1__1.id AND a2_.id = a2__1.id AND a1_.id = a2_.id ORDER BY a1_.id");
        res.add("SELECT DISTINCT a1_.id AS a1_id FROM Employable AS a1_, Broke AS a1__1, Broke AS a2_, HasAddress AS a2__1 WHERE a1_.id = a1__1.id AND a2_.id = a2__1.id AND a1_.id = a2_.id ORDER BY a1_.id");
        res.add("SELECT DISTINCT a1_.id AS a1_id FROM Broke AS a1_, Employable AS a1__1, HasAddress AS a2_, Broke AS a2__1 WHERE a1_.id = a1__1.id AND a2_.id = a2__1.id AND a1_.id = a2_.id ORDER BY a1_.id");
        res.add("SELECT DISTINCT a1_.id AS a1_id FROM Broke AS a1_, Employable AS a1__1, Broke AS a2_, HasAddress AS a2__1 WHERE a1_.id = a1__1.id AND a2_.id = a2__1.id AND a1_.id = a2_.id ORDER BY a1_.id");
        results.put("DynamicClassConstraint", res);
        results2.put("DynamicClassConstraint", new HashSet(Arrays.asList(new String[] {"Employable", "Broke", "HasAddress", "InterMineObject"})));
        results.put("ContainsConstraintNull", "SELECT a1_.id AS a1_id FROM Employee AS a1_ WHERE a1_.addressId IS NULL ORDER BY a1_.id");
        results2.put("ContainsConstraintNull", new HashSet(Arrays.asList(new String[] {"InterMineObject", "Employee"})));
        results.put("ContainsConstraintNotNull", "SELECT a1_.id AS a1_id FROM Employee AS a1_ WHERE a1_.addressId IS NOT NULL ORDER BY a1_.id");
        results2.put("ContainsConstraintNotNull", new HashSet(Arrays.asList(new String[] {"InterMineObject", "Employee"})));
        results.put("ContainsConstraintObjectRefObject", "SELECT a1_.id AS a1_id FROM Employee AS a1_ WHERE a1_.departmentId = 5 ORDER BY a1_.id");
        results2.put("ContainsConstraintObjectRefObject", new HashSet(Arrays.asList(new String[] {"InterMineObject", "Employee"})));
        results.put("ContainsConstraintNotObjectRefObject", "SELECT a1_.id AS a1_id FROM Employee AS a1_ WHERE a1_.departmentId != 5 ORDER BY a1_.id");
        results2.put("ContainsConstraintNotObjectRefObject", new HashSet(Arrays.asList(new String[] {"InterMineObject", "Employee"})));
        results.put("ContainsConstraintCollectionRefObject", "SELECT a1_.id AS a1_id FROM Department AS a1_, Employee AS indirect0 WHERE a1_.id = indirect0.departmentId AND indirect0.id = 11 ORDER BY a1_.id");
        results2.put("ContainsConstraintCollectionRefObject", new HashSet(Arrays.asList(new String[] {"InterMineObject", "Department", "Employee"})));
        results.put("ContainsConstraintNotCollectionRefObject", "SELECT a1_.id AS a1_id FROM Department AS a1_, Employee AS indirect0 WHERE a1_.id != indirect0.departmentId AND indirect0.id = 11 ORDER BY a1_.id");
        results2.put("ContainsConstraintNotCollectionRefObject", new HashSet(Arrays.asList(new String[] {"InterMineObject", "Department", "Employee"})));
        results.put("ContainsConstraintMMCollectionRefObject", "SELECT a1_.id AS a1_id FROM Company AS a1_, CompanysContractors AS indirect0 WHERE a1_.id = indirect0.Companys AND indirect0.Contractors = 3 ORDER BY a1_.id");
        results2.put("ContainsConstraintMMCollectionRefObject", new HashSet(Arrays.asList(new String[] {"InterMineObject", "Company", "CompanysContractors"})));
        results.put("ContainsConstraintNotMMCollectionRefObject", new Failure(ObjectStoreException.class, "Cannot represent many-to-many collection DOES NOT CONTAIN in SQL")); //TODO: Fix this (ticket #445)
        results2.put("ContainsConstraintNotMMCollectionRefObject", NO_RESULT);
        //results.put("ContainsConstraintNotMMCollectionRefObject", "SELECT a1_.id AS a1_id FROM Company AS a1_, CompanysContractors AS indirect0 WHERE a1_.id != indirect0.Contractors AND indirect0.Companys = 3 ORDER BY a1_.id");
        //results2.put("ContainsConstraintNotMMCollectionRefObject", new HashSet(Arrays.asList(new String[] {"InterMineObject", "Company", "CompanysContractors"})));
        results.put("SimpleConstraintNull", "SELECT a1_.id AS a1_id FROM Manager AS a1_ WHERE a1_.title IS NULL ORDER BY a1_.id");
        results2.put("SimpleConstraintNull", new HashSet(Arrays.asList(new String[] {"InterMineObject", "Manager"})));
        results.put("SimpleConstraintNotNull", "SELECT a1_.id AS a1_id FROM Manager AS a1_ WHERE a1_.title IS NOT NULL ORDER BY a1_.id");
        results2.put("SimpleConstraintNotNull", new HashSet(Arrays.asList(new String[] {"InterMineObject", "Manager"})));
        results.put("TypeCast", "SELECT DISTINCT (a1_.age)::TEXT AS a2_ FROM Employee AS a1_ ORDER BY (a1_.age)::TEXT");
        results2.put("TypeCast", Collections.singleton("Employee"));
        results.put("IndexOf", "SELECT STRPOS(a1_.name, 'oy') AS a2_ FROM Employee AS a1_ ORDER BY STRPOS(a1_.name, 'oy')");
        results2.put("IndexOf", Collections.singleton("Employee"));
        results.put("Substring", "SELECT SUBSTR(a1_.name, 2, 2) AS a2_ FROM Employee AS a1_ ORDER BY SUBSTR(a1_.name, 2, 2)");
        results2.put("Substring", Collections.singleton("Employee"));
        results.put("Substring2", "SELECT SUBSTR(a1_.name, 2) AS a2_ FROM Employee AS a1_ ORDER BY SUBSTR(a1_.name, 2)");
        results2.put("Substring2", Collections.singleton("Employee"));
        results.put("OrderByReference", "SELECT a1_.id AS a1_id, a1_.departmentId AS orderbyfield0 FROM Employee AS a1_ ORDER BY a1_.departmentId, a1_.id");
        results2.put("OrderByReference", new HashSet(Arrays.asList(new String[] {"InterMineObject", "Employee"})));
        results.put("FailDistinctOrder", new Failure(ObjectStoreException.class, "Field a1_.age in the ORDER BY list must be in the SELECT list, or the whole QueryClass org.intermine.model.testmodel.Employee must be in the SELECT list, or the query made non-distinct"));
        results2.put("FailDistinctOrder", NO_RESULT);
        results.put("FailDistinctOrder2", new Failure(ObjectStoreException.class, "Class a2_ in the ORDER BY list must be in the SELECT list, or its id, or the query made non-distinct"));
        results2.put("FailDistinctOrder2", NO_RESULT);

        String largeBagConstraintText = new BufferedReader(new InputStreamReader(TruncatedSqlGeneratorTest.class.getClassLoader().getResourceAsStream("largeBag.sql"))).readLine();
        results.put("LargeBagConstraint", largeBagConstraintText);
        results2.put("LargeBagConstraint", new HashSet(Arrays.asList(new String[] {"InterMineObject", "Employee"})));

        String largeNotBagConstraintText = new BufferedReader(new InputStreamReader(TruncatedSqlGeneratorTest.class.getClassLoader().getResourceAsStream("largeNotBag.sql"))).readLine();
        results.put("LargeBagNotConstraint", largeNotBagConstraintText);
        results2.put("LargeBagNotConstraint", new HashSet(Arrays.asList(new String[] {"InterMineObject", "Employee"})));

        results.put("LargeBagConstraintUsingTable", "SELECT a1_.id AS a1_id FROM Employee AS a1_, " + LARGE_BAG_TABLE_NAME + " AS indirect0 WHERE a1_.name = indirect0.value ORDER BY a1_.id");
        results2.put("LargeBagConstraintUsingTable", new HashSet(Arrays.asList(new String[] {"InterMineObject", "Employee"})));

        results.put("LargeBagNotConstraintUsingTable", "SELECT a1_.id AS a1_id FROM Employee AS a1_ WHERE (NOT (a1_.name IN (SELECT value FROM " + LARGE_BAG_TABLE_NAME + "))) ORDER BY a1_.id");
        results2.put("LargeBagNotConstraintUsingTable", new HashSet(Arrays.asList(new String[] {"InterMineObject", "Employee"})));

        results.put("NegativeNumbers", "SELECT a1_.id AS a1_id FROM Employee AS a1_ WHERE a1_.age > -51 ORDER BY a1_.id");
        results2.put("NegativeNumbers", new HashSet(Arrays.asList(new String[] {"InterMineObject", "Employee"})));

        results.put("Lower", "SELECT LOWER(a1_.name) AS a2_ FROM Employee AS a1_ ORDER BY LOWER(a1_.name)");
        results2.put("Lower", Collections.singleton("Employee"));

        results.put("Greatest", "SELECT GREATEST(2000,a1_.vatNumber) AS a2_ FROM Company AS a1_ ORDER BY GREATEST(2000,a1_.vatNumber)");
        results2.put("Greatest", Collections.singleton("Company"));

        results.put("Least", "SELECT LEAST(2000,a1_.vatNumber) AS a2_ FROM Company AS a1_ ORDER BY LEAST(2000,a1_.vatNumber)");
        results2.put("Least", Collections.singleton("Company"));

        results.put("Upper", "SELECT UPPER(a1_.name) AS a2_ FROM Employee AS a1_ ORDER BY UPPER(a1_.name)");
        results2.put("Upper", Collections.singleton("Employee"));
        results.put("CollectionQueryOneMany", "SELECT a1_.id AS a1_id FROM Employee AS a1_ WHERE " + departmentA1Id + " = a1_.departmentId ORDER BY a1_.id");
        results2.put("CollectionQueryOneMany", new HashSet(Arrays.asList(new String[] {"InterMineObject", "Employee"})));
        results.put("CollectionQueryManyMany", "SELECT a1_.id AS a1_id FROM Secretary AS a1_, HasSecretarysSecretarys AS indirect0 WHERE " + companyBId + " = indirect0.HasSecretarys AND indirect0.Secretarys = a1_.id ORDER BY a1_.id");
        results2.put("CollectionQueryManyMany", new HashSet(Arrays.asList(new String[] {"InterMineObject", "Secretary", "HasSecretarysSecretarys"})));
        results.put("QueryClassBag", "SELECT a2_.departmentId AS a3_, a2_.id AS a2_id FROM Employee AS a2_ WHERE a2_.departmentId IN (" + departmentA1Id + ", " + departmentB1Id + ") ORDER BY a2_.departmentId, a2_.id");
        results2.put("QueryClassBag", new HashSet(Arrays.asList(new String[] {"InterMineObject", "Employee"})));
        results.put("QueryClassBagMM", "SELECT indirect0.HasSecretarys AS a3_, a2_.id AS a2_id FROM Secretary AS a2_, HasSecretarysSecretarys AS indirect0 WHERE indirect0.HasSecretarys IN (" + companyAId + ", " + companyBId + ", " + employeeB1Id + ") AND indirect0.Secretarys = a2_.id ORDER BY indirect0.HasSecretarys, a2_.id");
        results2.put("QueryClassBagMM", new HashSet(Arrays.asList(new String[] {"InterMineObject", "Secretary", "HasSecretarysSecretarys"})));
        results.put("QueryClassBagNot", new Failure(ObjectStoreException.class, "Invalid constraint: DOES NOT CONTAINS cannot be applied to a QueryClassBag"));
        results2.put("QueryClassBagNot", NO_RESULT);
        //results.put("QueryClassBagNot", "SELECT a2_.departmentId AS a3_, a2_.id AS a2_id FROM Employee AS a2_ WHERE  NOT (a2_.departmentId IN (" + departmentA1Id + ", " + departmentB1Id + ")) ORDER BY a2_.departmentId, a2_.id");
        //results2.put("QueryClassBagNot", new HashSet(Arrays.asList(new String[] {"InterMineObject", "Employee"})));
        results.put("QueryClassBagNotMM", new Failure(ObjectStoreException.class, "Invalid constraint: DOES NOT CONTAINS cannot be applied to a QueryClassBag"));
        results2.put("QueryClassBagNotMM", NO_RESULT);
        results.put("QueryClassBagDynamic", "SELECT indirect0.HasSecretarys AS a3_, a2_.id AS a2_id FROM Secretary AS a2_, HasSecretarysSecretarys AS indirect0 WHERE indirect0.HasSecretarys IN (" + employeeB1Id + ") AND indirect0.Secretarys = a2_.id ORDER BY indirect0.HasSecretarys, a2_.id");
        results2.put("QueryClassBagDynamic", new HashSet(Arrays.asList(new String[] {"InterMineObject", "Secretary", "HasSecretarysSecretarys"})));
        //res = new HashSet()
        //res.add("SELECT a1_.id AS a1_id FROM Employable AS a1_, Broke AS a1__1 WHERE a1_.id = a1__1.id AND (a1_.id IN (" + employeeB1Id + ")) ORDER BY a1_.id");
        //res.add("SELECT a1_.id AS a1_id FROM Broke AS a1_, Employable AS a1__1 WHERE a1_.id = a1__1.id AND (a1_.id IN (" + employeeB1Id + ")) ORDER BY a1_.id");
        //results.put("DynamicBagConstraint", res);
        //results2.put("DynamicBagConstraint", new HashSet(Arrays.asList(new String[] {"InterMineObject", "Broke", "CEO"}))); // See ticket #469
        res = new HashSet();
        res.add("SELECT a1_.id AS a1_id FROM CEO AS a1_, Broke AS a1__1 WHERE a1_.id = a1__1.id AND a1_.id IN (" + employeeB1Id + ") ORDER BY a1_.id");
        res.add("SELECT a1_.id AS a1_id FROM Broke AS a1_, CEO AS a1__1 WHERE a1_.id = a1__1.id AND a1_.id IN (" + employeeB1Id + ") ORDER BY a1_.id");
        results.put("DynamicBagConstraint2", res);
        results2.put("DynamicBagConstraint2", new HashSet(Arrays.asList(new String[] {"InterMineObject", "Broke", "CEO"})));
        results.put("QueryClassBagDouble", "SELECT a2_.departmentId AS a4_, a2_.id AS a2_id, a3_.id AS a3_id FROM Employee AS a2_, Employee AS a3_ WHERE a2_.departmentId IN (" + departmentA1Id + ", " + departmentB1Id + ") AND a3_.departmentId = a2_.departmentId ORDER BY a2_.departmentId, a2_.id, a3_.id");
        results2.put("QueryClassBagDouble", new HashSet(Arrays.asList(new String[] {"InterMineObject", "Employee"})));
        results.put("QueryClassBagContainsObject", "SELECT indirect0.departmentId AS a2_ FROM Employee AS indirect0 WHERE indirect0.departmentId IN (" + departmentA1Id + ", " + departmentB1Id + ") AND indirect0.id = " + employeeA1Id + " ORDER BY indirect0.departmentId");
        results2.put("QueryClassBagContainsObject", Collections.singleton("Employee"));
        results.put("QueryClassBagContainsObjectDouble", "SELECT indirect0.departmentId AS a2_ FROM Employee AS indirect0, Employee AS indirect1 WHERE indirect0.departmentId IN (" + departmentA1Id + ", " + departmentB1Id + ") AND indirect0.id = " + employeeA1Id + " AND indirect1.departmentId = indirect0.departmentId AND indirect1.id = " + employeeA2Id + " ORDER BY indirect0.departmentId");
        results2.put("QueryClassBagContainsObjectDouble", Collections.singleton("Employee"));
        results.put("QueryClassBagNotContainsObject", new Failure(ObjectStoreException.class, "Invalid constraint: DOES NOT CONTAINS cannot be applied to a QueryClassBag"));
        results2.put("QueryClassBagNotContainsObject", NO_RESULT);
        results.put("ObjectContainsObject", "SELECT 'hello' AS a1_ FROM Employee AS indirect0 WHERE " + departmentA1Id + " = indirect0.departmentId AND indirect0.id = " + employeeA1Id );
        results2.put("ObjectContainsObject", Collections.singleton("Employee"));
        results.put("ObjectContainsObject2", "SELECT 'hello' AS a1_ FROM Employee AS indirect0 WHERE " + departmentA1Id + " = indirect0.departmentId AND indirect0.id = " + employeeB1Id);
        results2.put("ObjectContainsObject2", Collections.singleton("Employee"));
        results.put("ObjectNotContainsObject", "SELECT 'hello' AS a1_ FROM Employee AS indirect0 WHERE " + departmentA1Id + " != indirect0.departmentId AND indirect0.id = " + employeeA1Id);
        results2.put("ObjectNotContainsObject", Collections.singleton("Employee"));
        results.put("QueryClassBagNotViaNand", new Failure(ObjectStoreException.class, "Invalid constraint: QueryClassBag ContainsConstraint cannot be inside an OR ConstraintSet"));
        results2.put("QueryClassBagNotViaNand", NO_RESULT);
        results.put("QueryClassBagNotViaNor", new Failure(ObjectStoreException.class, "Invalid constraint: DOES NOT CONTAINS cannot be applied to a QueryClassBag"));
        results2.put("QueryClassBagNotViaNor", NO_RESULT);
        results.put("SubqueryExistsConstraint", "SELECT 'hello' AS a1_ WHERE EXISTS(SELECT a1_.id FROM Company AS a1_)");
        results2.put("SubqueryExistsConstraint", Collections.singleton("Company"));
        results.put("NotSubqueryExistsConstraint", "SELECT 'hello' AS a1_ WHERE (NOT EXISTS(SELECT a1_.id FROM Company AS a1_))");
        results2.put("NotSubqueryExistsConstraint", Collections.singleton("Company"));
        results.put("SubqueryExistsConstraintNeg", "SELECT 'hello' AS a1_ WHERE EXISTS(SELECT a1_.id FROM Bank AS a1_)");
        results2.put("SubqueryExistsConstraintNeg", Collections.singleton("Bank"));
        results.put("ObjectPathExpression", "SELECT a1_.id AS a1_id FROM Employee AS a1_ ORDER BY a1_.id");
        results2.put("ObjectPathExpression", new HashSet(Arrays.asList("InterMineObject", "Employee")));
        results.put("ObjectPathExpression2", "SELECT a1_.id AS a1_id FROM Employee AS a1_ ORDER BY a1_.id");
        results2.put("ObjectPathExpression2", new HashSet(Arrays.asList("InterMineObject", "Employee")));
        results.put("ObjectPathExpression3", "SELECT a1_.id AS a1_id FROM Employee AS a1_ ORDER BY a1_.id");
        results2.put("ObjectPathExpression3", new HashSet(Arrays.asList("InterMineObject", "Employee", "Department")));
        results.put("ObjectPathExpression4", "SELECT a1_.id AS a1_id FROM Employee AS a1_ ORDER BY a1_.id");
        results2.put("ObjectPathExpression4", new HashSet(Arrays.asList("InterMineObject", "Employee", "Department", "Company")));
        results.put("ObjectPathExpression5", "SELECT a1_.id AS a1_id FROM Employee AS a1_ ORDER BY a1_.id");
        results2.put("ObjectPathExpression5", new HashSet(Arrays.asList("InterMineObject", "Employee", "Department", "Company")));
        results.put("FieldPathExpression", "SELECT a1_.id AS a1_id FROM Company AS a1_ ORDER BY a1_.id");
        results2.put("FieldPathExpression", new HashSet(Arrays.asList("InterMineObject", "Company", "CEO")));
        results.put("FieldPathExpression2", "SELECT a1_.id AS a1_id FROM Employee AS a1_ ORDER BY a1_.id");
        results2.put("FieldPathExpression2", new HashSet(Arrays.asList("InterMineObject", "Employee", "Department", "Company", "Address")));
        results.put("CollectionPathExpression", "SELECT a1_.id AS a1_id FROM Department AS a1_ ORDER BY a1_.id");
        results2.put("CollectionPathExpression", new HashSet(Arrays.asList("InterMineObject", "Employee", "Department")));
        results.put("CollectionPathExpression2", "SELECT a1_.id AS a1_id FROM Employee AS a1_ ORDER BY a1_.id");
        results2.put("CollectionPathExpression2", new HashSet(Arrays.asList("InterMineObject", "Employee", "Department")));
        results.put("CollectionPathExpression3", "SELECT a1_.id AS a1_id FROM Company AS a1_ ORDER BY a1_.id");
        results2.put("CollectionPathExpression3", new HashSet(Arrays.asList("InterMineObject", "Company", "Department", "Employee")));
        results.put("CollectionPathExpression4", "SELECT a1_.id AS a1_id FROM Company AS a1_ ORDER BY a1_.id");
        results2.put("CollectionPathExpression4", new HashSet(Arrays.asList("InterMineObject", "Company", "Department", "Employee")));
        results.put("CollectionPathExpression5", "SELECT a1_.id AS a1_id FROM Company AS a1_ ORDER BY a1_.id");
        results2.put("CollectionPathExpression5", new HashSet(Arrays.asList("InterMineObject", "Company", "Department")));
        results.put("CollectionPathExpression6", "SELECT a1_.id AS a1_id FROM Department AS a1_ ORDER BY a1_.id");
        results2.put("CollectionPathExpression6", new HashSet(Arrays.asList("InterMineObject", "Company", "Department")));
        results.put("CollectionPathExpression7", "SELECT a1_.id AS a1_id FROM Employee AS a1_ ORDER BY a1_.id");
        results2.put("CollectionPathExpression7", new HashSet(Arrays.asList("InterMineObject", "Company", "Department", "Employee")));
        results.put("OrSubquery", "SELECT a1_.OBJECT AS a1_, a1_.id AS a1_id FROM InterMineObject AS a1_ WHERE (a1_.id IN (SELECT a1_.id FROM Company AS a1_ UNION SELECT a1_.id FROM Broke AS a1_)) ORDER BY a1_.id");
        results2.put("OrSubquery", new HashSet(Arrays.asList(new String[] {"InterMineObject", "Company", "Broke"})));
        results.put("ScientificNumber", "SELECT a1_.id AS a1_id FROM Types AS a1_ WHERE a1_.doubleType < 1.3432E24 AND a1_.floatType > -8.56E-32::REAL ORDER BY a1_.id");
        results2.put("ScientificNumber", new HashSet(Arrays.asList(new String[] {"InterMineObject", "Types"})));
        results.put("LowerBag", "SELECT a1_.id AS a1_id FROM Employee AS a1_ WHERE LOWER(a1_.name) IN ('employeea1', 'employeea2', 'employeeb1') ORDER BY a1_.id");
        results2.put("LowerBag", new HashSet(Arrays.asList(new String[] {"InterMineObject", "Employee"})));
        results.put("FetchBag", "SELECT value AS a1_ FROM osbag_int WHERE bagid = 5 ORDER BY value");
        results2.put("FetchBag", Collections.singleton("osbag_int"));
        results.put("ObjectStoreBag", "SELECT a1_.id AS a1_id FROM Employee AS a1_, osbag_int AS indirect0 WHERE a1_.id = indirect0.value AND indirect0.bagid = 5 ORDER BY a1_.id");
        results2.put("ObjectStoreBag", new HashSet(Arrays.asList(new String[] {"InterMineObject", "Employee", "osbag_int"})));
        //results.put("ObjectStoreBagQueryClass", "SELECT a1_.departmentId AS a3_, a1_.id AS a1_id FROM Employee AS a1_, osbag_int AS indirect0 WHERE a1_.departmentId = indirect0.value AND indirect0.bagid = 5 ORDER BY a1_.departmentId, a1_.id");
        //results2.put("ObjectStoreBagQueryClass", new HashSet(Arrays.asList(new String[] {"InterMineObject", "Employee", "osbag_int"})));
        results.put("ObjectStoreBagQueryClass", NO_RESULT);
        results.put("OrderDescending", "SELECT a1_.id AS a1_id FROM Employee AS a1_ ORDER BY a1_.id DESC");
        results2.put("OrderDescending", new HashSet(Arrays.asList(new String[] {"InterMineObject", "Employee"})));
        results.put("ObjectStoreBagCombination", "SELECT DISTINCT value AS a1_ FROM osbag_int WHERE bagid IN (5, 6)");
        results2.put("ObjectStoreBagCombination", Collections.singleton("osbag_int"));
        results.put("ObjectStoreBagCombination2", "SELECT value AS a1_ FROM osbag_int WHERE bagid = 5 INTERSECT SELECT value AS a1_ FROM osbag_int WHERE bagid = 6 ORDER BY a1_");
        results2.put("ObjectStoreBagCombination2", Collections.singleton("osbag_int"));
        results.put("ObjectStoreBagsForObject", "SELECT bagid AS a1_ FROM osbag_int WHERE value = 6 ORDER BY bagid");
        results2.put("ObjectStoreBagsForObject", Collections.singleton("osbag_int"));
        results.put("ObjectStoreBagsForObject2", "SELECT bagid AS a1_ FROM osbag_int WHERE value = 6 AND bagid IN (10, 11, 12) ORDER BY bagid");
        results2.put("ObjectStoreBagsForObject2", Collections.singleton("osbag_int"));
        results.put("SelectForeignKey", "SELECT a1_.departmentId AS a2_ FROM Employee AS a1_ ORDER BY a1_.departmentId");
        results2.put("SelectForeignKey", Collections.singleton("Employee"));
        results.put("WhereCount", "SELECT a1_.id AS a1_id, COUNT(*) AS a3_ FROM Department AS a1_, Employee AS a2_ WHERE a1_.id = a2_.departmentId GROUP BY a1_.companyId, a1_.id, a1_.managerId, a1_.name HAVING COUNT(*) > 1 ORDER BY a1_.id, a3_");
        results2.put("WhereCount", new HashSet(Arrays.asList(new String[] {"InterMineObject", "Department", "Employee"})));
        results.put("LimitedSubquery", "SELECT DISTINCT a1_.a2_ AS a2_ FROM (SELECT a1_.name AS a2_ FROM Employee AS a1_ LIMIT 3) AS a1_ ORDER BY a1_.a2_");
        results2.put("LimitedSubquery", Collections.singleton("Employee"));
        results.put("ObjectStoreBagCombination3", "SELECT value AS a1_ FROM osbag_int WHERE bagid IN (5, 6) GROUP BY value HAVING COUNT(*) < 2 ORDER BY value");
        results2.put("ObjectStoreBagCombination3", Collections.singleton("osbag_int"));
        results.put("TotallyFalse", new Failure(CompletelyFalseException.class, null));
        results2.put("TotallyFalse", Collections.EMPTY_SET);
        results.put("TotallyTrue", "SELECT a1_.id AS a1_id FROM Employee AS a1_ ORDER BY a1_.id");
        results2.put("TotallyTrue", new HashSet(Arrays.asList("InterMineObject", "Employee")));
        results.put("MergeFalse", "SELECT a1_.id AS a1_id FROM Employee AS a1_ WHERE (a1_.age > 3) ORDER BY a1_.id");
        results2.put("MergeFalse", new HashSet(Arrays.asList("InterMineObject", "Employee")));
        results.put("MergeTrue", "SELECT a1_.id AS a1_id FROM Employee AS a1_ WHERE a1_.age > 3 ORDER BY a1_.id");
        results2.put("MergeTrue", new HashSet(Arrays.asList("InterMineObject", "Employee")));
        results.put("EmptyBagConstraint", new Failure(CompletelyFalseException.class, null));
        results2.put("EmptyBagConstraint", Collections.EMPTY_SET);
        results.put("SelectFunctionNoGroup", "SELECT MIN(a1_.id) AS a2_ FROM Employee AS a1_");
        results2.put("SelectFunctionNoGroup", Collections.singleton("Employee"));
        results.put("SelectClassFromInterMineObject", "SELECT a1_.class AS a2_, COUNT(*) AS a3_ FROM InterMineObject AS a1_ GROUP BY a1_.class ORDER BY a1_.class, a3_");
        results2.put("SelectClassFromInterMineObject", Collections.singleton("InterMineObject"));
        results.put("SelectClassFromEmployee", "SELECT a1_.class AS a2_, COUNT(*) AS a3_ FROM Employee AS a1_ GROUP BY a1_.class ORDER BY a1_.class, a3_");
        results2.put("SelectClassFromEmployee", Collections.singleton("Employee"));
        results.put("SelectClassFromBrokeEmployable", new HashSet(Arrays.asList("SELECT a1_.class AS a2_, COUNT(*) AS a3_ FROM Employable AS a1_, Broke AS a1__1 WHERE a1_.id = a1__1.id GROUP BY a1_.class ORDER BY a1_.class, a3_", "SELECT a1_.class AS a2_, COUNT(*) AS a3_ FROM Broke AS a1_, Employable AS a1__1 WHERE a1_.id = a1__1.id GROUP BY a1_.class ORDER BY a1_.class, a3_")));
        results2.put("SelectClassFromBrokeEmployable", new HashSet(Arrays.asList("Employable", "Broke")));
        results.put("SubclassCollection", "SELECT a1_.id AS a1_id FROM Department AS a1_ ORDER BY a1_.id");
        results2.put("SubclassCollection", new HashSet(Arrays.asList("InterMineObject", "Department", "Manager")));
        results.put("SubclassCollection2", "SELECT a1_.id AS a1_id FROM Department AS a1_ ORDER BY a1_.id");
        results2.put("SubclassCollection2", new HashSet(Arrays.asList("InterMineObject", "Department", "Employee", "Broke")));
        results.put("SelectWhereBackslash", "SELECT a1_.id AS a1_id FROM Employee AS a1_ WHERE a1_.name = E'Fred\\\\Blog\\'s' ORDER BY a1_.id");
        results2.put("SelectWhereBackslash", new HashSet(Arrays.asList("Employee", "InterMineObject")));
        results.put("MultiColumnObjectInCollection", "SELECT a1_.id AS a1_id FROM Company AS a1_ ORDER BY a1_.id");
        results2.put("MultiColumnObjectInCollection", new HashSet(Arrays.asList("Company", "InterMineObject", "Department", "Contractor", "CompanysContractors")));
        results.put("ConstrainClass1", "SELECT a1_.OBJECT AS a1_, a1_.id AS a1_id FROM InterMineObject AS a1_ WHERE a1_.class = 'org.intermine.model.testmodel.Employee' ORDER BY a1_.id");
        results2.put("ConstrainClass1", new HashSet(Arrays.asList("InterMineObject")));
        results.put("ConstrainClass2", "SELECT a1_.OBJECT AS a1_, a1_.id AS a1_id FROM InterMineObject AS a1_ WHERE a1_.class IN ('org.intermine.model.testmodel.Company', 'org.intermine.model.testmodel.Employee') ORDER BY a1_.id");
        results2.put("ConstrainClass2", new HashSet(Arrays.asList("InterMineObject")));
        results.put("MultipleInBagConstraint1", "SELECT a1_.id AS a1_id FROM Employee AS a1_ WHERE (a1_.intermine_end IN ('1', '2', 'EmployeeA1', 'EmployeeB1') OR a1_.name IN ('1', '2', 'EmployeeA1', 'EmployeeB1')) ORDER BY a1_.id");
        results2.put("MultipleInBagConstraint1", new HashSet(Arrays.asList("Employee", "InterMineObject")));

        // results for range queries depend on capabilities of the database, each variant is also tested in testOverlapQueries
        DatabaseSchema schema = ((ObjectStoreInterMineImpl) ObjectStoreFactory.getObjectStore("os.unittest")).getSchema();
        String method = "default";
        if (schema.useRangeTypes()) {
            method = "int4range";
        } else if (schema.hasBioSeg()) {
            method = "bioseg";
        }
        results.put("RangeOverlaps", getOverlapQuery(method, "RangeOverlaps"));
        results2.put("RangeOverlaps", new HashSet(Arrays.asList("intermine_Range")));
        results.put("RangeDoesNotOverlap", getOverlapQuery(method, "RangeDoesNotOverlap"));
        results2.put("RangeDoesNotOverlap", new HashSet(Arrays.asList("intermine_Range")));
        results.put("RangeOverlapsValues", getOverlapQuery(method, "RangeOverlapsValues"));
        results2.put("RangeOverlapsValues", new HashSet(Arrays.asList("intermine_Range")));
    }

    final static String LARGE_BAG_TABLE_NAME = "large_string_bag_table";


    // expected SQL for overlap queries depends on capabilities of the database,
    // each variant is also tested in testOverlapQueries below.
    private static String getOverlapQuery(String method, String queryName) {
       if (rangeQueries == null) {
           rangeQueries = new HashMap<String, Map<String, String>>();

           // int4range
           rangeQueries.put("int4range", new HashMap<String, String>());
           rangeQueries.get("int4range").put("RangeOverlaps", "SELECT a1_.id AS a3_, a2_.id AS a4_ FROM intermine_Range AS a1_, intermine_Range AS a2_ WHERE a1_.parentId = a2_.parentId AND int4range(a1_.rangeStart, a1_.rangeEnd) && int4range(a2_.rangeStart, a2_.rangeEnd) ORDER BY a1_.id, a2_.id");
           rangeQueries.get("int4range").put("RangeDoesNotOverlap", "SELECT a1_.id AS a3_, a2_.id AS a4_ FROM intermine_Range AS a1_, intermine_Range AS a2_ WHERE (NOT (a1_.parentId = a2_.parentId AND int4range(a1_.rangeStart, a1_.rangeEnd) && int4range(a2_.rangeStart, a2_.rangeEnd))) ORDER BY a1_.id, a2_.id");
           rangeQueries.get("int4range").put("RangeOverlapsValues", "SELECT a1_.id AS a2_ FROM intermine_Range AS a1_ WHERE a1_.parentId = a1_.parentId AND int4range(a1_.rangeStart, a1_.rangeEnd) && int4range(35, 45) ORDER BY a1_.id");

           // bioseg
           rangeQueries.put("bioseg", new HashMap<String, String>());
           rangeQueries.get("bioseg").put("RangeOverlaps", "SELECT a1_.id AS a3_, a2_.id AS a4_ FROM intermine_Range AS a1_, intermine_Range AS a2_ WHERE a1_.parentId = a2_.parentId AND bioseg_create(a1_.rangeStart, a1_.rangeEnd) && bioseg_create(a2_.rangeStart, a2_.rangeEnd) ORDER BY a1_.id, a2_.id");
           rangeQueries.get("bioseg").put("RangeDoesNotOverlap", "SELECT a1_.id AS a3_, a2_.id AS a4_ FROM intermine_Range AS a1_, intermine_Range AS a2_ WHERE (NOT (a1_.parentId = a2_.parentId AND bioseg_create(a1_.rangeStart, a1_.rangeEnd) && bioseg_create(a2_.rangeStart, a2_.rangeEnd))) ORDER BY a1_.id, a2_.id");
           rangeQueries.get("bioseg").put("RangeOverlapsValues", "SELECT a1_.id AS a2_ FROM intermine_Range AS a1_ WHERE a1_.parentId = a1_.parentId AND bioseg_create(a1_.rangeStart, a1_.rangeEnd) && bioseg_create(35, 45) ORDER BY a1_.id");

           // default
           rangeQueries.put("default", new HashMap<String, String>());
           rangeQueries.get("default").put("RangeOverlaps", "SELECT a1_.id AS a3_, a2_.id AS a4_ FROM intermine_Range AS a1_, intermine_Range AS a2_ WHERE a1_.parentId = a2_.parentId AND a1_.rangeStart <= a2_.rangeEnd AND a1_.rangeEnd >= a2_.rangeStart ORDER BY a1_.id, a2_.id");
           rangeQueries.get("default").put("RangeDoesNotOverlap", "SELECT a1_.id AS a3_, a2_.id AS a4_ FROM intermine_Range AS a1_, intermine_Range AS a2_ WHERE (NOT (a1_.parentId = a2_.parentId AND a1_.rangeStart <= a2_.rangeEnd AND a1_.rangeEnd >= a2_.rangeStart)) ORDER BY a1_.id, a2_.id");
           rangeQueries.get("default").put("RangeOverlapsValues", "SELECT a1_.id AS a2_ FROM intermine_Range AS a1_ WHERE a1_.parentId = a1_.parentId AND a1_.rangeStart <= 45 AND a1_.rangeEnd >= 35 ORDER BY a1_.id");
       }

       return rangeQueries.get(method).get(queryName);
    }

    public void executeTest(String type) throws Exception {
        Query q = (Query) queries.get(type);
        Object expected = results.get(type);

        if (expected instanceof Failure) {
            try {
                SqlGenerator.generate(q, 0, Integer.MAX_VALUE, getSchema(), db, new HashMap());
                fail(type + " was expected to fail");
            } catch (Exception e) {
                assertEquals(type + " was expected to produce a particular exception", expected, new Failure(e));
            }
        } else {
            Map bagTableNames = new HashMap();

            if (type.matches("LargeBag.*UsingTable")) {
                // special case - the Map will tell generate() what table to use to find the values
                // of large bags
                Query largeBagQuery = (Query) queries.get(type);
                BagConstraint largeBagConstraint = (BagConstraint) largeBagQuery.getConstraint();
                bagTableNames.put(largeBagConstraint, "large_string_bag_table");
            }

            String generated = SqlGenerator.generate(q, 0, Integer.MAX_VALUE, getSchema(), db,
                                                     bagTableNames);
            if (expected instanceof String) {
                assertEquals("", results.get(type), generated);
            } else if (expected instanceof Collection) {
                boolean hasEqual = false;
                Iterator expectedIter = ((Collection) expected).iterator();
                while ((!hasEqual) && expectedIter.hasNext()) {
                    Object expectedStringObj = expectedIter.next();
                    if (expectedStringObj instanceof String) {
                        hasEqual = expectedStringObj.equals(generated);
                    } else {
                        throw new ClassCastException("Expected string, but was " + expectedStringObj.getClass() + " - \"" + expectedStringObj + "\"");
                    }
                }
                assertTrue(generated, hasEqual);
            } else {
                fail("No result found for " + type);
            }

            // TODO: extend sql so that it can represent these
            if (!("SubqueryExistsConstraint".equals(type) || "NotSubqueryExistsConstraint".equals(type) || "SubqueryExistsConstraintNeg".equals(type) || "ObjectStoreBagCombination2".equals(type))) {
                // And check that the SQL generated is high enough quality to be parsed by the
                // optimiser.
                org.intermine.sql.query.Query sql = new org.intermine.sql.query.Query(generated);
                if (!"LargeBagNotConstraintUsingTable".equals(type)) {
                    // Also check to see that the optimiser doesn't barf on them.
                    //PrecomputedTableManager ptm = PrecomputedTableManager.getInstance(db);
                    //assertFalse(ptm.getPrecomputedTables().isEmpty());
                    String ptsql = "SELECT a1_.id AS id, a1_.name AS name FROM Employee AS a1_ ORDER BY a1_.id";
                    Connection c = null;
                    try {
                        c = db.getConnection();
                        PrecomputedTable pt = new PrecomputedTable(new org.intermine.sql.query.Query(ptsql), ptsql, "fred", "bob", c);
                        QueryOptimiser.recursiveOptimise(Collections.singleton(pt), sql, new BestQueryStorer(), sql);
                    } finally {
                        if (c != null) {
                            c.close();
                        }
                    }
                }
            }
        }
        if (results2.get(type) != NO_RESULT) {
            assertEquals(results2.get(type), SqlGenerator.findTableNames(q, getSchema(), false));
        }
    }

    public void testSelectQueryValue() throws Exception {
        QueryValue v1 = new QueryValue(new Integer(5));
        QueryValue v2 = new QueryValue("Hello");
        QueryValue v3 = new QueryValue(new Date(1046275720000l));
        QueryValue v4 = new QueryValue(Boolean.TRUE);

        StringBuffer buffer = new StringBuffer();

        SqlGenerator.State state = new SqlGenerator.State();

        SqlGenerator.queryEvaluableToString(buffer, v1, null, state);
        SqlGenerator.queryEvaluableToString(buffer, v2, null, state);
        SqlGenerator.queryEvaluableToString(buffer, v3, null, state);
        SqlGenerator.queryEvaluableToString(buffer, v4, null, state);
        assertEquals("5'Hello'1046275720000'true'", buffer.toString());
    }

    /** Expect Underscores to not be escaped in LIKE queries **/
    public void testQueryValueUnderscoreInMatch() throws Exception {
        QueryValue right = new QueryValue("%Hello_World");
        QueryValue left  = new QueryValue("Hello-World");
        SimpleConstraint con = new SimpleConstraint(left, ConstraintOp.MATCHES, right);

        SqlGenerator.State state = new SqlGenerator.State();
        StringBuffer buffer = state.getWhereBuffer();
        SqlGenerator.simpleConstraintToString(state, buffer, con, null);
        assertEquals("'Hello-World' LIKE '%Hello_World'", buffer.toString());
    }

    /** Expect Underscores to not be escaped in LIKE queries **/
    public void testQueryValueEscapedOpsInMatch() throws Exception {
        QueryValue right = new QueryValue("\\%Hello_Under\\_Score%");
        QueryValue left  = new QueryValue("%Hello-Under_Score!");
        SimpleConstraint con = new SimpleConstraint(left, ConstraintOp.MATCHES, right);

        SqlGenerator.State state = new SqlGenerator.State();
        StringBuffer buffer = state.getWhereBuffer();
        SqlGenerator.simpleConstraintToString(state, buffer, con, null);
        String expected = "'%Hello-Under_Score!' LIKE E'\\\\%Hello_Under\\\\_Score%'";
        assertEquals(expected, buffer.toString());
    }

    /** Expect underscores to be unescaped in other queries **/
    public void testQueryValueUnderscoreInEquals() throws Exception {
        QueryValue right = new QueryValue("Hello_World");
        QueryValue left  = new QueryValue("HelloXWorld");
        SimpleConstraint con = new SimpleConstraint(left, ConstraintOp.EQUALS, right);

        SqlGenerator.State state = new SqlGenerator.State();

        StringBuffer buffer = state.getWhereBuffer();
        SqlGenerator.simpleConstraintToString(state, buffer, con, null);
        assertEquals("'HelloXWorld' = 'Hello_World'", buffer.toString());
    }

    public void testSelectQueryExpression() throws Exception {
        QueryValue v1 = new QueryValue(new Integer(5));
        QueryValue v2 = new QueryValue(new Integer(7));
        QueryExpression e1 = new QueryExpression(v1, QueryExpression.ADD, v2);
        QueryExpression e2 = new QueryExpression(v1, QueryExpression.SUBTRACT, v2);
        QueryExpression e3 = new QueryExpression(v1, QueryExpression.MULTIPLY, v2);
        QueryExpression e4 = new QueryExpression(v1, QueryExpression.DIVIDE, v2);
        StringBuffer buffer = new StringBuffer();

        SqlGenerator.State state = new SqlGenerator.State();
        SqlGenerator.queryEvaluableToString(buffer, e1, null, state);
        SqlGenerator.queryEvaluableToString(buffer, e2, null, state);
        SqlGenerator.queryEvaluableToString(buffer, e3, null, state);
        SqlGenerator.queryEvaluableToString(buffer, e4, null, state);
        assertEquals("(5 + 7)(5 - 7)(5 * 7)(5 / 7)", buffer.toString());
    }

    public void testSelectQuerySubstringExpression() throws Exception {
        QueryValue v1 = new QueryValue("Hello");
        QueryValue v2 = new QueryValue(new Integer(3));
        QueryValue v3 = new QueryValue(new Integer(5));
        QueryExpression e1 = new QueryExpression(v1, v2, v3);
        StringBuffer buffer = new StringBuffer();

        SqlGenerator.State state = new SqlGenerator.State();
        SqlGenerator.queryEvaluableToString(buffer, e1, null, state);
        assertEquals("SUBSTR('Hello', 3, 5)", buffer.toString());
    }

    public void testSelectQueryExpressionGreatestLeast() throws Exception {
        QueryValue v1 = new QueryValue(new Integer(5));
        QueryValue v2 = new QueryValue(new Integer(7));
        QueryExpression e1 = new QueryExpression(v1, QueryExpression.GREATEST, v2);
        QueryExpression e2 = new QueryExpression(v1, QueryExpression.LEAST, v2);
        StringBuffer buffer = new StringBuffer();

        SqlGenerator.State state = new SqlGenerator.State();
        SqlGenerator.queryEvaluableToString(buffer, e1, null, state);
        buffer.append(", ");
        SqlGenerator.queryEvaluableToString(buffer, e2, null, state);
        assertEquals("GREATEST(5,7), LEAST(5,7)", buffer.toString());
    }

    /* TODO
    public void testSelectQueryField() throws Exception {
        QueryClass c1 = new QueryClass(Department.class);
        QueryField f1 = new QueryField(c1, "name");
        Query q1 = new Query();
        q1.addFrom(c1);
        StringBuffer buffer = new StringBuffer();
        SqlGenerator.queryEvaluableToString(buffer, f1, q1);
        assertEquals("a1_.name", buffer.toString());
    }

    public void testSelectQueryFunction() throws Exception {
        QueryClass c1 = new QueryClass(Company.class);
        QueryField v1 = new QueryField(c1, "vatNumber");
        QueryFunction f1 = new QueryFunction();
        QueryFunction f2 = new QueryFunction(v1, QueryFunction.SUM);
        QueryFunction f3 = new QueryFunction(v1, QueryFunction.AVERAGE);
        QueryFunction f4 = new QueryFunction(v1, QueryFunction.MIN);
        QueryFunction f5 = new QueryFunction(v1, QueryFunction.MAX);
        Query q1 = new Query();
        q1.addFrom(c1);
        StringBuffer buffer = new StringBuffer();
        SqlGenerator.queryEvaluableToString(buffer, f1, q1);
        SqlGenerator.queryEvaluableToString(buffer, f2, q1);
        SqlGenerator.queryEvaluableToString(buffer, f3, q1);
        SqlGenerator.queryEvaluableToString(buffer, f4, q1);
        SqlGenerator.queryEvaluableToString(buffer, f5, q1);
        assertEquals("COUNT(*)SUM(a1_.vatNumber)AVG(a1_.vatNumber)MIN(a1_.vatNumber)MAX(a1_.vatNumber)", buffer.toString());
    }
*/

    public void testInvalidClass() throws Exception {
        Query q = new Query();
        QueryClass c1 = new QueryClass(Company.class);
        q.addFrom(c1);
        q.addToSelect(c1);
        DatabaseSchema s = new DatabaseSchema(new Model("nothing", "", new HashSet()), Collections.EMPTY_LIST, false, Collections.EMPTY_SET, 1, false, false);
        try {
            SqlGenerator.generate(q, 0, Integer.MAX_VALUE, s, db, new HashMap());
            fail("Expected: ObjectStoreException");
        } catch (ObjectStoreException e) {
            assertEquals("interface org.intermine.model.testmodel.Company is not in the model", e.getMessage());
        }
        try {
            SqlGenerator.findTableNames(q, s, false);
            fail("Expected: ObjectStoreException");
        } catch (ObjectStoreException e) {
            assertEquals("interface org.intermine.model.testmodel.Company is not in the model", e.getMessage());
        }
    }

    public void testInvalidFromElement() throws Exception {
        Query q = new Query();
        FromElement fe = new FromElement() {};
        q.addFrom(fe);
        QueryClass qc = new QueryClass(Company.class);
        q.addFrom(qc);
        q.addToSelect(qc);
        try {
            SqlGenerator.generate(q, 0, Integer.MAX_VALUE, getSchema(), db, new HashMap());
            fail("Expected: ObjectStoreException");
        } catch (ObjectStoreException e) {
            assertTrue(e.getMessage().startsWith("Unknown FromElement: "));
        }
        try {
            SqlGenerator.findTableNames(q, getSchema(), false);
            fail("Expected: ObjectStoreException");
        } catch (ObjectStoreException e) {
            assertTrue(e.getMessage().startsWith("Unknown FromElement: "));
        }
    }

    public void testInvalidConstraintType() throws Exception {
        Query q = new Query();
        QueryClass qc = new QueryClass(Company.class);
        q.addFrom(qc);
        q.addToSelect(qc);
        q.setConstraint(new Constraint() {});
        try {
            SqlGenerator.generate(q, 0, Integer.MAX_VALUE, getSchema(), db, new HashMap());
            fail("Expected: ObjectStoreException");
        } catch (ObjectStoreException e) {
            assertTrue(e.getMessage(), e.getMessage().startsWith("Unrecognised object "));
        }
        try {
            SqlGenerator.findTableNames(q, getSchema(), false);
            fail("Expected: ObjectStoreException");
        } catch (ObjectStoreException e) {
            assertTrue(e.getMessage(), e.getMessage().startsWith("Unknown constraint "));
        }
    }

    public void testInvalidClassConstraint() throws Exception {
        Query q = new Query();
        QueryClass qc = new QueryClass(Company.class);
        q.addFrom(qc);
        q.addToSelect(qc);
        Company c = (Company) DynamicUtil.createObject(Collections.singleton(Company.class));
        q.setConstraint(new ClassConstraint(qc, ConstraintOp.EQUALS, c));
        try {
            SqlGenerator.generate(q, 0, Integer.MAX_VALUE, getSchema(), db, new HashMap());
            fail("Expected: ObjectStoreException");
        } catch (ObjectStoreException e) {
            assertEquals("ClassConstraint cannot contain an InterMineObject without an ID set", e.getMessage());
        }
    }

    public void testInvalidClassInContainsConstraint() throws Exception {
        Employee emp = new Employee() {
            private Set extras;
            public Set getExtras() {
                return extras;
            }
            public void setExtras(Set extras) {
                this.extras = extras;
            }
            public void addExtras(Employee e) {
                extras.add(e);
            }
        };
        Query q = new Query();
        QueryClass qc = new QueryClass(Employee.class);
        q.addFrom(qc);
        q.addToSelect(qc);
        q.setConstraint(new ContainsConstraint(new QueryCollectionReference(emp, "extras"), ConstraintOp.CONTAINS, qc));
        try {
            SqlGenerator.generate(q, 0, Integer.MAX_VALUE, getSchema(), db, new HashMap());
            fail("Expected: ObjectStoreException");
        } catch (ObjectStoreException e) {
            assertEquals("Reference ?.extras is not in the model - fields available in class org.intermine.objectstore.intermine.SqlGeneratorTest$3 are [fullTime, age, end, department, departmentThatRejectedMe, employmentPeriod, simpleObjects, address, id, name]", e.getMessage());
        }
    }


    public void testRegisterOffset() throws Exception {
        DatabaseSchema schema = getSchema();
        Query q = new Query();
        QueryClass c1 = new QueryClass(Company.class);
        q.addFrom(c1);
        q.addToSelect(c1);
        assertEquals("SQL incorrect.", getRegisterOffset1(), SqlGenerator.generate(q, 0, Integer.MAX_VALUE, schema, db, new HashMap()));
        SqlGenerator.registerOffset(q, 5, schema, db, new Integer(10), new HashMap());
        assertEquals(getRegisterOffset1(), SqlGenerator.generate(q, 0, Integer.MAX_VALUE, schema, db, new HashMap()));
        assertEquals(getRegisterOffset2() + "a1_.id > 10 ORDER BY a1_.id OFFSET 5", SqlGenerator.generate(q, 10, Integer.MAX_VALUE, schema, db, new HashMap()));
        SqlGenerator.registerOffset(q, 11000, schema, db, new Integer(20), new HashMap());
        assertEquals(getRegisterOffset1(), SqlGenerator.generate(q, 0, Integer.MAX_VALUE, schema, db, new HashMap()));
        assertEquals(getRegisterOffset2() + "a1_.id > 10 ORDER BY a1_.id OFFSET 5", SqlGenerator.generate(q, 10, Integer.MAX_VALUE, schema, db, new HashMap()));
        assertEquals(getRegisterOffset2() + "a1_.id > 20 ORDER BY a1_.id OFFSET 5", SqlGenerator.generate(q, 11005, Integer.MAX_VALUE, schema, db, new HashMap()));
        SqlGenerator.registerOffset(q, 21000, schema, db, new Integer(30), new HashMap());
        assertEquals(getRegisterOffset1(), SqlGenerator.generate(q, 0, Integer.MAX_VALUE, schema, db, new HashMap()));
        assertEquals(getRegisterOffset2() + "a1_.id > 10 ORDER BY a1_.id OFFSET 5", SqlGenerator.generate(q, 10, Integer.MAX_VALUE, schema, db, new HashMap()));
        assertEquals(getRegisterOffset2() + "a1_.id > 10 ORDER BY a1_.id OFFSET 11000", SqlGenerator.generate(q, 11005, Integer.MAX_VALUE, schema, db, new HashMap()));
        assertEquals(getRegisterOffset2() + "a1_.id > 30 ORDER BY a1_.id OFFSET 5", SqlGenerator.generate(q, 21005, Integer.MAX_VALUE, schema, db, new HashMap()));
        SqlGenerator.registerOffset(q, 21005, schema, db, new Integer(31), new HashMap());
        assertEquals(getRegisterOffset1(), SqlGenerator.generate(q, 0, Integer.MAX_VALUE, schema, db, new HashMap()));
        assertEquals(getRegisterOffset2() + "a1_.id > 10 ORDER BY a1_.id OFFSET 5", SqlGenerator.generate(q, 10, Integer.MAX_VALUE, schema, db, new HashMap()));
        assertEquals(getRegisterOffset2() + "a1_.id > 10 ORDER BY a1_.id OFFSET 11000", SqlGenerator.generate(q, 11005, Integer.MAX_VALUE, schema, db, new HashMap()));
        assertEquals(getRegisterOffset2() + "a1_.id > 30 ORDER BY a1_.id OFFSET 5", SqlGenerator.generate(q, 21005, Integer.MAX_VALUE, schema, db, new HashMap()));
        SqlGenerator.registerOffset(q, 11002, schema, db, new Integer(29), new HashMap());
        assertEquals(getRegisterOffset1(), SqlGenerator.generate(q, 0, Integer.MAX_VALUE, schema, db, new HashMap()));
        assertEquals(getRegisterOffset2() + "a1_.id > 10 ORDER BY a1_.id OFFSET 5", SqlGenerator.generate(q, 10, Integer.MAX_VALUE, schema, db, new HashMap()));
        assertEquals(getRegisterOffset2() + "a1_.id > 10 ORDER BY a1_.id OFFSET 11000", SqlGenerator.generate(q, 11005, Integer.MAX_VALUE, schema, db, new HashMap()));
        assertEquals(getRegisterOffset2() + "a1_.id > 30 ORDER BY a1_.id OFFSET 5", SqlGenerator.generate(q, 21005, Integer.MAX_VALUE, schema, db, new HashMap()));
        SqlGenerator.registerOffset(q, 101000, schema, db, new Integer(40), new HashMap());
        assertEquals(getRegisterOffset1(), SqlGenerator.generate(q, 0, Integer.MAX_VALUE, schema, db, new HashMap()));
        assertEquals(getRegisterOffset2() + "a1_.id > 10 ORDER BY a1_.id OFFSET 5", SqlGenerator.generate(q, 10, Integer.MAX_VALUE, schema, db, new HashMap()));
        assertEquals(getRegisterOffset2() + "a1_.id > 10 ORDER BY a1_.id OFFSET 11000", SqlGenerator.generate(q, 11005, Integer.MAX_VALUE, schema, db, new HashMap()));
        assertEquals(getRegisterOffset2() + "a1_.id > 10 ORDER BY a1_.id OFFSET 21000", SqlGenerator.generate(q, 21005, Integer.MAX_VALUE, schema, db, new HashMap()));
        assertEquals(getRegisterOffset2() + "a1_.id > 40 ORDER BY a1_.id OFFSET 5", SqlGenerator.generate(q, 101005, Integer.MAX_VALUE, schema, db, new HashMap()));
    }

    public void testRegisterOffset2() throws Exception {
        DatabaseSchema schema = getSchema();
        Query q = new Query();
        QueryClass qc = new QueryClass(Employee.class);
        q.addFrom(qc);
        QueryField f = new QueryField(qc, "name");
        q.addToSelect(f);
        assertEquals("SELECT DISTINCT a1_.name AS a2_ FROM " + getRegisterOffset3() + " ORDER BY a1_.name", SqlGenerator.generate(q, 0, Integer.MAX_VALUE, schema, db, Collections.EMPTY_MAP));
        SqlGenerator.registerOffset(q, 5, schema, db, "flibble", Collections.EMPTY_MAP);
        String expected = "SELECT DISTINCT a1_.name AS a2_ FROM "
            + getRegisterOffset3() + " " + getRegisterOffset4()
            + " (a1_.name > 'flibble' OR a1_.name IS NULL) ORDER BY a1_.name OFFSET 5";
        assertEquals(expected,
                     SqlGenerator.generate(q, 10, Integer.MAX_VALUE, schema, db, Collections.EMPTY_MAP));

        q = new Query();
        qc = new QueryClass(Employee.class);
        q.addFrom(qc);
        f = new QueryField(qc, "age");
        q.addToSelect(f);
        assertEquals("SELECT DISTINCT a1_.age AS a2_ FROM " + getRegisterOffset3() + " ORDER BY a1_.age", SqlGenerator.generate(q, 0, Integer.MAX_VALUE, schema, db, Collections.EMPTY_MAP));
        SqlGenerator.registerOffset(q, 5, schema, db, new Integer(34), Collections.EMPTY_MAP);
        assertEquals("SELECT DISTINCT a1_.age AS a2_ FROM " + getRegisterOffset3() + " " + getRegisterOffset4() + " a1_.age > 34 ORDER BY a1_.age OFFSET 5", SqlGenerator.generate(q, 10, Integer.MAX_VALUE, schema, db, Collections.EMPTY_MAP));
    }

    // Large offset code adds constraint that value > x and is not null to deal with ordering in postgres
    // check that is doesn't break the query by adding 'value is null' when the query already contains
    // 'value is null'
    public void testRegisterOffset3() throws Exception {
        DatabaseSchema schema = getSchema();
        Query q = new Query();
        QueryClass qc = new QueryClass(Employee.class);
        q.addFrom(qc);
        QueryField f = new QueryField(qc, "name");
        q.addToSelect(f);
        SimpleConstraint sc = new SimpleConstraint(f, ConstraintOp.IS_NOT_NULL);
        q.setConstraint(sc);
        assertEquals("SELECT DISTINCT a1_.name AS a2_ FROM " + getRegisterOffset3() + " " + getRegisterOffset4() + " a1_.name IS NOT NULL ORDER BY a1_.name", SqlGenerator.generate(q, 0, Integer.MAX_VALUE, schema, db, Collections.EMPTY_MAP));
        SqlGenerator.registerOffset(q, 5, schema, db, "flibble", Collections.EMPTY_MAP);
        assertEquals("SELECT DISTINCT a1_.name AS a2_ FROM " + getRegisterOffset3() + " " + getRegisterOffset4() + " a1_.name IS NOT NULL AND a1_.name > 'flibble' ORDER BY a1_.name OFFSET 5", SqlGenerator.generate(q, 10, Integer.MAX_VALUE, schema, db, Collections.EMPTY_MAP));
    }

    public void testRegisterOffset4() throws Exception {
        DatabaseSchema schema = getSchema();
        Query q = new Query();
        QueryClass qc = new QueryClass(Employee.class);
        q.addFrom(qc);
        QueryField f = new QueryField(qc, "name");
        q.addToSelect(f);
        q.addToOrderBy(new OrderDescending(f));
        assertEquals("SELECT DISTINCT a1_.name AS a2_ FROM " + getRegisterOffset3() + " ORDER BY a1_.name DESC", SqlGenerator.generate(q, 0, Integer.MAX_VALUE, schema, db, Collections.EMPTY_MAP));
        SqlGenerator.registerOffset(q, 5, schema, db, "flibble", Collections.EMPTY_MAP);
        assertEquals("SELECT DISTINCT a1_.name AS a2_ FROM " + getRegisterOffset3() + " " + getRegisterOffset4() + " a1_.name < 'flibble' ORDER BY a1_.name DESC OFFSET 5", SqlGenerator.generate(q, 10, Integer.MAX_VALUE, schema, db, Collections.EMPTY_MAP));
    }

    public void testForPrecomp() throws Exception {
        DatabaseSchema schema = getSchema();
        Query q = (Query) queries.get("SelectSimpleObject");
        assertEquals("SQL incorrect.", precompTableString(), SqlGenerator.generate(q, schema, db, null, SqlGenerator.QUERY_FOR_PRECOMP, Collections.EMPTY_MAP));
    }

    public void testInvalidSafenesses() throws Exception {
        try {
            SqlGenerator.constraintToString(null, null, null, null, null, 3, false);
            fail("Expected: ObjectStoreException");
        } catch (ObjectStoreException e) {
            assertEquals("Unknown ContainsConstraint safeness: 3", e.getMessage());
        }
        try {
            SqlGenerator.constraintSetToString(null, null, null, null, null, 3, false);
            fail("Expected: ObjectStoreException");
        } catch (ObjectStoreException e) {
            assertEquals("Unknown ContainsConstraint safeness: 3", e.getMessage());
        }
        try {
            SqlGenerator.containsConstraintToString(null, null, null, null, null, 3, false);
            fail("Expected: ObjectStoreException");
        } catch (ObjectStoreException e) {
            assertEquals("Unknown ContainsConstraint safeness: 3", e.getMessage());
        }
    }

    public void testWhereHavingSafe() throws Exception {
        Query q = new Query();
        QueryClass qc1 = new QueryClass(Employee.class);
        QueryField qf1 = new QueryField(qc1, "end");
        QueryField qf2 = new QueryField(qc1, "name");
        QueryFunction qf3 = new QueryFunction();
        QueryField qf4 = new QueryField(qc1, "age");
        q.addFrom(qc1);
        q.addToSelect(qf1);
        q.addToGroupBy(qf1);
        assertArrayEquals(new boolean[] {true, true}, SqlGenerator.whereHavingSafe(qf1, q));
        assertArrayEquals(new boolean[] {true, false}, SqlGenerator.whereHavingSafe(qf2, q));
        assertArrayEquals(new boolean[] {false, true}, SqlGenerator.whereHavingSafe(qf3, q));
        assertArrayEquals(new boolean[] {true, false}, SqlGenerator.whereHavingSafe(qf4, q));
        assertArrayEquals(new boolean[] {true, false}, SqlGenerator.whereHavingSafe(new SimpleConstraint(qf1, ConstraintOp.EQUALS, qf2), q));
        assertArrayEquals(new boolean[] {false, false}, SqlGenerator.whereHavingSafe(new SimpleConstraint(qf3, ConstraintOp.EQUALS, new QueryCast(qf4, Long.class)), q));

    }

    public void testIrrelevantBag() throws Exception {
        QueryClass qc = new QueryClass(Employee.class);
        QueryField qf = new QueryField(qc, "name");
        Set bag = new HashSet();
        bag.add(new Integer(3));
        BagConstraint bc = new BagConstraint(qf, ConstraintOp.IN, bag);
        try {
            SqlGenerator.completelyFalse(bc);
            fail("Expected exception");
        } catch (ObjectStoreException e) {
        }
    }

<<<<<<< HEAD
=======
    // range query results are different depending on available features in database schema so
    // need to test separately.
    public void testOverlapQueries() throws Exception {
        DatabaseSchema schema = getSchema();
        boolean originalUseRangeTypes = schema.useRangeTypes();
        boolean originalBioSeg = schema.hasBioSeg();

        try {
            Query q1 = rangeDoesNotOverlap();
            String generated1 = SqlGenerator.generate(q1, 0, Integer.MAX_VALUE, getSchema(), db, new HashMap());

            // 1. We can use Postgres built in range types
            Query q = rangeOverlaps();
            String generated = SqlGenerator.generate(q, 0, Integer.MAX_VALUE, schema, db, new HashMap());
            String expected = getOverlapQuery("int4range", "RangeOverlaps");
            assertEquals(expected, generated);

            q = rangeDoesNotOverlap();
            generated = SqlGenerator.generate(q, 0, Integer.MAX_VALUE, schema, db, new HashMap());
            expected = getOverlapQuery("int4range", "RangeDoesNotOverlap");
            assertEquals(expected, generated);

            q = rangeOverlapsValues();
            generated = SqlGenerator.generate(q, 0, Integer.MAX_VALUE, schema, db, new HashMap());
            expected = getOverlapQuery("int4range", "RangeOverlapsValues");
            assertEquals(expected, generated);

            // 2. if no range column but we have bioseg then use that
            schema.useRangeTypes = false;
            schema.hasBioSeg = true;

            // here we can use queries from map
            q = rangeOverlaps();
            expected = getOverlapQuery("bioseg", "RangeOverlaps");
            generated = SqlGenerator.generate(q, 0, Integer.MAX_VALUE, schema, db, new HashMap());
            assertEquals(expected, generated);

            q = rangeDoesNotOverlap();
            expected = getOverlapQuery("bioseg", "RangeDoesNotOverlap");
            generated = SqlGenerator.generate(q, 0, Integer.MAX_VALUE, schema, db, new HashMap());
            assertEquals(expected, generated);

            q = rangeOverlapsValues();
            expected = getOverlapQuery("bioseg", "RangeOverlapsValues");
            generated = SqlGenerator.generate(q, 0, Integer.MAX_VALUE, schema, db, new HashMap());
            assertEquals(expected, generated);

            // 3. not range column or bioseg so fall back to simple constraints on start/end
            schema.useRangeTypes = false;
            schema.hasBioSeg = false;
            q = rangeOverlaps();
            generated = SqlGenerator.generate(q, 0, Integer.MAX_VALUE, schema, db, new HashMap());
            expected = getOverlapQuery("default", "RangeOverlaps");
            assertEquals(expected, generated);

            q = rangeDoesNotOverlap();
            generated = SqlGenerator.generate(q, 0, Integer.MAX_VALUE, schema, db, new HashMap());
            expected = getOverlapQuery("default", "RangeDoesNotOverlap");
            assertEquals(expected, generated);

            q = rangeOverlapsValues();
            generated = SqlGenerator.generate(q, 0, Integer.MAX_VALUE, schema, db, new HashMap());
            expected = getOverlapQuery("default", "RangeOverlapsValues");
            assertEquals(expected, generated);
        } finally {
            // reset schema rangeDefs & bioseg when finished
            schema.useRangeTypes = originalUseRangeTypes;
            schema.hasBioSeg = originalBioSeg;
        }
    }

>>>>>>> 22ecb574
    private void assertArrayEquals(boolean arg1[], boolean arg2[]) {
        String s1 = "(" + arg1[0] + ", " + arg1[1] + ")";
        String s2 = "(" + arg2[0] + ", " + arg2[1] + ")";
        assertEquals(s1, s2);
    }

    protected DatabaseSchema getSchema() throws Exception {
<<<<<<< HEAD
        DatabaseSchema schema = ((ObjectStoreInterMineImpl) ObjectStoreFactory.getObjectStore("os.unittest")).getSchema();
        schema.hasBioSeg = true;
        return schema;
=======
        return ((ObjectStoreInterMineImpl) ObjectStoreFactory.getObjectStore("os.unittest")).getSchema();
>>>>>>> 22ecb574
    }

    public String getRegisterOffset1() {
        return "SELECT a1_.id AS a1_id FROM Company AS a1_ ORDER BY a1_.id";
    }
    public String getRegisterOffset2() {
        return "SELECT a1_.id AS a1_id FROM Company AS a1_ WHERE ";
    }
    public String getRegisterOffset3() {
        return "Employee AS a1_";
    }
    public String getRegisterOffset4() {
        return "WHERE";
    }
    public String precompTableString() {
        return "SELECT intermine_Alias.CEOId AS \"intermine_Aliasceoid\", intermine_Alias.addressId AS \"intermine_Aliasaddressid\", intermine_Alias.bankId AS \"intermine_Aliasbankid\", intermine_Alias.id AS \"intermine_Aliasid\", intermine_Alias.name AS \"intermine_Aliasname\", intermine_Alias.vatNumber AS \"intermine_Aliasvatnumber\" FROM Company AS intermine_Alias ORDER BY intermine_Alias.id";
    }
}<|MERGE_RESOLUTION|>--- conflicted
+++ resolved
@@ -36,10 +36,7 @@
 import org.intermine.objectstore.query.BagConstraint;
 import org.intermine.objectstore.query.ClassConstraint;
 import org.intermine.objectstore.query.Constraint;
-<<<<<<< HEAD
-=======
 import org.intermine.metadata.ConstraintOp;
->>>>>>> 22ecb574
 import org.intermine.objectstore.query.ContainsConstraint;
 import org.intermine.objectstore.query.FromElement;
 import org.intermine.objectstore.query.OrderDescending;
@@ -933,8 +930,6 @@
         }
     }
 
-<<<<<<< HEAD
-=======
     // range query results are different depending on available features in database schema so
     // need to test separately.
     public void testOverlapQueries() throws Exception {
@@ -1006,7 +1001,6 @@
         }
     }
 
->>>>>>> 22ecb574
     private void assertArrayEquals(boolean arg1[], boolean arg2[]) {
         String s1 = "(" + arg1[0] + ", " + arg1[1] + ")";
         String s2 = "(" + arg2[0] + ", " + arg2[1] + ")";
@@ -1014,13 +1008,7 @@
     }
 
     protected DatabaseSchema getSchema() throws Exception {
-<<<<<<< HEAD
-        DatabaseSchema schema = ((ObjectStoreInterMineImpl) ObjectStoreFactory.getObjectStore("os.unittest")).getSchema();
-        schema.hasBioSeg = true;
-        return schema;
-=======
         return ((ObjectStoreInterMineImpl) ObjectStoreFactory.getObjectStore("os.unittest")).getSchema();
->>>>>>> 22ecb574
     }
 
     public String getRegisterOffset1() {
