--- conflicted
+++ resolved
@@ -284,15 +284,11 @@
         indexes.add(qc1);
         indexes.add(f1);
         indexes.add(f2);
-<<<<<<< HEAD
-        String tableName = String.valueOf(((ObjectStoreInterMineImpl) os).precompute(q, indexes, "test").get(0));
-=======
 
         ObjectStoreInterMineImpl objectStoreInterMineImpl = ((ObjectStoreInterMineImpl) os);
         List<String> precomputes = objectStoreInterMineImpl.precompute(q, indexes, "test");
-        String tableName = precomputes.get(0);
-
->>>>>>> a0ed049d
+        String tableName = String.valueOf(precomputes.get(0));
+
         Connection con = null;
         Map indexMap = new HashMap();
         try {
