<!DOCTYPE html>

<%@ page contentType="text/html; charset=UTF-8" pageEncoding="UTF-8" %>
<%@ taglib uri="/WEB-INF/struts-tiles.tld" prefix="tiles" %>
<%@ taglib uri="/WEB-INF/struts-html.tld" prefix="html" %>
<%@ taglib uri="http://java.sun.com/jsp/jstl/core" prefix="c" %>
<%@ taglib uri="http://java.sun.com/jsp/jstl/fmt" prefix="fmt" %>
<%@ taglib tagdir="/WEB-INF/tags" prefix="im"%>
<%@ taglib uri="/WEB-INF/functions.tld" prefix="imf" %>

<!-- layout.jsp -->
<html:xhtml/>

<html:html lang="true" xhtml="true">

<c:set var="iePre7" value='<%= new Boolean(request.getHeader("user-agent").matches(".*MSIE [123456].*")) %>' scope="request"/>

  <tiles:importAttribute name="pageName" scope="request"/>

  <head>

<!-- for google webmaster -->
<meta name="google-site-verification" content="${WEB_PROPERTIES['searchengines.google']}" />

<!-- for microsoft -->
<meta name="msvalidate.01" content="${WEB_PROPERTIES['searchengines.msn']}" />

<c:if test="${pageName == 'begin'}">
  <html:base/>
  <%-- <base href="http://${pageContext.request.serverName}:${pageContext.request.serverPort}${pageContext.request.contextPath}/${pageName}.do" /> --%>
</c:if>

<fmt:message key="${pageName}.noFollow" var="noFollow" />

  <c:if test="${noFollow == 'true'}">
      <META NAME="ROBOTS" CONTENT="NOFOLLOW"/>
  </c:if>

  <fmt:message key="${pageName}.title" var="pageNameTitle"/>

    <tiles:insert name="htmlHead.tile">
      <tiles:put name="bagName" value="${param.bagName}"/>
      <tiles:put name="objectId" value="${param.id}"/>
      <tiles:put name="name" value="${param.name}"/>
      <tiles:put name="pageName" value="${pageName}"/>
      <tiles:put name="pageNameTitle" value="${pageNameTitle}"/>
      <tiles:put name="scope" value="${scope}"/>
    </tiles:insert>

    <link rel="shortcut icon" type="image/x-icon" href="model/images/favicon.ico">

  </head>

  <!-- Check if the current page has fixed layout -->
  <c:forTokens items="${WEB_PROPERTIES['layout.fixed']}" delims="," var="currentPage">
    <c:if test="${pageName == currentPage}">
      <c:set var="fixedLayout" value="true" />
    </c:if>
  </c:forTokens>

  <c:choose>
    <c:when test="${!empty fixedLayout}">
      <body class="fixed">
    </c:when>
    <c:otherwise>
      <body class="stretched">
    </c:otherwise>
  </c:choose>

  <!-- Page header -->
  <tiles:insert name="headMenu.tile">
    <tiles:put name="fixedLayout" value="${fixedLayout}"/>
  </tiles:insert>

  <div id="pagecontentcontainer" align="center" class="${pageName}${subtabs[subtabName]}-page">
    <c:choose>
    <c:when test="${!empty fixedLayout}">
      <div id="pagecontent">
    </c:when>
    <c:otherwise>
      <div id="pagecontentmax">
    </c:otherwise>
    </c:choose>

<div style="clear: both;"></div>

      <%-- Render messages --%>
      <tiles:get name="errorMessagesContainers"/>

      <%-- Context help bar --%>
      <tiles:insert page="/contextHelp.jsp"/>

      <%-- Display page specific hints if available --%>
      <tiles:insert name="hints.tile">
        <tiles:put name="pageName" value="${pageName}"/>
      </tiles:insert>

      <tiles:get name="body"/>

<script type="text/javascript">
jQuery(document).ready(function() {
  jQuery("p#contactUsLink").toggle();
  });

setOption(['CDN'], 'server', "${WEB_PROPERTIES['head.cdn.location']}");

if ((typeof intermine != 'undefined') && (intermine.Service != null)) {
    // Set up the service, if required.
    var root = window.location.origin + "/${WEB_PROPERTIES['webapp.path']}";

    $SERVICE = new intermine.Service({
        "root": root,
        "token": "${PROFILE.dayToken}",
        "help": "${WEB_PROPERTIES['feedback.destination']}"
    });

    var notification = new FailureNotification({message: $SERVICE.root + " is incorrect"});

    $SERVICE.fetchVersion().then(reportVersion, notification.render);
<<<<<<< HEAD

    // Load list widgets.
=======
    if (typeof imtables !== 'undefined') {
        console.debug('Using imtables: ' + (imtables.version || 'UNKNOWN'));
    }
  
    // Load list widgets.  
>>>>>>> 759e0bbc
    (function() {
      if (window['list-widgets'] != null) {
        // Make sure we have all deps required in `global.web.properties`, otherwise we fail!!!
        var ListWidgets = require('list-widgets');
        window.widgets = new ListWidgets({ 'root': $SERVICE.root, 'token': $SERVICE.token });
      }
    })();

    var ua = jQuery.browser; // kinda evil, but best way to do this for now
    if (ua && ua.msie && parseInt(ua.version, 10) < 9) { // removed in 1.9.1
        new Notification({message: '<fmt:message key="old.browser"/>'}).render();
    }
}

function setOption (ns, key, val) {
    var i, step, options = (window.intermine && window.intermine.options);
    if (!options) return;
    for (i = 0; i < ns.length; i++) {
        step = ns[i];
        options = options[step] || (options[step] = {});
    }
    options[key] = val;
}

function reportVersion (v) {
    console.log("Webservice is at version " + v);
}

$MODEL_TRANSLATION_TABLE = {
    <c:forEach var="cd" items="${INTERMINE_API.model.classDescriptors}" varStatus="cdStat">
        "${cd.unqualifiedName}": {
            displayName: "${imf:formatPathStr(cd.unqualifiedName, INTERMINE_API, WEBCONFIG)}",
            fields: {
                <c:forEach var="fd" items="${cd.allFieldDescriptors}" varStatus="fdStat">
                    <c:set var="fdPath" value="${cd.unqualifiedName}.${fd.name}"/>
                    "${fd.name}": "${imf:formatFieldStr(fdPath, INTERMINE_API, WEBCONFIG)}"<c:if test="${!fdStat.last}">,</c:if>
                </c:forEach>
            }
        }<c:if test="${!cdStat.last}">,</c:if>
    </c:forEach>
};

<c:if test="${! empty WEB_PROPERTIES['constraint.default.value']}">
if (typeof imtables != 'undefined' && imtables.setMessages) {
    imtables.setMessages({
        "conbuilder.ValuePlaceholder": "${WEB_PROPERTIES['constraint.default.value']}",
        "conbuilder.ExtraPlaceholder": "${WEB_PROPERTIES['constraint.default.extra-value']}"
    });
}
</c:if>

</script>

      <%-- Render messages --%>
      <tiles:get name="errorMessages"/>

      <%-- footer (welcome logo, bottom nav, and feedback link) --%>
    <c:import url="footer.jsp"/>

      <c:if test="${param.debug != null}">
        <im:vspacer height="11"/>
          <tiles:insert page="/session.jsp"/>
      </c:if>

    <c:if test="${IS_SUPERUSER}">
      <div class="admin-msg">
        <span class="smallnote">
          <fmt:message key="intermine.superuser.msg"/>
        </span>
      </div>
    </c:if>

    <c:set var="googleAnalyticsId" value="${WEB_PROPERTIES['google.analytics.id']}"/>
    <c:if test="${!empty googleAnalyticsId}">
        <script type="text/javascript">
          switch ("${userTracking}") {
            case "1":

              var _gaq = _gaq || [];
              _gaq.push(['_setAccount', '${googleAnalyticsId}']);
              _gaq.push(['_trackPageview']);

              (function() {
                var ga = document.createElement('script');
                ga.type = 'text/javascript';
                ga.async = true;
                ga.src = ('https:' == document.location.protocol ? 'https://ssl' : 'http://www') + '.google-analytics.com/ga.js';
                var s = document.getElementsByTagName('script')[0]; s.parentNode.insertBefore(ga, s);
              })();

              break;

            case "2":
              // save cookie
              var saveTrackingAnswer = function(answer) {
                var date = new Date();
                date.setTime(date.getTime() + 31536000000);
                document.cookie = "userTracking=" + escape(answer) + "; expires=" + date.toUTCString() + "; path=/";
              };
              // show msg
              jQuery("#ctxHelpDiv").after( function() {
                return el = jQuery("<div/>", { 'class': 'topBar info userTracking' })
                .html( function() {
                    return jQuery('<p/>', { 'text': '${userTrackingMessage}' })
                    .append( function() {
                      return jQuery('<a/>', {
                        'text': 'No',
                        'href': '#',
                        'click': function(e) {
                          e.preventDefault();
                          saveTrackingAnswer("0");
                          jQuery(el).remove();
                        }
                      })
                    } )
                    .append( function() {
                      return jQuery('<a/>', {
                        'text': 'Yes',
                        'href': '#',
                        'style': 'margin:0 10px',
                        'click': function(e) {
                          e.preventDefault();
                          saveTrackingAnswer("1");
                          jQuery(el).remove();
                        }
                      })
                    } )
                } )
              } );
          }
        </script>
    </c:if>
    <c:if test="${!empty fixedLayout}">
      </div>
    </c:if>
  </div>
</body>
</html:html>
<!-- /layout.jsp --><|MERGE_RESOLUTION|>--- conflicted
+++ resolved
@@ -117,16 +117,11 @@
     var notification = new FailureNotification({message: $SERVICE.root + " is incorrect"});
 
     $SERVICE.fetchVersion().then(reportVersion, notification.render);
-<<<<<<< HEAD
-
     // Load list widgets.
-=======
     if (typeof imtables !== 'undefined') {
         console.debug('Using imtables: ' + (imtables.version || 'UNKNOWN'));
     }
-  
-    // Load list widgets.  
->>>>>>> 759e0bbc
+
     (function() {
       if (window['list-widgets'] != null) {
         // Make sure we have all deps required in `global.web.properties`, otherwise we fail!!!
