--- conflicted
+++ resolved
@@ -19,11 +19,7 @@
                 <p><c:out value="${WEB_PROPERTIES['begin.searchBox.description']}" escapeXml="false" /></p>
 
                 <form action="<c:url value="/keywordSearchResults.do" />" name="search" method="get">
-<<<<<<< HEAD
-                    <div class="input"><input id="actionsInput" name="searchTerm" class="input" type="text" value="e.g. zen, Q9V4E1"></div>
-=======
                     <div class="input"><input id="actionsInput" name="searchTerm" class="input" type="text" value="${WEB_PROPERTIES['begin.searchBox.example']}"></div>
->>>>>>> 62e9cd21
                     <div class="bottom">
                         <center>
                             <input id="mainSearchButton" name="searchSubmit" class="button dark" type="submit" value="search"/>
@@ -47,11 +43,7 @@
                       </c:forEach>
                     </select>
                     <div class="textarea">
-<<<<<<< HEAD
-                      <textarea id="listInput" name="text"><c:out value="${WEB_PROPERTIES['begin.searchBox.example']}" /></textarea>
-=======
                       <textarea id="listInput" name="text"><c:out value="${WEB_PROPERTIES['bag.example.identifiers']}" /></textarea>
->>>>>>> 62e9cd21
                     </div>
                     <div class="bottom">
                         <center>
