<%@ page contentType="text/html; charset=UTF-8" pageEncoding="UTF-8" %>
<%@ taglib uri="http://java.sun.com/jsp/jstl/core" prefix="c" %>
<%@ taglib uri="http://java.sun.com/jsp/jstl/fmt" prefix="fmt" %>
<%@ taglib uri="/WEB-INF/struts-html.tld" prefix="html" %>
<%@ taglib tagdir="/WEB-INF/tags" prefix="im" %>
<%@ taglib uri="/WEB-INF/struts-tiles.tld" prefix="tiles" %>

<!-- wsFilterList.jsp -->

<%@ page import="org.intermine.dwr.AjaxServices" %>
<%@ page import="org.intermine.web.logic.session.SessionMethods" %>

<tiles:importAttribute name="type"/>
<tiles:importAttribute name="wsListId"/>
<tiles:importAttribute name="scope"/>
<tiles:importAttribute name="showNames" ignore="true"/>
<tiles:importAttribute name="showTitles" ignore="true"/>
<tiles:importAttribute name="showDescriptions" ignore="true"/>
<tiles:importAttribute name="showSearchBox" ignore="true"/>

<tiles:importAttribute name="makeCheckBoxes" ignore="true"/>
<tiles:importAttribute name="makeTable" ignore="true"/>
<tiles:importAttribute name="makeLine" ignore="true"/>
<tiles:importAttribute name="wsHeader" ignore="true"/>
<tiles:importAttribute name="wsRow" ignore="true"/>
<tiles:importAttribute name="height" ignore="true"/>
<tiles:importAttribute name="limit" ignore="true"/>
<tiles:importAttribute name="initialFilterText" ignore="true"/>
<tiles:importAttribute name="loginMessageKey" ignore="true"/>
<tiles:importAttribute name="showCount" ignore="true"/>
<tiles:importAttribute name="templatesPublicPage" ignore="true"/>


<html:xhtml/>
<%
    String id =  pageContext.getAttribute("wsListId") + "_" + pageContext.getAttribute("type") + "_item_description";
      org.intermine.web.logic.results.WebState webState = SessionMethods.getWebState(session);
      if (webState.getState(id) != null) {
          if (webState.getState(id).toString().equals("true")) {
              pageContext.setAttribute("userShowDescription", true);
          }
      } else {
          pageContext.setAttribute("userShowDescription", true);
      }
%>
<c:set var="ws_input_id" value="${wsListId}_${type}_filter_text"/>
<c:set var="ws_input_aspect" value="${wsListId}_${type}_filter_aspect"/>
<c:set var="textForBox" value="${WEB_PROPERTIES['lists.input.example']}" />

<script type="text/javascript" charset="utf-8">
// jQuery(document).ready(function(){
//     jQuery('#actions_button').click(function() {
//         var posArray = findPosition(this);
//         jQuery('#actions_menu').css('left', posArray[0] +"px");
//         jQuery('#actions_menu').css('top', posArray[1] + 20 +"px");
//         jQuery('#actions_menu').toggle();
//     });
//     // document.onClick(function(){
//     //     jQuery('#actions_menu').hide();
//     // })
// });

function clearBagName(element) {
    if(element.value == '${textForBox}'){
        element.value='';
        element.style.fontStyle = 'normal';
        element.style.color = '';
    }
}
</script>

<div class="filterBar">
            Filter:&nbsp;
            <input type="text" id="filterText" name="newName_${name}" size="20"
                onkeyup="return filterWebSearchablesHandler(event, this, '${type}', '${wsListId}');"
                onmouseup="if(this.value != null && this.value.length > 1) {return filterWebSearchablesHandler(event, this, '${type}', '${wsListId}');}"
                onKeyPress="return disableEnterKey(event);"
                disabled="true"
                value=""/>

          <c:if test="${PROFILE.loggedIn || type == 'template'}">
            Filter:&nbsp;
          </c:if>
          <c:if test="${PROFILE.loggedIn}">
            <a href="javascript:filterFavourites('${type}', '${wsListId}');"><img id="filter_favourites_${wsListId}_${type}" src="images/filter_favourites.png" width="20" height="20" title="Show Only Favourites" style="vertical-align: middle;"/></a>
            <a href="javascript:changeScope('${type}', '${wsListId}');"><img id="filter_scope_${wsListId}_${type}" src="images/filter_all.png" width="20" height="20" title="Show all or mine only" style="vertical-align: middle;"/></a>
            <c:if test="${type == 'bag'}">
              <script type="text/javascript">
                  function filterByTag(tag) {
                      filterByUserTag('${type}', '${wsListId}', tag);
                  }
              </script>
              <tiles:insert name="tagSelect.tile">
                      <tiles:put name="type" value="${type}" />
                      <tiles:put name="selectId" value="tagSelect" />
                      <tiles:put name="onChangeFunction" value="filterByTag" />
              </tiles:insert>
            </c:if>
          </c:if>

          <c:if test="${type == 'template'}">
          <%-- aspects --%>
            <select onchange="javascript:filterAspect('${type}', '${wsListId}')" id="${ws_input_aspect}" class="aspectSelect" style="">
            <c:if test="${aspect == null}">
              <option value="" selected>-- all categories --</option>
            </c:if>
            <c:forEach items="${ASPECTS}" var="entry">
              <c:set var="set" value="${entry.value}"/>
              <option value="${set.name}"
                <c:if test="${aspect.name == set.name || initialFilterText == set.name}">
                  selected
                </c:if>
              >${set.name}</option>
            </c:forEach>
          </select>
          </c:if>
           <input type="button" name="reset" value="Reset" id="reset_button" onclick="javascript:return clearFilter('${type}', '${wsListId}')">
          <input type="hidden" name="filterAction_${wsListId}_${type}" id="filterAction_${wsListId}_${type}"/>
          <input type="hidden" name="filterScope_${wsListId}_${type}" id="filterScope_${wsListId}_${type}" value="${scope}"/>
</div>

<div id="filter_tool_bar">
    <!-- <html:link styleId="actions_button" linkName="#">List Actions (Union, Intersection,..)&nbsp;<img src="images/arrow_down.png" width="10" height="8" alt="Arrow Down"></html:link> -->
    <script language="javascript">
    <!--
        jQuery("document").ready(function() {
            jQuery("#export_button").click(function() {
                jQuery("#modifyTemplateForm").submit();
            });
        });
    // -->
    </script>

    <strong>Actions:</strong>
    <c:choose>
        <c:when test="${type == 'template'}">
<<<<<<< HEAD
            <html:submit property="export" value="Export selected" onclick="javascript: return isEmptyChecklist();"/>
=======
            <html:submit property="export" styleId="export" value="Export selected" disabled="true" onclick="javascript: return isEmptyChecklist();"/>
>>>>>>> 6e5a1885
            <html:hidden property="pageName" value="templates"/>
            <html:hidden property="templateButton" value="export"/>
        </c:when>
    <c:otherwise>
        <a href="#operations" title="Union" class="boxy inactive"><img src="images/union.png" width="21" height="14" alt="Union">Union</a>&nbsp;|&nbsp;
        <a href="#operations" title="Intersect" class="boxy inactive"><img src="images/intersect.png" width="21" height="14" alt="Intersect">Intersect</a>&nbsp;|&nbsp;
        <a href="#operations" title="Subtract" class="boxy inactive"><img src="images/subtract.png" width="21" height="14" alt="Subtract">Subtract</a>&nbsp;|&nbsp;
        <a href="#asymoperations" title="AsymmetricDifference" class="boxy inactive"><img src="images/asymmetricdifference.png" width="21" height="14" alt="Asymmetric Difference">Asymmetric Difference</a>&nbsp;|&nbsp;
        <a href="#" title="Copy" class="boxy inactive"><img src="images/icons/copy.png" width="16" height="16" alt="Copy">Copy</a>
        <a href="#" title="Delete" class="boxy inactive"><img src="images/icons/delete.png" width="16" height="16" alt="Delete">Delete</a>
    </c:otherwise>
    </c:choose>
    <strong class="pad">Options:</strong>
    <c:if test="${! empty userShowDescription}">
        <c:set var="checkboxChecked" value="checked" />
    </c:if>
    <input type="checkbox" <c:out value="${checkboxChecked}" /> id="showCheckbox" onclick="showDescriptions('<c:out value="${wsListId}" />', '<c:out value="${type}" />', this.checked)">
    <label for="showCheckbox">Show descriptions</label>
</div>
<html:hidden property="listsButton" value="" styleId="listsButton"/>
<html:hidden property="newBagName" value="" styleId="newBagName"/>
<html:hidden property="listLeft" value="" styleId="listLeft"/>
<html:hidden property="listRight" value="" styleId="listRight"/>
<%-- Need a dummy because boxy puts it outside of the form --%>
<div id="operations" style="display:none">
    Enter a new List name:<br>
    <html:text styleId="dummy_text" property="" size="12" value="${textForBox}" style="color:#666;font-style:italic;vertical-align:top" onclick="clearBagName(this)"/>
    <html:submit property="save" value="Save" onclick="submitBagOperation()"/>
</div>
<div id="asymoperations" style="display:none">
    List <span id="listA1"></span> minus <span id="listB1"></span>:<br>
    <html:text styleId="dummy_text1" property="" size="12" value="${textForBox}" style="color:#666;font-style:italic;vertical-align:top" onclick="clearBagName(this)"/>
    <html:submit property="save" value="Save" onclick="submitAsymOperation1()"/><br><br>
    List <span id="listB2"></span> minus <span id="listA2"></span>:<br>
    <html:text styleId="dummy_text2" property="" size="12" value="${textForBox}" style="color:#666;font-style:italic;vertical-align:top" onclick="clearBagName(this)"/>
    <html:submit property="save" value="Save" onclick="submitAsymOperation2()"/>
</div>
<script type="text/javascript" charset="utf-8">
    function isEmptyChecklist()
    {
        if ((jQuery("input[type=checkbox][name=selected]:checked").length) < 1) {
          alert("Please select some templates to export...");
          return false;
        }
    }

    (function() {
      jQuery(document).ready(function() {
        jQuery("#all_templates_template_container input[name='selected']").click(function(){
            var checked = jQuery("#all_templates_template_container input[name='selected']:checked");
            var selected = checked.length;
            if (selected > 0) {
              jQuery("#export").attr('disabled', false);
            } else {
              jQuery("#export").attr('disabled', true);
            }
        });
        jQuery("#all_bag_bag_container input[name='selectedBags']").click(function() {
            var checked = jQuery("#all_bag_bag_container input[name='selectedBags']:checked");
            var selected = checked.length;
            if (selected > 1 ) {
            jQuery("#listA1").html(checked[0].value);
            jQuery("#listB1").html(checked[1].value);
            jQuery("#listA2").html(checked[0].value);
            jQuery("#listB2").html(checked[1].value);
          }
          if (selected > 1 ) {
            jQuery("#filter_tool_bar a.boxy[title='Copy']").attr("href", "");
          } else {
            jQuery("#filter_tool_bar a.boxy[title='Copy']").attr("href", "#operations");
          }
          if (selected > 0) {
            jQuery("#filter_tool_bar a.boxy[title='Copy']").removeClass('inactive');
            jQuery("#filter_tool_bar a.boxy[title='Delete']").removeClass('inactive');

            jQuery("#filter_tool_bar a.boxy[title='Union']").addClass('inactive');
            jQuery("#filter_tool_bar a.boxy[title='Intersect']").addClass('inactive');
            jQuery("#filter_tool_bar a.boxy[title='Subtract']").addClass('inactive');
            jQuery("#filter_tool_bar a.boxy[title='AsymmetricDifference']").addClass('inactive');
            if (selected > 1) {
              jQuery("#filter_tool_bar a.boxy[title='Union']").removeClass('inactive');
              jQuery("#filter_tool_bar a.boxy[title='Intersect']").removeClass('inactive');
              jQuery("#filter_tool_bar a.boxy[title='Subtract']").removeClass('inactive');
              jQuery("#filter_tool_bar a.boxy[title='AsymmetricDifference']").removeClass('inactive');
            }
            if (selected > 2) {
                jQuery("#filter_tool_bar a.boxy[title='Union']").removeClass('inactive');
                jQuery("#filter_tool_bar a.boxy[title='Intersect']").removeClass('inactive');
                jQuery("#filter_tool_bar a.boxy[title='Subtract']").removeClass('inactive');
                jQuery("#filter_tool_bar a.boxy[title='AsymmetricDifference']").addClass('inactive');
              }
          } else {
              jQuery("#filter_tool_bar a.boxy[title='Copy']").addClass('inactive');
              jQuery("#filter_tool_bar a.boxy[title='Delete']").addClass('inactive');
              jQuery("#filter_tool_bar a.boxy[title='Union']").addClass('inactive');
              jQuery("#filter_tool_bar a.boxy[title='Intersect']").addClass('inactive');
              jQuery("#filter_tool_bar a.boxy[title='Subtract']").addClass('inactive');
              jQuery("#filter_tool_bar a.boxy[title='AsymmetricDifference']").addClass('inactive');
          }
        });

        jQuery("#filter_tool_bar a.boxy").click(function(e) {
            if (!jQuery(this).hasClass('inactive')) {
                if (jQuery(this).attr('title').toLowerCase() == "delete") {
                  deleteBag();
                } else {
                  jQuery("#listsButton").val(jQuery(this).attr('title').toLowerCase());
                  if (jQuery(this).attr('title').toLowerCase() == "copy") {
                    var selected = jQuery("#all_bag_bag_container input[name='selectedBags']:checked").length;
                    if (selected > 1) {
                      submitBagOperation();
                    }
                  }
                }
            }
            e.preventDefault();
        });
      });
    })();

    jQuery(document).ready(function(){
        jQuery(".boxy").boxy();
    });
    function deleteBag() {
        jQuery('#listsButton').val('delete');
        submitBagOperation();
    }
    function submitBagOperation() {
    if (jQuery('#listsButton').val() != "Delete") {
      jQuery("#newBagName").val(jQuery("#dummy_text").val());
      }
      validateBagOperations('modifyBagForm',jQuery('#listsButton').val());
    }
    function submitAsymOperation1() {
      jQuery("#newBagName").val(jQuery("#dummy_text1").val());
      jQuery("#listLeft").val(jQuery("#listA1").html());
      jQuery("#listRight").val(jQuery("#listB1").html());
      modifyBagForm.submit();
    }
    function submitAsymOperation2() {
      jQuery("#newBagName").val(jQuery("#dummy_text2").val());
      jQuery("#listLeft").val(jQuery("#listB2").html());
      jQuery("#listRight").val(jQuery("#listA2").html());
      modifyBagForm.submit();
    }
</script>
<script type="text/javascript">
  <%-- turn off autocomplete because of a Gecko bug:
       http://geekswithblogs.net/shahedul/archive/2006/08/14/87910.aspx --%>
  <!--
      jQuery('#${wsListId}_${type}_filter_text').attr('autocomplete','off');
    -->
</script>

<tiles:insert name="webSearchableList.tile">
  <tiles:put name="type" value="${type}"/>
  <tiles:put name="wsListId" value="${wsListId}"/>
  <tiles:put name="scope" value="${scope}"/>
  <tiles:put name="tags" value="${tags}"/>
  <tiles:put name="showNames" value="${showNames}"/>
  <tiles:put name="showTitles" value="${showTitles}"/>
  <tiles:put name="showDescriptions" value="${showDescriptions}"/>
  <tiles:put name="makeCheckBoxes" value="${makeCheckBoxes}"/>
  <tiles:put name="makeTable" value="${makeTable}"/>
  <tiles:put name="makeLine" value="${makeLine}"/>
  <tiles:put name="wsHeader" value="${wsHeader}"/>
  <tiles:put name="wsRow" value="${wsRow}"/>
  <tiles:put name="limit" value="${limit}"/>
  <tiles:put name="height" value="${height}"/>
  <tiles:put name="showSearchBox" value="${showSearchBox}"/>
  <tiles:put name="loginMessageKey" value="${loginMessageKey}"/>
  <tiles:put name="showCount" value="${showCount}"/>
  <tiles:put name="templatesPublicPage" value="${templatesPublicPage}"/>
</tiles:insert>

 <script type="text/javascript">
<%-- enable filter only after the list is populated --%>
    jQuery('#filterText').attr('disabled', false);
    if (document.getElementById('${ws_input_aspect}') !=null
            && document.getElementById('${ws_input_aspect}').value != '') {
     filterAspect('${type}', '${wsListId}');
    } else if (document.getElementById('filterText').value != '') {
        filterWebSearchablesHandler(null, document.getElementById('filterText'), '${type}', '${wsListId}');
    } else {
        showWSList('${wsListId}', '${type}');
    }
  </script>

<c:if test="${empty userShowDescription}">
    <script type="text/javascript">
<%-- If show description checkbox is not checked, then descriptions should be hidden --%>
    showDescriptions('<c:out value="${wsListId}" />', '<c:out value="${type}" />', false);
    </script>
</c:if>
<!-- /wsFilterList.jsp --><|MERGE_RESOLUTION|>--- conflicted
+++ resolved
@@ -134,11 +134,7 @@
     <strong>Actions:</strong>
     <c:choose>
         <c:when test="${type == 'template'}">
-<<<<<<< HEAD
-            <html:submit property="export" value="Export selected" onclick="javascript: return isEmptyChecklist();"/>
-=======
             <html:submit property="export" styleId="export" value="Export selected" disabled="true" onclick="javascript: return isEmptyChecklist();"/>
->>>>>>> 6e5a1885
             <html:hidden property="pageName" value="templates"/>
             <html:hidden property="templateButton" value="export"/>
         </c:when>
