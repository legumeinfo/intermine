--- conflicted
+++ resolved
@@ -24,13 +24,10 @@
   <c:forEach items="${placementRefsAndCollections[placement]}" var="entry">
     <c:set var="collection" value="${entry.value}" />
     <c:set var="fieldName" value="${entry.key}" />
-<<<<<<< HEAD
-=======
     <c:set var="pathString" value="${object.classDescriptor.unqualifiedName}.${fieldName}"/>
-    <c:set var="fieldDisplayName" 
+    <c:set var="fieldDisplayName"
         value="${imf:formatFieldStr(pathString, INTERMINE_API, WEBCONFIG)}"/>
 
->>>>>>> 88110bfc
     <c:set var="placementAndField" value="${placement}_${fieldName}" />
         <%-- ############# --%>
         <div id="${fn:replace(placement, ":", "_")}${fieldName}_table" class="collection-table">
@@ -44,22 +41,9 @@
               </tiles:insert>
             </div>
           </c:if>
-<<<<<<< HEAD
-          ${collection.size}&nbsp;${fieldName}<!-- of type ${collection.descriptor.referencedClassDescriptor.unqualifiedName}-->
-          <im:typehelp type="${object.classDescriptor.unqualifiedName}.${fieldName}" />
+          ${collection.size}&nbsp;${fieldDisplayName}
+          <im:typehelp type="${pathString}" />
         </h3>
-=======
-        <html:link
-          styleClass="getTable"
-          linkName="${placement}_${fieldName}"
-          onclick="return toggleCollectionVisibilityJQuery('${placement}', '${fieldName}', '${object.object.id}', '${param.trail}')"
-          action="/modifyDetails?method=unverbosify&amp;field=${fieldName}&amp;placement=${placement}&amp;id=${object.id}&amp;trail=${param.trail}">
-          <span class="collectionField theme-1-color">
-            ${collection.size}&nbsp;${fieldDisplayName}<!-- of type ${collection.descriptor.referencedClassDescriptor.unqualifiedName}-->
-          </span>
-          <im:typehelp type="${pathString}" />
-        </html:link></h3>
->>>>>>> 88110bfc
         <div class="clear"></div>
         <%-- ############# --%>
     <c:choose>
