<%@ page contentType="text/html; charset=UTF-8" pageEncoding="UTF-8" %>
<%@ taglib uri="http://java.sun.com/jsp/jstl/core" prefix="c" %>
<%@ taglib uri="http://java.sun.com/jsp/jstl/fmt" prefix="fmt" %>
<%@ taglib uri="http://java.sun.com/jsp/jstl/functions" prefix="fn" %>
<%@ taglib uri="/WEB-INF/struts-html.tld" prefix="html" %>
<%@ taglib uri="/WEB-INF/struts-tiles.tld" prefix="tiles" %>

<!-- bagUploadConfirm.jsp -->
<html:xhtml/>
<html:form action="/bagUploadConfirm" focus="newBagName" method="post" enctype="multipart/form-data" styleId="bagUploadConfirmForm">
<html:hidden property="matchIDs" styleId="matchIDs"/>
<html:hidden property="bagType"/>
<script type="text/javascript" src="js/baguploadconfirm.js"></script>
<<<<<<< HEAD
<c:set var="totalIdCount" value="${fn:length(duplicates) + fn:length(lowQualityMatches) + fn:length(convertedObjects) + matchCount + fn:length(unresolved)}"/>  <div class="body" align="center">
=======
<script type="text/javascript">
 <!--
window.onload = function() { toggleForm(${matchCount}); }

function toggleForm(matchCount) {
  if (matchCount > 0) {
    document.bagUploadConfirmForm.newBagName.disabled = false;
    document.bagUploadConfirmForm.confirmBagUpload.disabled = false;
  } else {
    document.bagUploadConfirmForm.newBagName.disabled = true;
    document.bagUploadConfirmForm.confirmBagUpload.disabled = true;
  }
}

// -->
</script>

<c:set var="totalIdCount" value="${fn:length(duplicates) + fn:length(lowQualityMatches) + fn:length(convertedObjects) + matchCount + fn:length(unresolved)}"/>
<div class="body">

    <c:choose>
      <c:when test="${(totalIdCount - fn:length(unresolved)) > 0}">
        <h1>Before we show you the results...</h1>
      </c:when>
      <c:otherwise>
        <h1>There are no matches</h1>
      </c:otherwise>
    </c:choose>

    <div id="list-progress">
        <div class="gray"><strong>1</strong> <span>Upload list of identifiers</span></div
        ><div class="gray-to-white">&nbsp;</div
        ><div class="white"><strong>2</strong> <span>Verify identifier matches</span></div><div class="white-to-gray">&nbsp;</div
        ><div class="gray"><img src="images/icons/lists-16.png" alt="list" /> <span
        <c:if test="${(totalIdCount - fn:length(unresolved)) == 0}">style="text-decoration: line-through;"</c:if>>List analysis</span></div>
    </div>
    <div class="clear">&nbsp;</div>

>>>>>>> 768071b3
    <div id="uploadConfirmMessage">
      <strong>
        <span id="matchCount">${matchCount}</span> ${bagUploadConfirmForm.bagType}(s)
      </strong>
      currently in your list.<br/>
      <c:if test="${matchCount<totalIdCount}">
          Also found&nbsp;
      </c:if>
      <c:set var="comCount" value="0"/>
      <c:if test="${fn:length(lowQualityMatches)>0}">
        <strong>
          <span id="lowQCount">${fn:length(lowQualityMatches)}</span>
          synonym matches
        </strong>
        <c:set var="comCount" value="${comCount+1}"/>
      </c:if>
      <c:if test="${fn:length(duplicates)>0}">
        <c:if test="${comCount>=1}">,</c:if>
        <strong><span id="duplicateCount">${fn:length(duplicates)}</span> duplicate(s)</strong>
        <c:set var="comCount" value="${comCount+1}"/>
      </c:if>
      <c:if test="${fn:length(convertedObjects)>0}">
        <c:if test="${comCount>=1}">,</c:if>
        <strong>
          <span id="convertedCount">${fn:length(convertedObjects)}</span>
          objects found by converting types
        </strong>
        <c:set var="comCount" value="${comCount+1}"/>
      </c:if>
      <c:if test="${fn:length(unresolved)>0}">
      <c:if test="${comCount>=1}">,</c:if>
        <strong>${fn:length(unresolved)} unresolved</strong> identifier(s).
      </c:if>
    </div>
<<<<<<< HEAD
    <div class="blueBg">
      <c:choose>
        <c:when test="${matchCount < totalIdCount}">
          <p>
            <strong><span id="initialIdCount">${matchCount}</span></strong>
            of the <strong>${totalIdCount}</strong>
            identifier(s) you provided will be saved in your list.
          </p>
        </c:when>
        <c:otherwise>
          <p>Matches found for all identifiers</p>
        </c:otherwise>
      </c:choose>
      <fmt:message key="bagUploadConfirm.bagName"/>:
      <html:text property="newBagName" size="20" value="${bagName}"
      onkeypress="if (event.keyCode == 13) {validateBagName('bagUploadConfirmForm');return false;} "
      />
    <c:choose>
    <c:when test="${empty bagName}">
    <input type="button" name="confirmBagUpload" value="Save list" onclick="javascript:validateBagName('bagUploadConfirmForm');"/>
    </c:when>
    <c:otherwise>
    <input type="hidden" name="upgradeBagName" value="${bagName}"/>
    <input type="button" name="saveNewBag" value="Upgrade list" onclick="submit();"/>
    </c:otherwise>
    </c:choose>
    </div>
=======


    <c:if test="${(totalIdCount - fn:length(unresolved)) > 0}">
      <h2><c:if test="${!empty duplicates || ! empty lowQualityMatches || ! empty convertedObjects}">a) </c:if>Choose a name for the list</h2>
      <div style="clear:both;"></div>
      <div class="formik">
      <html:text property="newBagName" size="20" value="" onkeypress="if (event.keyCode == 13) {validateBagName('bagUploadConfirmForm');return false;} "/>
      <input id="saveList" type="button" name="confirmBagUpload" value="Save a list of ${matchCount} ${bagUploadConfirmForm.bagType}(s)" onclick="javascript:validateBagName('bagUploadConfirmForm');"/>
      <script type="text/javascript">
        var matchCount = ${matchCount};
        var totalCount = ${totalIdCount - fn:length(unresolved)};
        var listType = "${bagUploadConfirmForm.bagType}(s)";
        var furtherMatchesText = "There are further matches provided below.";
      </script>
      </div>
      <div>
        <c:if test="${!empty duplicates || ! empty lowQualityMatches || ! empty convertedObjects}">
        <p id="furtherMatches" class="hl">There are further matches provided below.</p>
      </c:if>
      <div style="clear:both"></div>
      </div>
    </c:if>

>>>>>>> 768071b3
  </div>
  <c:if test="${!empty duplicates || ! empty lowQualityMatches || ! empty convertedObjects}">

    <div class="body">
    <h2>b) Add additional matches</h2>
    <p class="inline h2"><b><span id="addAllLink" onclick="addAll('all','${jsArray}');" class="fakelink">Add all</span> |
    <span id="removeAllLink" onclick="removeAll('all','${jsArray}');">Remove all</span></b></p>
    <div style="clear:both;"></div>

        <br/>

    <p><fmt:message key="bagUploadConfirm.issuesHelp">
         <fmt:param value="${bagUploadConfirmForm.bagType}"/>
       </fmt:message></p>
    <c:if test="${! empty lowQualityMatches}">
    <br/>
      <p>
        <h3>Synonym matches</h3>
    </p>
      <p>
        <c:set var="issueMap" value="${lowQualityMatches}"/>
        <tiles:insert name="bagUploadConfirmIssue.tile">
          <tiles:put name="message" value="${message}"/>
          <tiles:put name="issueMap" beanName="issueMap"/>
          <tiles:put name="issueType" value="lowQ"/>
          <tiles:put name="messageKey" value="bagUploadConfirm.lowQ"/>
          <tiles:put name="arrayName" value="${flatLowQualityMatches}"/>
        </tiles:insert>
    </p>
    </c:if>
    <c:if test="${! empty duplicates}">
      <br/>
      <p>
        <h3>Duplicates</h3>
      </p>
    <p>
        <c:set var="issueMap" value="${duplicates}"/>
        <tiles:insert name="bagUploadConfirmIssue.tile">
          <tiles:put name="message" value="${message}"/>
          <tiles:put name="issueMap" beanName="issueMap"/>
          <tiles:put name="issueType" value="duplicate"/>
          <tiles:put name="messageKey" value="bagUploadConfirm.duplicatesHeader"/>
          <tiles:put name="arrayName" value="${flatDuplicate}"/>
        </tiles:insert>
    </p>
    </c:if>

    <c:if test="${!empty convertedObjects}">
    <br/>
      <p>
        <h3><fmt:message key="bagUploadConfirm.convertedHeader"/></h3>
  </p>
      <p>
        <c:set var="issueMap" value="${convertedObjects}"/>
        <tiles:insert name="bagUploadConfirmIssue.tile">
          <tiles:put name="message" value="${message}"/>
          <tiles:put name="issueMap" beanName="issueMap"/>
          <tiles:put name="issueType" value="converted"/>
          <tiles:put name="messageKey" value="bagUploadConfirm.converted"/>
          <tiles:put name="messageParam" value="${bagUploadConfirmForm.bagType}"/>
          <tiles:put name="arrayName" value="${flatConverted}"/>
        </tiles:insert>
      </p>
    </c:if>
    </div>
  </c:if>

  <c:if test="${fn:length(unresolved) > 0}">
    <div class="heading">
      <fmt:message key="bagUploadConfirm.unresolvedDesc"/>
    </div>
    <div class="body">
      <p>
        <fmt:message key="bagUploadConfirm.unresolved">
          <fmt:param value="${fn:length(unresolved)}"/>
          <fmt:param value="${bagUploadConfirmForm.bagType}"/>
          <fmt:param value="${bagUploadConfirmForm.extraFieldValue}"/>
        </fmt:message>
      </p>
      <ul class="unresolvedIdentifiers">
        <c:forEach items="${unresolved}" var="unresolvedIdentifer">
          <li><c:out value="${unresolvedIdentifer.key}" escapeXml="true" /></li>
        </c:forEach>
      </ul>
    </div>
    <div class="body">
    <html:submit property="goBack">
      <fmt:message key="bagUploadConfirm.goBack"/>
    </html:submit>
    </div>
  </c:if>
  <script type="text/javascript">
     initForm("${bagName}");
  </script>
</html:form>
<!-- /bagUploadConfirm.jsp --><|MERGE_RESOLUTION|>--- conflicted
+++ resolved
@@ -11,26 +11,6 @@
 <html:hidden property="matchIDs" styleId="matchIDs"/>
 <html:hidden property="bagType"/>
 <script type="text/javascript" src="js/baguploadconfirm.js"></script>
-<<<<<<< HEAD
-<c:set var="totalIdCount" value="${fn:length(duplicates) + fn:length(lowQualityMatches) + fn:length(convertedObjects) + matchCount + fn:length(unresolved)}"/>  <div class="body" align="center">
-=======
-<script type="text/javascript">
- <!--
-window.onload = function() { toggleForm(${matchCount}); }
-
-function toggleForm(matchCount) {
-  if (matchCount > 0) {
-    document.bagUploadConfirmForm.newBagName.disabled = false;
-    document.bagUploadConfirmForm.confirmBagUpload.disabled = false;
-  } else {
-    document.bagUploadConfirmForm.newBagName.disabled = true;
-    document.bagUploadConfirmForm.confirmBagUpload.disabled = true;
-  }
-}
-
-// -->
-</script>
-
 <c:set var="totalIdCount" value="${fn:length(duplicates) + fn:length(lowQualityMatches) + fn:length(convertedObjects) + matchCount + fn:length(unresolved)}"/>
 <div class="body">
 
@@ -52,7 +32,6 @@
     </div>
     <div class="clear">&nbsp;</div>
 
->>>>>>> 768071b3
     <div id="uploadConfirmMessage">
       <strong>
         <span id="matchCount">${matchCount}</span> ${bagUploadConfirmForm.bagType}(s)
@@ -87,43 +66,24 @@
         <strong>${fn:length(unresolved)} unresolved</strong> identifier(s).
       </c:if>
     </div>
-<<<<<<< HEAD
-    <div class="blueBg">
-      <c:choose>
-        <c:when test="${matchCount < totalIdCount}">
-          <p>
-            <strong><span id="initialIdCount">${matchCount}</span></strong>
-            of the <strong>${totalIdCount}</strong>
-            identifier(s) you provided will be saved in your list.
-          </p>
-        </c:when>
-        <c:otherwise>
-          <p>Matches found for all identifiers</p>
-        </c:otherwise>
-      </c:choose>
-      <fmt:message key="bagUploadConfirm.bagName"/>:
+
+
+    <c:if test="${(totalIdCount - fn:length(unresolved)) > 0}">
+      <h2><c:if test="${!empty duplicates || ! empty lowQualityMatches || ! empty convertedObjects}">a) </c:if>Choose a name for the list</h2>
+      <div style="clear:both;"></div>
+      <div class="formik">
       <html:text property="newBagName" size="20" value="${bagName}"
       onkeypress="if (event.keyCode == 13) {validateBagName('bagUploadConfirmForm');return false;} "
       />
     <c:choose>
     <c:when test="${empty bagName}">
-    <input type="button" name="confirmBagUpload" value="Save list" onclick="javascript:validateBagName('bagUploadConfirmForm');"/>
+    <input id="saveList" type="button" name="confirmBagUpload" value="Save a list of ${matchCount} ${bagUploadConfirmForm.bagType}(s)" onclick="javascript:validateBagName('bagUploadConfirmForm');"/>
     </c:when>
     <c:otherwise>
     <input type="hidden" name="upgradeBagName" value="${bagName}"/>
     <input type="button" name="saveNewBag" value="Upgrade list" onclick="submit();"/>
     </c:otherwise>
     </c:choose>
-    </div>
-=======
-
-
-    <c:if test="${(totalIdCount - fn:length(unresolved)) > 0}">
-      <h2><c:if test="${!empty duplicates || ! empty lowQualityMatches || ! empty convertedObjects}">a) </c:if>Choose a name for the list</h2>
-      <div style="clear:both;"></div>
-      <div class="formik">
-      <html:text property="newBagName" size="20" value="" onkeypress="if (event.keyCode == 13) {validateBagName('bagUploadConfirmForm');return false;} "/>
-      <input id="saveList" type="button" name="confirmBagUpload" value="Save a list of ${matchCount} ${bagUploadConfirmForm.bagType}(s)" onclick="javascript:validateBagName('bagUploadConfirmForm');"/>
       <script type="text/javascript">
         var matchCount = ${matchCount};
         var totalCount = ${totalIdCount - fn:length(unresolved)};
@@ -139,7 +99,6 @@
       </div>
     </c:if>
 
->>>>>>> 768071b3
   </div>
   <c:if test="${!empty duplicates || ! empty lowQualityMatches || ! empty convertedObjects}">
 
