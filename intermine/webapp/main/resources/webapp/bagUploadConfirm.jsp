<%@ page contentType="text/html; charset=UTF-8" pageEncoding="UTF-8" %>
<%@ taglib uri="http://java.sun.com/jsp/jstl/core" prefix="c" %>
<%@ taglib uri="http://java.sun.com/jsp/jstl/fmt" prefix="fmt" %>
<%@ taglib uri="http://java.sun.com/jsp/jstl/functions" prefix="fn" %>
<%@ taglib uri="/WEB-INF/struts-html.tld" prefix="html" %>
<%@ taglib uri="/WEB-INF/struts-tiles.tld" prefix="tiles" %>

<!-- bagUploadConfirm.jsp -->
<html:xhtml/>

<html:form action="/bagUploadConfirm" focus="newBagName" method="post" enctype="multipart/form-data">

<div id="sidebar">
  <div class="wrap">
<<<<<<< HEAD
  <c:choose>
  <c:when test="${empty bagName}">
    <div id="bigGreen" class='button <c:if test="${matchCount == 0}">inactive</c:if>'>
      <div class="left"></div><input id="saveList" type="button" name="confirmBagUpload"
          value='Save a list of ${matchCount}&nbsp;${bagUploadConfirmForm.bagType}<c:if test="${matchCount != 1}">s</c:if>'
          onclick="javascript:validateBagName('bagUploadConfirmForm');"/><div class="right"></div>
=======
    <div id="bigGreen" class='button <c:if test="${matchCount == 0}">inactive</c:if>'>
      <div class="left"></div><input id="saveList" type="button" name="confirmBagUpload"
          value='Save a list of ${matchCount}&nbsp;${bagUploadConfirmForm.bagType}<c:if test="${matchCount != 1}">s</c:if>'
          onclick="javascript:jQuery('#bigGreen').addClass('clicked');validateBagName('bagUploadConfirmForm');"/><div class="right"></div>
>>>>>>> 144c60c0
    </div>
    </c:when>
    <c:otherwise>
    <input type="hidden" name="upgradeBagName" value="${bagName}"/>
    <div id="bigGreen" class='button <c:if test="${matchCount == 0}">inactive</c:if>'>
      <div class="left"></div><input id="saveList" type="button" name="confirmBagUpload"
          value='Upgrade a list of ${matchCount}&nbsp;${bagUploadConfirmForm.bagType}<c:if test="${matchCount != 1}">s</c:if>'
          onclick="submit();"/><div class="right"></div>
    </div>
    </c:otherwise>
   </c:choose>
    <div style="clear:both;"></div>
    <c:if test="${!empty duplicates || ! empty lowQualityMatches || ! empty convertedObjects}">
      <p id="furtherMatches" class="hl">There are further matches provided below.</p>
    </c:if>
  </div>

  <div style="clear:both;"></div>

  <h2>In your list</h2>
  <ul>
    <li class="added">${matchCount}&nbsp;${bagUploadConfirmForm.bagType}<c:if test="${matchCount != 1}">s</c:if></li>
    <c:if test="${! empty lowQualityMatches}">
      <li class="lowQ"><a>Add</a> ${fn:length(lowQualityMatches)} Synonym match<c:if test="${fn:length(lowQualityMatches) > 1}">es</c:if></li>
      <script type="text/javascript">
        jQuery('#sidebar ul li.lowQ a').click(function(e) { addAll('lowQ', '${flatLowQualityMatches}'); });
      </script>
    </c:if>
    <c:if test="${! empty duplicates}">
      <li class="duplicate"><a>Add</a> ${fn:length(duplicates)} Duplicate match<c:if test="${fn:length(duplicates) != 1}">es</c:if></li>
      <script type="text/javascript">
        jQuery('#sidebar ul li.duplicate a').click(function(e) { addAll('duplicate', '${flatDuplicate}'); });
      </script>
    </c:if>
    <c:if test="${! empty convertedObjects}">
      <li class="converted"><a>Add</a> ${fn:length(convertedObjects)} Converted type<c:if test="${fn:length(convertedObjects) != 1}">s</c:if></li>
      <script type="text/javascript">
        jQuery('#sidebar ul li.converted a').click(function(e) { addAll('converted', '${flatConverted}'); });
      </script>
    </c:if>
  </ul>
</div>

<html:hidden property="matchIDs" styleId="matchIDs" />
<html:hidden property="bagType"/>

<script type="text/javascript" src="js/baguploadconfirm.js"></script>

<c:set var="totalIdCount" value="${fn:length(duplicates) + fn:length(lowQualityMatches) + fn:length(convertedObjects) + matchCount + fn:length(unresolved)}"/>
<div class="body">

    <c:choose>
      <c:when test="${(totalIdCount - fn:length(unresolved)) > 0}">
        <h1>Before we show you the results...</h1>
      </c:when>
      <c:otherwise>
        <h1>There are no matches</h1>
      </c:otherwise>
    </c:choose>

    <div id="list-progress">
        <div class="gray"><strong>1</strong> <span>Upload list of identifiers</span></div
        ><div class="gray-to-white">&nbsp;</div
        ><div class="white"><strong>2</strong> <span>Verify identifier matches</span></div><div class="white-to-gray">&nbsp;</div
        ><div class="gray"><img src="images/icons/lists-16.png" alt="list" /> <span
        <c:if test="${(totalIdCount - fn:length(unresolved)) == 0}">style="text-decoration: line-through;"</c:if>>List analysis</span></div>
    </div>
    <div class="clear">&nbsp;</div>

    <c:if test="${(totalIdCount - fn:length(unresolved)) > 0}">
      <div id="chooseName">
      <h2><c:if test="${!empty duplicates || ! empty lowQualityMatches || ! empty convertedObjects}">a) </c:if>Choose a name for the list</h2>
      <div style="clear:both;"></div>
      <div class="formik">
      <input id="newBagName" type="text" name="newBagName" value="${bagName}">
      <script type="text/javascript">
      (function() {
          var extraFilter = ("${bagExtraFilter}") ? "${bagExtraFilter}" : "all ${bagUploadConfirmForm.extraFieldValue}s".toLowerCase();

          <%-- on keypress --%>
          jQuery('input#newBagName').keypress(function(e) {
            var code = (e.keyCode ? e.keyCode : e.which);
            if (code == 13) { <%-- Enter --%>
              validateBagName('bagUploadConfirmForm');
              e.preventDefault();
            }
          });
          if (jQuery('input#newBagName').val().length == 0) {
            <%-- if we do not have a name of the list generate one from user's time --%>
            var t = new Date();
            var m = ["Jan", "Feb", "Mar", "Apr", "May", "Jun", "Jul", "Aug", "Sep", "Oct", "Nov", "Dec"];
            jQuery('input#newBagName').val("${bagUploadConfirmForm.bagType} list for " + extraFilter + " " + t.getDate() + " " + m[t.getMonth()] + " " + t.getFullYear() + " " + t.getHours() + "." + t.getMinutes());
          }
      })();
      </script>
        <span>(e.g. Smith 2009)</span>
      </div>
      <div style="clear:both"></div>
    </div>
    </c:if>

  </div>
  <c:if test="${!empty duplicates || ! empty lowQualityMatches || ! empty convertedObjects}">

    <c:set var="totalRowCount" value="0" scope="request" />

    <div id="additionalMatches" class="body">
    <div class="oneline">
      <h2>b) Add additional matches</h2>
      <p class="inline h2"><b><span id="addAllLink" onclick="addAll('all','${jsArray}');" class="fakelink">Add all</span> |
      <span id="removeAllLink" onclick="removeAll('all','${jsArray}');">Remove all</span></b></p>
    </div>
    <div style="clear:both;"></div>

        <br/>

    <p><fmt:message key="bagUploadConfirm.issuesHelp">
         <fmt:param value="${bagUploadConfirmForm.bagType}"/>
       </fmt:message></p>
    <c:if test="${! empty lowQualityMatches}">
    <br/>
      <p>
        <h3>Synonym matches</h3>
    </p>
      <p>
        <c:set var="issueMap" value="${lowQualityMatches}"/>
        <tiles:insert name="bagUploadConfirmIssue.tile">
          <tiles:put name="message" value="${message}"/>
          <tiles:put name="issueMap" beanName="issueMap"/>
          <tiles:put name="issueType" value="lowQ"/>
          <tiles:put name="messageKey" value="bagUploadConfirm.lowQ"/>
          <tiles:put name="arrayName" value="${flatLowQualityMatches}"/>
        </tiles:insert>
    </p>
    </c:if>
    <c:if test="${! empty duplicates}">
      <br/>
      <p>
        <h3>Duplicates</h3>
      </p>
    <p>
        <c:set var="issueMap" value="${duplicates}"/>
        <tiles:insert name="bagUploadConfirmIssue.tile">
          <tiles:put name="message" value="${message}"/>
          <tiles:put name="issueMap" beanName="issueMap"/>
          <tiles:put name="issueType" value="duplicate"/>
          <tiles:put name="messageKey" value="bagUploadConfirm.duplicatesHeader"/>
          <tiles:put name="arrayName" value="${flatDuplicate}"/>
        </tiles:insert>
    </p>
    </c:if>

    <c:if test="${!empty convertedObjects}">
    <br/>
      <p>
        <h3><fmt:message key="bagUploadConfirm.convertedHeader"/></h3>
  </p>
      <p>
        <c:set var="issueMap" value="${convertedObjects}"/>
        <tiles:insert name="bagUploadConfirmIssue.tile">
          <tiles:put name="message" value="${message}"/>
          <tiles:put name="issueMap" beanName="issueMap"/>
          <tiles:put name="issueType" value="converted"/>
          <tiles:put name="messageKey" value="bagUploadConfirm.converted"/>
          <tiles:put name="messageParam" value="${bagUploadConfirmForm.bagType}"/>
          <tiles:put name="arrayName" value="${flatConverted}"/>
        </tiles:insert>
      </p>
    </c:if>
  </div>
  </c:if>

  <div style="clear:both;"></div>

  <c:if test="${fn:length(unresolved) > 0}">
    <div class="heading">
      <fmt:message key="bagUploadConfirm.unresolvedDesc"/>
    </div>
    <div class="body">
    <html:submit property="goBack">
      <fmt:message key="bagUploadConfirm.goBack"/>
    </html:submit>
      <p>
        <fmt:message key="bagUploadConfirm.unresolved">
          <fmt:param value="${fn:length(unresolved)}"/>
          <fmt:param value="${bagUploadConfirmForm.bagType}"/>
          <fmt:param value="${bagUploadConfirmForm.extraFieldValue}"/>
        </fmt:message>
      </p>
      <ul class="unresolvedIdentifiers">
        <c:forEach items="${unresolved}" var="unresolvedIdentifer">
          <li><c:out value="${unresolvedIdentifer.key}" escapeXml="true" /></li>
        </c:forEach>
      </ul>
    </div>
  </c:if>
</html:form>

<script type="text/javascript">
  var matchCount = ${matchCount};
  var totalCount = ${matchCount + totalRowCount};

  var listType = "${bagUploadConfirmForm.bagType}";
  var furtherMatchesText = "There are further matches provided below.";
<<<<<<< HEAD
  initForm("${bagName}");
=======

>>>>>>> 144c60c0
  checkIfAlreadyInTheBag();
</script>

<!-- /bagUploadConfirm.jsp --><|MERGE_RESOLUTION|>--- conflicted
+++ resolved
@@ -12,19 +12,12 @@
 
 <div id="sidebar">
   <div class="wrap">
-<<<<<<< HEAD
   <c:choose>
   <c:when test="${empty bagName}">
     <div id="bigGreen" class='button <c:if test="${matchCount == 0}">inactive</c:if>'>
       <div class="left"></div><input id="saveList" type="button" name="confirmBagUpload"
           value='Save a list of ${matchCount}&nbsp;${bagUploadConfirmForm.bagType}<c:if test="${matchCount != 1}">s</c:if>'
-          onclick="javascript:validateBagName('bagUploadConfirmForm');"/><div class="right"></div>
-=======
-    <div id="bigGreen" class='button <c:if test="${matchCount == 0}">inactive</c:if>'>
-      <div class="left"></div><input id="saveList" type="button" name="confirmBagUpload"
-          value='Save a list of ${matchCount}&nbsp;${bagUploadConfirmForm.bagType}<c:if test="${matchCount != 1}">s</c:if>'
           onclick="javascript:jQuery('#bigGreen').addClass('clicked');validateBagName('bagUploadConfirmForm');"/><div class="right"></div>
->>>>>>> 144c60c0
     </div>
     </c:when>
     <c:otherwise>
@@ -229,11 +222,7 @@
 
   var listType = "${bagUploadConfirmForm.bagType}";
   var furtherMatchesText = "There are further matches provided below.";
-<<<<<<< HEAD
   initForm("${bagName}");
-=======
-
->>>>>>> 144c60c0
   checkIfAlreadyInTheBag();
 </script>
 
