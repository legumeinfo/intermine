--- conflicted
+++ resolved
@@ -19,21 +19,12 @@
       <p><html:form action="/queryBuilderViewAction" styleId="submitform">
         <input type="submit" value="<fmt:message key="view.showresults"/>" disabled="${fn:length(viewStrings) <= 0}" />
       </html:form><p/>
-<<<<<<< HEAD
-    <c:if test="${PROFILE.loggedIn && (NEW_TEMPLATE == null && EDITING_TEMPLATE == null) && fn:length(viewStrings) > 0}">
-        <p><form action="<html:rewrite action="/queryBuilderChange"/>" method="post">
-          or...&nbsp;<input type="hidden" name="method" value="startTemplateBuild"/>
-          <input type="submit" value="Start building a template query" />
-        </form><p/>
-    </c:if>
-=======
 	  <c:if test="${PROFILE.loggedIn && (NEW_TEMPLATE == null && EDITING_TEMPLATE == null) && fn:length(viewStrings) > 0}">
 	      <p><form action="<html:rewrite action="/queryBuilderChange"/>" method="post">
 	        or...&nbsp;<input type="hidden" name="method" value="startTemplateBuild"/>
 	        <input class="template" type="submit" value="Start building a template query" />
 	      </form><p/>
 	  </c:if>
->>>>>>> bbd1e0c2
         <p>
           <tiles:insert page="queryBuilderSaveQuery.jsp"/>
         </p>
