# properties for the webapp that aren't model specific
mail.host=mail.flymine.org
mail.from=support@flymine.org
mail.subject=Welcome to the InterMine system
mail.text=Welcome to the InterMine system. You have successfully created an account - your email address is your user name.
mail.passwordSubject=Password reset for {0}
mail.passwordText=Use the following link to reset your password: {0}
mail.smtp.starttls.enable=false
mail.smtp.auth=false
mail.smtp.user=mail_username
mail.server.password=mail_password

project.title=InterMine
project.subTitle=Object integration and warehousing software
project.sitePrefix=@SITE_PREFIX@
project.helpLocation=@HELP_LOCATION@
project.releaseVersion=@RELEASE_VERSION@

superuser.account=@SITE_SUPERUSER@

max.bag.size = 100000
max.excel.export.size = 10000
max.bag.size.notloggedin = 99999

# how many records to show on an inline table
# inline tables are located on the list analysis and report pages and contain results of template queries
inline.table.size = 10
# this isn't used right now
results.table.size = 10
# specifies the number of records to display on the list analysis page
bag.results.table.size = 5

# valid delimiters for list upload.  SPACE is always valid
list.upload.delimiters = \n\t,

# text on the lists page in the form field
lists.input.example= New list name

portal.welcome = Welcome to InterMine!

feedback.destination = support@flymine.org
feedback.title = Provide feedback to InterMine

################ begin.jsp (homepage) config ################
# search box
begin.searchBox.title = Search
begin.searchBox.description = Enter <strong>names</strong>, <strong>identifiers</strong> \
or <strong>keywords</strong>.
<<<<<<< HEAD
=======
begin.searchBox.example = e.g. X, Y, Y
>>>>>>> 62e9cd21

# list upload box
begin.listBox.title = Analyse
begin.listBox.description = Enter a <strong>list</strong> of identifiers.
begin.listBox.example = e.g. X, Y, Y

# third box
begin.thirdBox.title = About
begin.thirdBox.description = InterMine is a powerful open source data warehouse system. Using InterMine, you \
can create databases of biological data accessed by sophisticated web query tools.
begin.thirdBox.link = http://www.intermine.org/
begin.thirdBox.linkTitle = InterMine
<<<<<<< HEAD

tips.size = 9
=======
>>>>>>> 62e9cd21

help.page.begin=no-hints
help.page.templates=templates
help.page.bag=lists
help.page.bag.upload=lists:upload
help.page.bag.view=lists:view
help.page.customQuery=customQuery
help.page.mymine.lists=mymine:lists
help.page.mymine.history=mymine:queryHistory
help.page.mymine.saved=mymine:savedQueries
help.page.mymine.templates=mymine:savedTemplates
help.page.mymine.password=mymine:changePassword
help.page.dataCategories=data
help.page.objectDetails=reportPage
help.page.template=template
help.page.results=results
help.page.bagDetails=listAnalysis
help.page.bagUploadConfirm=buildList
help.page.query=query
help.page.importQueries=importQueries
help.page.importTemplates=importTemplates
help.page.tree=tree
help.page.aspect=dataCategory

hint.templates.1=If you create a MyMine account and log in you can create your own Template Queries.
hint.template.1=You can run template queries on whole lists of data. Lists of the correct type will \
appear automatically, click the checkbox to use a list.
hint.template.2=You can use '*' as a wildcard when entering text constraint values.
hint.results.1=Create lists from results tables using the checkboxes and 'CREATE LIST' from the \
menu bar.  Use checkboxes in the table header to select all rows in the results.
hint.results.2=You can see a summary of any results column by clicking the sigma icon in the header.
hint.results.3=Use 'EXPORT' from the menu below to download the results of this query in a choice \
of formats.
hint.results.4=You can send these results to Galaxy from the 'EXPORT' menu below.
hint.bag.1=Use the 'Upload' and 'View' links above to switch between the list upload form and \
lists that have already been created.

# list of intermines
# used on the linkouts section of the list analysis page
# NOTE: name has to match the `project.title` in your properties file

intermines.modmine.url=http://intermine.modencode.org/query
intermines.modmine.name=modMine
intermines.modmine.logo=modminelogo.png
intermines.modmine.defaultOrganism=D. melanogaster
intermines.modmine.defaultMapping=remote

intermines.flymine.url=http://www.flymine.org/query
intermines.flymine.name=FlyMine
intermines.flymine.logo=flymine_logo_link.gif
intermines.flymine.defaultOrganism=D. melanogaster
intermines.flymine.defaultMapping=remote

intermines.ratmine.url=http://ratmine.mcw.edu/ratmine
intermines.ratmine.name=RatMine
intermines.ratmine.logo=ratmine_logo.png
intermines.ratmine.defaultOrganism=R. norvegicus
intermines.ratmine.defaultMapping=remote

intermines.yeastmine.url=http://yeastmine.yeastgenome.org:8080/yeastmine
#intermines.yeastmine.url=http://dough.stanford.edu:8080/yeastmine-dev
intermines.yeastmine.name=YeastMine
intermines.yeastmine.logo=SGD_logo_small.png
intermines.yeastmine.defaultOrganism=S. cerevisiae
intermines.yeastmine.defaultMapping=remote

intermines.zfinmine.url=http://moxy.uoregon.edu/zfinmine
#intermines.zfinmine.url=zmine.cs.uoregon.edu:8080/dev-zfinmine
intermines.zfinmine.name=ZFINMine
intermines.zfinmine.logo=zfinlogo.png
intermines.zfinmine.defaultOrganism=D. rerio
intermines.zfinmine.defaultMapping=remote

#intermines.flymine.url=http://preview.flymine.org/preview
#intermines.flymine.name=FlyMine
#intermines.flymine.logo=flymine_logo_link.gif
#intermines.flymine.defaultOrganism=D. melanogaster
#intermines.flymine.defaultMapping=remote

webapp.os.alias=os.production
webapp.userprofile.os.alias=osw.userprofile-production

# used to track templates
webapp.trackers=org.intermine.api.tracker.TemplateTracker

# perl web service module version on CPAN
perl.wsModuleVer = 0.9412<|MERGE_RESOLUTION|>--- conflicted
+++ resolved
@@ -46,10 +46,7 @@
 begin.searchBox.title = Search
 begin.searchBox.description = Enter <strong>names</strong>, <strong>identifiers</strong> \
 or <strong>keywords</strong>.
-<<<<<<< HEAD
-=======
 begin.searchBox.example = e.g. X, Y, Y
->>>>>>> 62e9cd21
 
 # list upload box
 begin.listBox.title = Analyse
@@ -62,11 +59,6 @@
 can create databases of biological data accessed by sophisticated web query tools.
 begin.thirdBox.link = http://www.intermine.org/
 begin.thirdBox.linkTitle = InterMine
-<<<<<<< HEAD
-
-tips.size = 9
-=======
->>>>>>> 62e9cd21
 
 help.page.begin=no-hints
 help.page.templates=templates
