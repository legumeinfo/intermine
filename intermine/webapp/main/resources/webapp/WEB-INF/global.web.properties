# properties for the webapp that aren't model specific
mail.host=mail.flymine.org
mail.from=support@flymine.org
mail.subject=Welcome to the InterMine system
mail.text=Welcome to the InterMine system. You have successfully created an account - your email address is your user name.
mail.passwordSubject=Password reset for {0}
mail.passwordText=Use the following link to reset your password: {0}
mail.smtp.starttls.enable=false
mail.smtp.auth=false
mail.smtp.user=mail_username
mail.server.password=mail_password

project.title=InterMine
project.subTitle=Object integration and warehousing software
project.sitePrefix=@SITE_PREFIX@
project.helpLocation=@HELP_LOCATION@
project.releaseVersion=@RELEASE_VERSION@

superuser.account=@SITE_SUPERUSER@

max.bag.size = 100000
max.bag.size.notloggedin = 99999

# how many records to show on an inline table
# inline tables are located on the list analysis and report pages and contain results of template queries
inline.table.size = 30
# this isn't used right now
results.table.size = 10
# specifies the number of records to display on the list analysis page
bag.results.table.size = 5

# valid delimiters for list upload.  SPACE is always valid
list.upload.delimiters = \n\t,

# text on the lists page in the form field
lists.input.example= New list name

feedback.destination = support@flymine.org
feedback.title = Provide feedback to InterMine

################ begin.jsp (homepage) config ################
# search box
begin.searchBox.title = Search
begin.searchBox.description = Enter <strong>names</strong>, <strong>identifiers</strong> \
or <strong>keywords</strong>.
begin.searchBox.example = e.g. X, Y, Z

# list upload box
begin.listBox.title = Analyse
begin.listBox.description = Enter a <strong>list</strong> of identifiers.
begin.listBox.example = e.g. X, Y, Z

# third box
begin.thirdBox.title = About
begin.thirdBox.description = InterMine is a powerful open source data warehouse system. Using InterMine, you \
can create databases of biological data accessed by sophisticated web query tools.
begin.thirdBox.link = http://www.intermine.org/
begin.thirdBox.linkTitle = InterMine

#### HEAD - configuration for the head element of pages, mainly scripts and style-sheets ###

head.cdn.location = http://cdn.intermine.org

head.css.all.A = inlineTagEditor.css
head.css.all.B = resultstables.css

head.js.all.Aa = jquery-1.7.js
head.js.all.Ab = CDN/js/underscore.js/1.3.3/underscore-min.js
head.js.all.Ac = CDN/js/backbone.js/0.9.2/backbone-min.js
head.js.all.B = intermine.js
head.js.all.C = /dwr/interface/AjaxServices.js
head.js.all.D = /dwr/interface/TrackAjaxServices.js
head.js.all.E = /dwr/engine.js
head.js.all.F = /dwr/util.js
head.js.all.G = imdwr.js
head.js.all.H = imutils.js
head.js.all.I = jquery-syntax/jquery.syntax.js
head.js.all.Ja = notifications.js
head.js.all.Jb = inlineTagEditor.js
head.js.all.Jc = shareBag.js
head.js.all.K = date.js
head.js.all.L = tagSelect.js
head.js.all.M = https://www.google.com/jsapi
head.js.all.N = CDN/js/intermine/imjs/latest/imjs.js

head.css.results.A = CDN/css/bootstrap/2.0.4-prefixed-no-icons/css/bootstrap.css
head.css.results.B = CDN/css/font-awesome/css/font-awesome.css
head.css.results.C = CDN/css/google-code-prettify/latest/prettify.css
head.css.results.D = CDN/js/intermine/im-tables/modmine31/tables.css

head.css.results.JQUI = jquery-ui-1.7.2.custom.css

head.js.results.A = jquery.qtip-1.0.0-rc3.min.js
head.js.results.B = raphael.js
head.js.results.C = jsphylosvg.js
head.js.results.G = CDN/js/intermine/im-tables/modmine31/deps.js
head.js.results.H = list-listener.js
head.js.results.RESULT_TABLES = CDN/js/intermine/im-tables/modmine31/imtables.js

head.js.begin.A = jQuery.roundCorners-1.1.1.js
head.js.begin.B = excanvas.js

head.css.query.A = boxy.css

head.js.query.A = jquery.boxy.js
head.js.query.B = jquery.dimensions.min.js
head.js.query.C = jquery.center.js

head.js.bagDetails.A = textarea-resize.js
head.js.bagDetails.B = CDN/api
head.js.bagDetails.C = CDN/js/intermine/widgets/1.6.7/intermine.widgets.js

head.css.query|export.A = jquery-ui-1.7.2.custom.css
head.js.query|export.B = jquery-ui-1.7.2.custom.min.js

## END OF HEAD CONFIGURATION ###

help.page.begin=begin
help.page.templates=templates
help.page.bag=lists
help.page.bag.upload=lists:upload
help.page.bag.view=lists:view
help.page.customQuery=customQuery
help.page.mymine.lists=mymine:lists
help.page.mymine.history=mymine:queryHistory
help.page.mymine.saved=mymine:savedQueries
help.page.mymine.templates=mymine:savedTemplates
help.page.mymine.password=mymine:changePassword
help.page.dataCategories=data
help.page.report=reportPage
help.page.template=template
help.page.results=results
help.page.bagDetails=listAnalysis
help.page.bagUploadConfirm=buildList
help.page.query=query
help.page.importQueries=importQueries
help.page.importTemplates=importTemplates
help.page.tree=tree
help.page.aspect=dataCategory

#hint.templates.1=If you create a MyMine account and log in you can create your own Template Queries.
#hint.template.1=You can run template queries on whole lists of data. Lists of the correct type will \
#appear automatically, click the checkbox to use a list.
#hint.template.2=You can use '*' as a wildcard when entering text constraint values.
#hint.results.1=Create lists from results tables using the checkboxes and 'CREATE LIST' from the \
#menu bar.  Use checkboxes in the table header to select all rows in the results.
#hint.results.2=You can see a summary of any results column by clicking the sigma icon in the header.
#hint.results.3=Use 'EXPORT' from the menu below to download the results of this query in a choice \
#of formats.
#hint.results.4=You can send these results to Galaxy from the 'EXPORT' menu below.
#hint.bag.1=Use the 'Upload' and 'View' links above to switch between the list upload form and \
#lists that have already been created.

# list of intermines
# used on the linkouts section of the list analysis page
# NOTE: name has to match the `project.title` in your properties file

intermines.modmine.url=http://intermine.modencode.org/query
intermines.modmine.name=modMine
intermines.modmine.logo=modminelogo.png
intermines.modmine.bgcolor=#396A81
intermines.modmine.frontcolor=#FFF
intermines.modmine.defaultValues=D. melanogaster,C. elegans
intermines.modmine.description=Mine for the modENCODE project

intermines.flymine.url=http://www.flymine.org/query
intermines.flymine.name=FlyMine
intermines.flymine.logo=flymine_logo_link.gif
intermines.flymine.bgcolor=#5C0075
intermines.flymine.frontcolor=#FFF
intermines.flymine.defaultValues=D. melanogaster
intermines.flymine.description=Mine with D. melanogaster data

intermines.ratmine.url=http://ratmine.mcw.edu/ratmine
intermines.ratmine.name=RatMine
intermines.ratmine.logo=ratmine_logo.png
intermines.ratmine.bgcolor=#ABC2DA
intermines.ratmine.frontcolor=#000
intermines.ratmine.defaultValues=R. norvegicus
intermines.ratmine.description=Mine for the Rat Genome Database (RGD)

intermines.yeastmine.url=http://yeastmine.yeastgenome.org/yeastmine
intermines.yeastmine.name=YeastMine
intermines.yeastmine.logo=SGD_logo_small.png
intermines.yeastmine.bgcolor=#A7995E
intermines.yeastmine.frontcolor=#FFF
intermines.yeastmine.defaultValues=S. cerevisiae
intermines.yeastmine.description=Mine for the Saccharomyces Genome Database (SGD)

#intermines.zfinmine.url=http://zmine.zfin.org/zfinmine
#intermines.zfinmine.name=ZFINMine
#intermines.zfinmine.logo=zfinlogo.png
#intermines.zfinmine.bgcolor=#D5D5D5
#intermines.zfinmine.frontcolor=#000
#intermines.zfinmine.defaultValues=D. rerio
#intermines.zfinmine.description=Mine for ZFIN

intermines.metabolicmine.url=http://www.metabolicmine.org/beta
intermines.metabolicmine.name=metabolicMine
intermines.metabolicmine.logo=logo.png
intermines.metabolicmine.bgcolor=#FE9500
intermines.metabolicmine.frontcolor=#4B3F4B
intermines.metabolicmine.defaultValues=H. sapiens,M. musculus
intermines.metabolicmine.description=Mine for metabolic disease related data in human and mouse

webapp.os.alias=os.production
webapp.userprofile.os.alias=osw.userprofile-production

# used to track templates, list, queries, user login
webapp.trackers=org.intermine.api.tracker.TemplateTracker,org.intermine.api.tracker.ListTracker,org.intermine.api.tracker.LoginTracker,org.intermine.api.tracker.QueryTracker,org.intermine.api.tracker.KeySearchTracker

# perl web service module version on CPAN
perl.wsModuleVer = 0.9904

schema.filenames=resultset.xsd,resultset.schema,lists.schema,jsoncount.schema,model.schema,query.xsd

# Allow cross domain requests.
ws.response.header.0 = Access-Control-Allow-Origin: *

# List of strings the user-agent must not contain.
# This is a back-up measure to help exclude robots from webservices.
ws.robots = bot,nutch,crawl,slurp,scooter,archiver,spider,yandex,heeii,rassler,^byte,^nail,docomo,eventbox,ezooms

<<<<<<< HEAD
# Message asking the user to approve the use of cookies on the site (EU Cookie Law) - turned off by default
#google.analytics.message=I accept cookies from this site
=======
# Message asking the user to approve the use of cookies on the site (EU Cookie Law).
google.analytics.message=Just so you know, we use cookies on this site to enable essential functionality (such as logging in). We will always respect you privacy and anonymity.
>>>>>>> 7c113ba1

# Default values for presentation in webservices listing.

ws.listing.default.ws-query-results.query = <query model="testmodel" view="Employee.name Employee.age Employee.department.name"/>
ws.listing.default.ws-possible-values.path = Department.employees.name
ws.listing.default.ws-possible-values.typeConstraints = {"Department.employees":"Manager"}
ws.listing.default.ws-code-gen.query = <query model="testmodel" view="Company.name Company.vatNumber"/>
ws.listing.default.ws-quick-search.q = Anne

mail.regarding.sharing-invite.subject = Someone has invited you to share a list!
mail.regarding.sharing-invite.body = Dear Mine user,\n\
\n\
Someone would like to share one of their lists with you. This invitation\n\
was made by %s, and it is to share access to their list %s list "%s",\n\
which has %d items.\n\
\n\
To accept this list, and view its contents, please click the following link:\n\
%s/%s/accept.do?invite=%s\n\
\n\
If you do not wish to accept this invitation, please disregard this message.\n\
\n\
Best wishes,\n\
\n\
The administrators at %s
mail.regarding.was-accepted.subject = Your invitation to share a list was accepted.
mail.regarding.was-accepted.body = Dear Mine user,\n\
\n\
Recently (on %s) you sent %s an invitation to share your list "%s". They have\n\
now logged in and started sharing your list. For your future reference, their username\n\
is in fact "%s". You can use this user name to share lists with this person directly\n\
in the future, without needing to send an invite first.\n\
\n\
Best wishes,\n\
\n\
The administrators at %s<|MERGE_RESOLUTION|>--- conflicted
+++ resolved
@@ -221,13 +221,8 @@
 # This is a back-up measure to help exclude robots from webservices.
 ws.robots = bot,nutch,crawl,slurp,scooter,archiver,spider,yandex,heeii,rassler,^byte,^nail,docomo,eventbox,ezooms
 
-<<<<<<< HEAD
 # Message asking the user to approve the use of cookies on the site (EU Cookie Law) - turned off by default
-#google.analytics.message=I accept cookies from this site
-=======
-# Message asking the user to approve the use of cookies on the site (EU Cookie Law).
-google.analytics.message=Just so you know, we use cookies on this site to enable essential functionality (such as logging in). We will always respect you privacy and anonymity.
->>>>>>> 7c113ba1
+# google.analytics.message=Just so you know, we use cookies on this site to enable essential functionality (such as logging in). We will always respect you privacy and anonymity.
 
 # Default values for presentation in webservices listing.
 
