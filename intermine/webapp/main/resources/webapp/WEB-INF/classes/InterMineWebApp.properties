--- conflicted
+++ resolved
@@ -945,10 +945,7 @@
 oauth2.error.getting-code = Error getting code: {0}
 login.oauth2 = Sign in with:
 login.renamed.bag = List {0} was renamed as {1}
-<<<<<<< HEAD
-login.oauth2.successful = Signed in with {0} as {1}
-=======
 login.oauth2.successful = Signed in with {0} as {1} 
  
 othermines.title = Links to other Mines
->>>>>>> 10fc7c7e
+
