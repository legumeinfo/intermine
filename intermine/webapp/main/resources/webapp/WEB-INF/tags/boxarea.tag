<%@ tag body-content="scriptless"  %>
<%@ attribute name="title" required="false" %>
<%@ attribute name="titleKey" required="false" %>
<%@ attribute name="titleImage" required="false" %> <!-- pass in an image filename that resides in images/icons/ -->
<%@ attribute name="titleLink" required="false" %>
<%@ attribute name="stylename" required="true" %>
<%@ attribute name="minWidth" required="false" %>
<%@ attribute name="fixedWidth" required="false" %>
<%@ attribute name="floatValue" required="false" %>
<%@ attribute name="htmlId" required="false" %>
<%@ attribute name="titleStyle" required="false" %>
<%@ taglib uri="/WEB-INF/struts-html.tld" prefix="html" %>
<%@ taglib uri="/WEB-INF/struts-tiles.tld" prefix="tiles" %>
<%@ taglib uri="http://java.sun.com/jsp/jstl/fmt" prefix="fmt" %>
<%@ taglib uri="http://java.sun.com/jsp/jstl/core" prefix="c" %>


<c:if test="${!empty titleKey}">
  <fmt:message key="${titleKey}" var="title"/>
</c:if>
<c:set var="extraStyle">
  <c:if test="${! empty minWidth}">min-width:${minWidth};</c:if>
  <c:if test="${! empty fixedWidth}">width:${fixedWidth};</c:if>
  <c:if test="${! empty floatValue}">float:${floatValue};</c:if>
</c:set>
 <div class="${stylename}" style="${extraStyle}" >
  <dl>
<<<<<<< HEAD
    <dt><h1 id="${htmlId}" style="${titleStyle}" >
=======
    <dt>
    	<c:if test="${!empty titleImage}">
    		<img src="images/icons/${titleImage}" alt="action icon" />
    	</c:if>
    	<h1 id="${htmlId}">
>>>>>>> bbd1e0c2
      <c:choose>
        <c:when test="${!empty titleLink}">
          <a href="${titleLink}" rel="NOFOLLOW">${title}</a>
        </c:when>
        <c:otherwise>
          <c:out value="${title}"/>
        </c:otherwise>
      </c:choose>
    </h1></dt>
    <dd><jsp:doBody/></dd>
  </dl>
 </div><|MERGE_RESOLUTION|>--- conflicted
+++ resolved
@@ -25,15 +25,11 @@
 </c:set>
  <div class="${stylename}" style="${extraStyle}" >
   <dl>
-<<<<<<< HEAD
-    <dt><h1 id="${htmlId}" style="${titleStyle}" >
-=======
     <dt>
     	<c:if test="${!empty titleImage}">
     		<img src="images/icons/${titleImage}" alt="action icon" />
     	</c:if>
     	<h1 id="${htmlId}">
->>>>>>> bbd1e0c2
       <c:choose>
         <c:when test="${!empty titleLink}">
           <a href="${titleLink}" rel="NOFOLLOW">${title}</a>
