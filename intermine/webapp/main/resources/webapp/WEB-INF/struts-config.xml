--- conflicted
+++ resolved
@@ -436,13 +436,13 @@
     <action path="/initTemplates" type="org.intermine.web.struts.TemplatesController"/>
     <action path="/initPasswordReset" type="org.intermine.web.struts.PasswordResetController"/>
     <action path="/initHints" type="org.intermine.web.struts.HintsController"/>
-<<<<<<< HEAD
+
     <action path="/initObjectView" type="org.intermine.web.struts.ObjectViewController"/>
-=======
+
 	        
 	<action path="/initKeywordSearchResults" type="org.intermine.web.struts.KeywordSearchResultsController" />
 	<action path="/keywordSearchResults" forward="keywordsearchresults.page" />
->>>>>>> 8e5db05c
+
 
     <!-- don't (re)move this - it's used for importing any model-specific actions -->
     <!--@MODEL_INCLUDE@-->
