<%@ page contentType="text/html; charset=UTF-8" pageEncoding="UTF-8" %>
<%@ taglib uri="http://java.sun.com/jsp/jstl/core" prefix="c" %>
<%@ taglib uri="http://java.sun.com/jsp/jstl/fmt" prefix="fmt" %>
<%@ taglib uri="/WEB-INF/struts-html.tld" prefix="html" %>
<%@ taglib uri="/WEB-INF/struts-tiles.tld" prefix="tiles" %>
<%@ taglib uri="http://java.sun.com/jsp/jstl/functions" prefix="fn" %>
<%@ taglib tagdir="/WEB-INF/tags" prefix="im" %>
<%@ taglib uri="/WEB-INF/functions.tld" prefix="imf" %>

<!-- table.jsp -->

<tiles:importAttribute/>
<html:xhtml/>
<link rel="stylesheet" href="css/resultstables.css" type="text/css" />
<link rel="stylesheet" href="css/table.css" type="text/css" />
<tiles:get name="objectTrail.tile"/> <%--<im:vspacer height="1"/>--%>


<<<<<<< HEAD
=======
  var columnsToDisable = ${columnsToDisable};
  var columnsToHighlight = ${columnsToHighlight};
  var bagType = null;

//]]>-->
</script>
<script type="text/javascript" src="js/table.js" ></script>
    <div class="body">
      <div class="resultsTableTemplateHeader">

      <c:if test="${!empty templateQuery || !empty param.templateQueryTitle}">

      <%-- show the description only if we ve run a query (rather than viewing
           a bag) - see #1031 --%>
        <c:if test="${empty param.bagName}">
          <div>
            <h3><fmt:message key="results.templateConstraints"/></h3>
            <span class="templateTitleBold">
            <c:choose>
              <c:when test="${!empty param.templateQueryTitle}">
                <c:out value="${param.templateQueryTitle}"/>
              </c:when>
              <c:otherwise>
                <c:out value="${templateQuery.title}"/>
              </c:otherwise>
            </c:choose>
            </span>
          </div>
       </c:if>
     </c:if>

     <c:if test="${!empty pathQuery.description || !empty param.templateQueryDescription}">
       <div class="templateDescription">
         <c:choose>
           <c:when test="${!empty param.templateQueryDescription}">
             <c:out value="${param.templateQueryDescription}"/>
           </c:when>
           <c:otherwise>
             <c:out value="${pathQuery.description}"/>
           </c:otherwise>
         </c:choose>
         </div>
     </c:if>
     <c:if test="${!empty templateQuery}">
     <div>
     <span class="parameterValues">
      <c:forEach items="${dcl}" var="dec" >
        <c:if test="${dec.switchable != 'off'}">
          <c:out value="${imf:formatPathStr(dec.endClassName, INTERMINE_API, WEBCONFIG)}" />
          <c:set var="fieldDisplay" value="${imf:formatField(dec.path.path, WEBCONFIG)}" />
          <c:if test="${!empty fieldDisplay}">
              &gt;&nbsp;${fieldDisplay}
          </c:if>
          &nbsp;${dec.selectedOp.label}
          <c:if test="${!empty dec.selectedValue && !dec.nullSelected}">
              &nbsp;${dec.selectedValue}
          </c:if>
          <c:if test="${!empty dec.multiValuesAsString}">
              &nbsp;${dec.multiValuesAsString}
          </c:if>
          <c:if test="${!empty dec.selectedExtraValue}">
              IN&nbsp;${dec.selectedExtraValue}
          </c:if>
          <br/>
        </c:if>
      </c:forEach>
      </span>
      </div>
      </c:if>
      <c:choose>
        <c:when test="${!empty templateQuery || !empty param.templateQueryTitle}">
         <c:if test="${empty param.bagName}">
           <h3><fmt:message key="results.templateTitle"/></h3>
           Total rows: <span id="top-estimated-size">${resultsTable.estimatedSize}</span>
         </c:if>
        </c:when>
        <c:when test="${!empty param.bagName}">
          <div><strong id="numberOfResults"><span id="top-estimated-size">${resultsTable.estimatedSize}</span></strong> results for list:  <c:out value="${param.bagName}"/></div>
        </c:when>
        <c:otherwise>
          Total rows: <span id="top-estimated-size">${resultsTable.estimatedSize}</span>
        </c:otherwise>
      </c:choose>
       </div>
     </div>


<c:choose>
  <c:when test="${resultsTable.estimatedSize == 0}">
    <div class="altmessage">
      <fmt:message key="results.pageinfo.empty"/><br/>
    </div>
  </c:when>
  <c:otherwise>


<div class="body">

<%--
<c:if test="${! empty GALAXY_URL}">
  <tiles:insert name="galaxy.tile"/>
</c:if>
--%>

<%-- Toolbar --%>
<link rel="stylesheet" href="css/toolbar.css" type="text/css" />
<link rel="stylesheet" href="css/tablePageLinks.css" type="text/css" >
<script type="text/javascript" src="js/toolbar.js"></script>
<script type="text/javascript" charset="utf-8">
    jQuery(document).ready(function () {
        jQuery(".tb_button").click(function () {
            if (jQuery(this).attr('id') == 'tool_bar_li_addtolist' && isClear()) {
              return;
            }
            if (!jQuery(this).hasClass('inactive')) {
              toggleToolBarMenu(this);
            }
        });
    })
</script>
<div id="tool_bar_div">
<ul id="button_bar">
    <li id="tool_bar_li_createlist" class="tb_button inactive">
      <img src="images/icons/lists-16.png" width="16" height="16" alt="Create">
      <html:link linkName="#">Create List</html:link>

      <div id="createListForm" style="display:none;width:350px" class="tool_bar_item">
        <em>(with selected items)</em>
        <fmt:message key="bag.new"/><br/>
        <input type="text" name="newBagName" id="newBagName"/>
        <input type="button" name="saveNewBag" value="Save selected" id="saveNewBag"/>
        <hr>
        <a href="#"><fmt:message key="confirm.cancel"/></a>
      </div>
    </li>
    <style>
      li#tool_bar_li_createlist { position:relative; }
      #createListForm { position:absolute; top:30px; left:0; }
    </style>
    <script type="text/javascript">
      (function() {
        function moveToReal() {
            jQuery("#tool_bar_item_createlist_real #newBagName").val(jQuery("#createListForm #newBagName").val());
            jQuery("#tool_bar_item_createlist_real #saveNewBag").click();
        }

        jQuery("li#tool_bar_li_createlist").click(function() {
            if (!isClear()) {
              jQuery(this).addClass('tb_button_active');
              jQuery("#createListForm").show();
            }
        });

        jQuery('#createListForm #newBagName').bind('keyup', function(e) {
          if ((e.keyCode ? e.keyCode : e.which) == 13) moveToReal();
        });
        jQuery('#createListForm #saveNewBag').click(function() {
          moveToReal();
        });

        jQuery("#createListForm a").click(function() {
            jQuery("#tool_bar_li_createlist").removeClass("tb_button_active");
            jQuery("div#createListForm").hide();
            return false;
        });
      })();
    </script>

    <li id="tool_bar_li_addtolist" class="tb_button inactive"><img src="images/add.png" width="15" height="13" alt="Add"><html:link linkName="#">Add to List</html:link></li>
    <li id="tool_bar_li_addcolumn" class="tb_button"><img src="images/addcol.png" width="9" height="13" alt="Addcol"><html:link linkName="#">Add Column</html:link></li>

    <%-- export buttons --%>

    <li id="toolbar-export">
      <c:set var="results_page" value="results" scope="request"/> <%-- this is a results page --%>
      <c:set var="tableName" value="${param.table}" scope="request"/>
      <c:set var="pagedTable" value="${resultsTable}" scope="request"/> <!-- This is not used by ExportController-->
      <tiles:get name="export.tile"/>
    </li>

    <%-- /export buttons --%>

    <li class="tool_bar_link" style="padding:2px">

<html:form action="/changeTableSize">

  <%-- Page size controls --%>
  <span style="float:left;padding:4px 5px 0 10px;"><fmt:message key="results.changepagesize"/></span>
    <html:select style="float:left;" property="pageSize" onchange="changePageSize()" value="${resultsTable.pageSize}">
    <html:option value="10">10</html:option>
    <html:option value="25">25</html:option>
    <html:option value="50">50</html:option>
    <html:option value="100">100</html:option>
  </html:select>
  <input type="hidden" name="table" value="${param.table}"/>
  <input type="hidden" name="trail" value="${param.trail}"/>
  <noscript>
    <html:submit>
      <fmt:message key="button.change"/>
    </html:submit>
  </noscript>
</html:form>
<li class="tool_bar_link">
  <tiles:insert page="/tablePageLinks.jsp">
    <tiles:put name="short" value="false" />
     <tiles:put name="currentPage" value="results" />
   </tiles:insert>
</li>
</ul>
</div>

<%-- Create new list --%>
<html:form action="/saveBag" >
<input type="hidden" name="operationButton"/>

<div id="tool_bar_item_createlist_real" style="display:none;width:350px" class="tool_bar_item" >
      <em>(with selected items)</em>
<%-- FIXME: selectedIds has gone, we need a new plan:   $ { pagedResults.selectedIds.length} --%>
      <fmt:message key="bag.new"/><br/>
      <input type="text" name="newBagName" id="newBagName" onkeypress="if (event.keyCode == 13) {validateBagName('saveBagForm');return false;}"/>
      <input type="hidden" name="__intermine_forward_params__" value="${pageContext.request.queryString}"/>
      <input type="hidden" name="table" value="${param.table}"/>
      <input type="button" name="saveNewBag" value="Save selected" id="saveNewBag" onclick="javascript:validateBagName('saveBagForm');"/>
      <script type="text/javascript" charset="utf-8">
        jQuery('#newBagName').attr('disabled','disabled');
        jQuery('#saveNewBag').attr('disabled','disabled');
      </script>
    <hr>
  <a href="javascript:hideMenu('tool_bar_item_createlist')" ><fmt:message key="confirm.cancel"/></a>
</div>
<%-- Add to existing list --%>
<div id="tool_bar_item_addtolist" style="display:none;width:300px" class="tool_bar_item" >
   <c:choose>
   <c:when test="${!empty PROFILE.savedBags}">
          <fmt:message key="bag.existing"/>
          <html:select property="existingBagName">
             <c:forEach items="${PROFILE.savedBags}" var="entry">
              <c:if test="${param.bagName != entry.key}">
                <html:option value="${entry.key}">${entry.key} [${entry.value.type}]</html:option>
              </c:if>
             </c:forEach>
          </html:select>
     <input type="submit" name="addToBag" id="addToBag" value="Add selected" />
     <script type="text/javascript" charset="utf-8">
          jQuery('#addToBag').attr('disabled','disabled');
        </script>
    </c:when>
    <c:otherwise>
      <em><fmt:message key="toolbar.noLists"/></em>
    </c:otherwise>
    </c:choose>
    <hr>
  <a href="javascript:hideMenu('tool_bar_item_addtolist')" >Cancel</a>
</div>


<div style="clear:both"></div>
>>>>>>> ad0e2d10
<div class="results collection-table nowrap nomargin">
  <tiles:insert name="resultsTable.tile">
     <tiles:put name="pagedResults" beanName="resultsTable" />
     <tiles:put name="currentPage" value="results" />
  </tiles:insert>
</div>

<!-- /table.jsp --><|MERGE_RESOLUTION|>--- conflicted
+++ resolved
@@ -16,266 +16,6 @@
 <tiles:get name="objectTrail.tile"/> <%--<im:vspacer height="1"/>--%>
 
 
-<<<<<<< HEAD
-=======
-  var columnsToDisable = ${columnsToDisable};
-  var columnsToHighlight = ${columnsToHighlight};
-  var bagType = null;
-
-//]]>-->
-</script>
-<script type="text/javascript" src="js/table.js" ></script>
-    <div class="body">
-      <div class="resultsTableTemplateHeader">
-
-      <c:if test="${!empty templateQuery || !empty param.templateQueryTitle}">
-
-      <%-- show the description only if we ve run a query (rather than viewing
-           a bag) - see #1031 --%>
-        <c:if test="${empty param.bagName}">
-          <div>
-            <h3><fmt:message key="results.templateConstraints"/></h3>
-            <span class="templateTitleBold">
-            <c:choose>
-              <c:when test="${!empty param.templateQueryTitle}">
-                <c:out value="${param.templateQueryTitle}"/>
-              </c:when>
-              <c:otherwise>
-                <c:out value="${templateQuery.title}"/>
-              </c:otherwise>
-            </c:choose>
-            </span>
-          </div>
-       </c:if>
-     </c:if>
-
-     <c:if test="${!empty pathQuery.description || !empty param.templateQueryDescription}">
-       <div class="templateDescription">
-         <c:choose>
-           <c:when test="${!empty param.templateQueryDescription}">
-             <c:out value="${param.templateQueryDescription}"/>
-           </c:when>
-           <c:otherwise>
-             <c:out value="${pathQuery.description}"/>
-           </c:otherwise>
-         </c:choose>
-         </div>
-     </c:if>
-     <c:if test="${!empty templateQuery}">
-     <div>
-     <span class="parameterValues">
-      <c:forEach items="${dcl}" var="dec" >
-        <c:if test="${dec.switchable != 'off'}">
-          <c:out value="${imf:formatPathStr(dec.endClassName, INTERMINE_API, WEBCONFIG)}" />
-          <c:set var="fieldDisplay" value="${imf:formatField(dec.path.path, WEBCONFIG)}" />
-          <c:if test="${!empty fieldDisplay}">
-              &gt;&nbsp;${fieldDisplay}
-          </c:if>
-          &nbsp;${dec.selectedOp.label}
-          <c:if test="${!empty dec.selectedValue && !dec.nullSelected}">
-              &nbsp;${dec.selectedValue}
-          </c:if>
-          <c:if test="${!empty dec.multiValuesAsString}">
-              &nbsp;${dec.multiValuesAsString}
-          </c:if>
-          <c:if test="${!empty dec.selectedExtraValue}">
-              IN&nbsp;${dec.selectedExtraValue}
-          </c:if>
-          <br/>
-        </c:if>
-      </c:forEach>
-      </span>
-      </div>
-      </c:if>
-      <c:choose>
-        <c:when test="${!empty templateQuery || !empty param.templateQueryTitle}">
-         <c:if test="${empty param.bagName}">
-           <h3><fmt:message key="results.templateTitle"/></h3>
-           Total rows: <span id="top-estimated-size">${resultsTable.estimatedSize}</span>
-         </c:if>
-        </c:when>
-        <c:when test="${!empty param.bagName}">
-          <div><strong id="numberOfResults"><span id="top-estimated-size">${resultsTable.estimatedSize}</span></strong> results for list:  <c:out value="${param.bagName}"/></div>
-        </c:when>
-        <c:otherwise>
-          Total rows: <span id="top-estimated-size">${resultsTable.estimatedSize}</span>
-        </c:otherwise>
-      </c:choose>
-       </div>
-     </div>
-
-
-<c:choose>
-  <c:when test="${resultsTable.estimatedSize == 0}">
-    <div class="altmessage">
-      <fmt:message key="results.pageinfo.empty"/><br/>
-    </div>
-  </c:when>
-  <c:otherwise>
-
-
-<div class="body">
-
-<%--
-<c:if test="${! empty GALAXY_URL}">
-  <tiles:insert name="galaxy.tile"/>
-</c:if>
---%>
-
-<%-- Toolbar --%>
-<link rel="stylesheet" href="css/toolbar.css" type="text/css" />
-<link rel="stylesheet" href="css/tablePageLinks.css" type="text/css" >
-<script type="text/javascript" src="js/toolbar.js"></script>
-<script type="text/javascript" charset="utf-8">
-    jQuery(document).ready(function () {
-        jQuery(".tb_button").click(function () {
-            if (jQuery(this).attr('id') == 'tool_bar_li_addtolist' && isClear()) {
-              return;
-            }
-            if (!jQuery(this).hasClass('inactive')) {
-              toggleToolBarMenu(this);
-            }
-        });
-    })
-</script>
-<div id="tool_bar_div">
-<ul id="button_bar">
-    <li id="tool_bar_li_createlist" class="tb_button inactive">
-      <img src="images/icons/lists-16.png" width="16" height="16" alt="Create">
-      <html:link linkName="#">Create List</html:link>
-
-      <div id="createListForm" style="display:none;width:350px" class="tool_bar_item">
-        <em>(with selected items)</em>
-        <fmt:message key="bag.new"/><br/>
-        <input type="text" name="newBagName" id="newBagName"/>
-        <input type="button" name="saveNewBag" value="Save selected" id="saveNewBag"/>
-        <hr>
-        <a href="#"><fmt:message key="confirm.cancel"/></a>
-      </div>
-    </li>
-    <style>
-      li#tool_bar_li_createlist { position:relative; }
-      #createListForm { position:absolute; top:30px; left:0; }
-    </style>
-    <script type="text/javascript">
-      (function() {
-        function moveToReal() {
-            jQuery("#tool_bar_item_createlist_real #newBagName").val(jQuery("#createListForm #newBagName").val());
-            jQuery("#tool_bar_item_createlist_real #saveNewBag").click();
-        }
-
-        jQuery("li#tool_bar_li_createlist").click(function() {
-            if (!isClear()) {
-              jQuery(this).addClass('tb_button_active');
-              jQuery("#createListForm").show();
-            }
-        });
-
-        jQuery('#createListForm #newBagName').bind('keyup', function(e) {
-          if ((e.keyCode ? e.keyCode : e.which) == 13) moveToReal();
-        });
-        jQuery('#createListForm #saveNewBag').click(function() {
-          moveToReal();
-        });
-
-        jQuery("#createListForm a").click(function() {
-            jQuery("#tool_bar_li_createlist").removeClass("tb_button_active");
-            jQuery("div#createListForm").hide();
-            return false;
-        });
-      })();
-    </script>
-
-    <li id="tool_bar_li_addtolist" class="tb_button inactive"><img src="images/add.png" width="15" height="13" alt="Add"><html:link linkName="#">Add to List</html:link></li>
-    <li id="tool_bar_li_addcolumn" class="tb_button"><img src="images/addcol.png" width="9" height="13" alt="Addcol"><html:link linkName="#">Add Column</html:link></li>
-
-    <%-- export buttons --%>
-
-    <li id="toolbar-export">
-      <c:set var="results_page" value="results" scope="request"/> <%-- this is a results page --%>
-      <c:set var="tableName" value="${param.table}" scope="request"/>
-      <c:set var="pagedTable" value="${resultsTable}" scope="request"/> <!-- This is not used by ExportController-->
-      <tiles:get name="export.tile"/>
-    </li>
-
-    <%-- /export buttons --%>
-
-    <li class="tool_bar_link" style="padding:2px">
-
-<html:form action="/changeTableSize">
-
-  <%-- Page size controls --%>
-  <span style="float:left;padding:4px 5px 0 10px;"><fmt:message key="results.changepagesize"/></span>
-    <html:select style="float:left;" property="pageSize" onchange="changePageSize()" value="${resultsTable.pageSize}">
-    <html:option value="10">10</html:option>
-    <html:option value="25">25</html:option>
-    <html:option value="50">50</html:option>
-    <html:option value="100">100</html:option>
-  </html:select>
-  <input type="hidden" name="table" value="${param.table}"/>
-  <input type="hidden" name="trail" value="${param.trail}"/>
-  <noscript>
-    <html:submit>
-      <fmt:message key="button.change"/>
-    </html:submit>
-  </noscript>
-</html:form>
-<li class="tool_bar_link">
-  <tiles:insert page="/tablePageLinks.jsp">
-    <tiles:put name="short" value="false" />
-     <tiles:put name="currentPage" value="results" />
-   </tiles:insert>
-</li>
-</ul>
-</div>
-
-<%-- Create new list --%>
-<html:form action="/saveBag" >
-<input type="hidden" name="operationButton"/>
-
-<div id="tool_bar_item_createlist_real" style="display:none;width:350px" class="tool_bar_item" >
-      <em>(with selected items)</em>
-<%-- FIXME: selectedIds has gone, we need a new plan:   $ { pagedResults.selectedIds.length} --%>
-      <fmt:message key="bag.new"/><br/>
-      <input type="text" name="newBagName" id="newBagName" onkeypress="if (event.keyCode == 13) {validateBagName('saveBagForm');return false;}"/>
-      <input type="hidden" name="__intermine_forward_params__" value="${pageContext.request.queryString}"/>
-      <input type="hidden" name="table" value="${param.table}"/>
-      <input type="button" name="saveNewBag" value="Save selected" id="saveNewBag" onclick="javascript:validateBagName('saveBagForm');"/>
-      <script type="text/javascript" charset="utf-8">
-        jQuery('#newBagName').attr('disabled','disabled');
-        jQuery('#saveNewBag').attr('disabled','disabled');
-      </script>
-    <hr>
-  <a href="javascript:hideMenu('tool_bar_item_createlist')" ><fmt:message key="confirm.cancel"/></a>
-</div>
-<%-- Add to existing list --%>
-<div id="tool_bar_item_addtolist" style="display:none;width:300px" class="tool_bar_item" >
-   <c:choose>
-   <c:when test="${!empty PROFILE.savedBags}">
-          <fmt:message key="bag.existing"/>
-          <html:select property="existingBagName">
-             <c:forEach items="${PROFILE.savedBags}" var="entry">
-              <c:if test="${param.bagName != entry.key}">
-                <html:option value="${entry.key}">${entry.key} [${entry.value.type}]</html:option>
-              </c:if>
-             </c:forEach>
-          </html:select>
-     <input type="submit" name="addToBag" id="addToBag" value="Add selected" />
-     <script type="text/javascript" charset="utf-8">
-          jQuery('#addToBag').attr('disabled','disabled');
-        </script>
-    </c:when>
-    <c:otherwise>
-      <em><fmt:message key="toolbar.noLists"/></em>
-    </c:otherwise>
-    </c:choose>
-    <hr>
-  <a href="javascript:hideMenu('tool_bar_item_addtolist')" >Cancel</a>
-</div>
-
-
-<div style="clear:both"></div>
->>>>>>> ad0e2d10
 <div class="results collection-table nowrap nomargin">
   <tiles:insert name="resultsTable.tile">
      <tiles:put name="pagedResults" beanName="resultsTable" />
