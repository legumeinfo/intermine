--- conflicted
+++ resolved
@@ -39,8 +39,8 @@
           if (this.checked) {ids.push(this.value);}
        });
 
-        if (ids.length < 1) { 
-        	alert("Please select some ${searchFacetValues['Category']}s...");
+        if (ids.length < 1) {
+            alert("Please select some ${searchFacetValues['Category']}s...");
             return false;
         } else {
             jQuery("#ids").val(ids);
@@ -402,14 +402,9 @@
     <c:set var="detailsLink" value="/${WEB_PROPERTIES['webapp.path']}/report.do?id=${searchResult.id}&amp;trail=${param.trail}|${searchResult.id}" scope="request" />
   </c:otherwise>
 </c:choose>
-<<<<<<< HEAD
-                  
+
     <a href="${detailsLink}" ${extlink}>
-=======
-
-    <a href="${detailsLink}" ${extlink}>
-
->>>>>>> 3eebd0ce
+
                 
                 
                 <c:if test="${empty searchResult.keyFields}">
