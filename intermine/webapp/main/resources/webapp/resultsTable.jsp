<%@ page contentType="text/html; charset=UTF-8" pageEncoding="UTF-8" %>
<%@ taglib uri="http://java.sun.com/jsp/jstl/core" prefix="c" %>
<%@ taglib uri="http://java.sun.com/jsp/jstl/fmt" prefix="fmt" %>
<%@ taglib uri="/WEB-INF/struts-html.tld" prefix="html" %>
<%@ taglib uri="/WEB-INF/struts-tiles.tld" prefix="tiles" %>
<%@ taglib uri="http://java.sun.com/jsp/jstl/functions" prefix="fn" %>
<%@ taglib tagdir="/WEB-INF/tags" prefix="im" %>
<%@ taglib uri="/WEB-INF/functions.tld" prefix="imf" %>

<html:xhtml/>

<tiles:importAttribute name="pagedResults" ignore="false"/>
<tiles:importAttribute name="currentPage" ignore="false"/>
<tiles:importAttribute name="bagName" ignore="true"/>
<tiles:importAttribute name="inlineTable" ignore="true"/>
<tiles:importAttribute name="highlightId" ignore="true"/>
<tiles:importAttribute name="tableIdentifier" ignore="true"/>

<im:debug message="START resultsTable.jsp"/>

<script type="text/javascript">
  function changePageSize() {
    var url = '${requestScope['javax.servlet.include.context_path']}/results.do?';
    var pagesize = jQuery("form#changeTableSizeForm select[name='pageSize'] option:selected").text();
    var page = parseInt(${pagedResults.startRow})/pagesize;
    url += 'table=${param.table}' + '&page=' + Math.floor(page) + '&size=' + pagesize;
    if ('${param.trail}' != '') {
        url += '&trail=${param.trail}';
    }
    document.location.href=url;
  }
</script>

<c:set var="colcount" value="0" />
<table>
  <%-- The headers --%>
  <c:if test="${pagedResults.exactSize > 0}">
  <thead>
  <tr>
    <c:forEach var="column" items="${pagedResults.columns}" varStatus="status">
      <c:set var="colcount" value="${colcount+1}"/>
      <im:formatColumnName outVar="displayPath" str="${column.name}" />
      <im:unqualify className="${column.name}" var="pathEnd"/>

      <im:prefixSubstring str="${column.name}" outVar="columnPathPrefix" delimiter="."/>
      <c:choose>
        <c:when test="${!empty QUERY
                      && !empty QUERY.descriptions[columnPathPrefix] && empty notUseQuery}">
          <c:set var="columnDisplayName"
                 value="<span class='viewPathDescription' title='${displayPath}'>${QUERY.descriptions[columnPathPrefix]}</span> &gt; ${pathEnd}"/>
        </c:when>
        <c:otherwise>
          <c:set var="columnDisplayName" value="${displayPath}"/>
        </c:otherwise>
      </c:choose>

      <th id="header_${fn:replace(pagedResults.tableid,'.','_')}_${status.count}">
        <%-- summary --%>
        <c:if test="${!empty column.path.noConstraintsString && empty inlineTable}">
       		<fmt:message key="columnsummary.getsummary" var="summaryTitle" />
          	<div class="right"><a href="javascript:getColumnSummary('${pagedResults.tableid}','${column.path.noConstraintsString}', &quot;${columnDisplayName}&quot;)"
          	title="${summaryTitle}" class="summary_link"><img src="images/summary_maths.png" title="${summaryTitle}"/></a></div>
        </c:if>
<<<<<<< HEAD
        <c:if test="${column.selectable && empty inlineTable}">
			<c:set var="disabled" value="false"/>
            <c:if test="${(!empty pagedResults.selectedClass) && (pagedResults.selectedClass != column.typeClsString)}">
            	<c:set var="disabled" value="true"/>
            </c:if>
            <html:multibox property="currentSelectedIdStrings" name="pagedResults" styleId="selectedObjects_${status.index}"
            styleClass="selectable" onclick="selectAll(${status.index}, '${column.typeClsString}','${pagedResults.tableid}')" disabled="${disabled}">
            	<c:out value="${column.columnId}"/>
            </html:multibox>
        </c:if>

		<%-- column name --%>
        <c:set var="columnDisplayNameList" value="${fn:split(column.name,'>')}"/>
        <c:set var="begin" value="0"/>
        <span class="path">
        	<em>
	        <c:if test="${fn:length(columnDisplayNameList) > 3}">&hellip;
	        	<c:set var="begin" value="${fn:length(columnDisplayNameList)-3}"/>
	        </c:if>
       		<c:forEach items="${columnDisplayNameList}" var="columnNameItem" varStatus="status2" begin="${begin}">
            	<c:choose>
                	<c:when test="${status2.last}">
                    	</em><br /> ${columnNameItem}
                    	<c:set var="fieldName" value="${columnNameItem}"/>
               		</c:when>
                	<c:otherwise>
                    	${columnNameItem} &gt;
              		</c:otherwise>
              	</c:choose>
            </c:forEach>
            <im:typehelp type="${column.path}" fullPath="true"/>
        </span>
      	</th>
=======
        <!-- <div class="column-header-content"> -->
            <table border="0" cellspacing="0" cellpadding="0" class="column-header-content">
                <tr>
            <c:if test="${column.selectable && empty inlineTable}">
              <c:set var="disabled" value="false"/>
              <c:if test="${(!empty pagedResults.selectedClass) && (pagedResults.selectedClass != column.typeClsString)}">
                <c:set var="disabled" value="true"/>
              </c:if>
              <td><html:multibox property="currentSelectedIdStrings" name="pagedResults" styleId="selectedObjects_${status.index}"
                             styleClass="selectable"
                             onclick="selectAll(${status.index}, '${column.typeClsString}','${pagedResults.tableid}')"
                             disabled="${disabled}">
                <c:out value="${column.columnId}"/>
              </html:multibox></td>
            </c:if>
            <td>
            <!-- Display actual column name -->
            <c:choose>
                <c:when test="${!empty WEBCONFIG}">
                  <c:set var="colName" value="${imf:formatColumnName(column.path, WEBCONFIG)}"/>
                </c:when>
                <c:otherwise>
                    <im:debug message="WEBCONFIG is empty"/>
                    <c:set var="colName" value="${column.name}"/>
                </c:otherwise>
            </c:choose>

            <im:columnName columnName="${colName}" tableId="${pagedResults.tableid}" colNo="${status.count}"/>
            <im:debug message="${fieldName}"/>

            <im:typehelp type="${column.path}" fullPath="true"/>
            </td></tr></table>
        <!-- </div> -->
      </th>
>>>>>>> 88110bfc
    </c:forEach>
  </tr>
  </thead>
  </c:if>

  <%-- The data --%>

  <%-- Row --%>
  <c:if test="${pagedResults.estimatedSize > 0}">
  <tbody>
    <c:forEach var="row" items="${pagedResults.rows}" varStatus="status">

      <c:forEach var="subRow" items="${row}" varStatus="multiRowStatus">
        <tr>

        <%-- If a whole column is selected, find the ResultElement.id from the selected column, other columns with the same ResultElement.id may also need to be highlighted --%>
        <c:if test="${pagedResults.allSelected != -1}">
          <c:set var="selectedColumnResultElementId" value="${subRow[pagedResults.allSelected].value.id}"/>
        </c:if>

        <c:forEach var="column" items="${pagedResults.columns}" varStatus="status2">

          <c:choose>
            <c:when test="${column.visible}">
              <im:instanceof instanceofObject="${subRow[column.index]}" instanceofClass="org.intermine.api.results.flatouterjoins.MultiRowFirstValue" instanceofVariable="isFirstValue"/>
                <c:if test="${isFirstValue == 'true'}">
                  <c:set var="resultElement" value="${subRow[column.index].value}" scope="request"/>
                  <c:set var="highlightObjectClass" value="noHighlightObject"/>
                  <c:if test="${!empty highlightId && resultElement.id == highlightId}">
                    <c:set var="highlightObjectClass" value="highlightObject"/>
                  </c:if>

                  <%-- test whether already selected and highlight if needed --%>
                  <c:set var="cellClass" value="${resultElement.id}"/>

                  <%-- highlight cell if selected or if whole column selected and element isnt de-selected --%>
                  <c:choose>
                    <c:when test="${pagedResults.allSelected == -1}">
                      <c:if test="${!empty pagedResults.selectionIds[resultElement.id] && pagedResults.allSelected == -1 && empty bagName}">
                        <c:set var="cellClass" value="${cellClass} highlightCell"/>
                      </c:if>
                    </c:when>
                    <c:otherwise>
                      <c:if test="${resultElement.id == selectedColumnResultElementId && empty pagedResults.selectionIds[resultElement.id] && empty bagName}">
                        <c:set var="cellClass" value="${cellClass} highlightCell"/>
                      </c:if>
                    </c:otherwise>
                  </c:choose>

                  <td id="cell,${status2.index},${status.index},${subRow[column.index].value.type}"
                      class="${highlightObjectClass} id_${resultElement.id} class_${subRow[column.index].value.type} ${cellClass}" rowspan="${subRow[column.index].rowspan}">
                    <%-- the checkbox to select this object --%>
                    <c:set var="disabled" value="false"/>
                    <c:if test="${(!empty pagedResults.selectedClass) && ((pagedResults.selectedClass != resultElement.type)&&(pagedResults.selectedClass != column.typeClsString) && pagedResults.selectedColumn != column.index)}">
                      <c:set var="disabled" value="true"/>
                    </c:if>
                    <c:if test="${column.selectable && empty inlineTable}">
                      <c:set var="checkboxClass" value="checkbox ${resultElement.id}"/>
                      <c:if test="${!empty pagedResults.selectionIds[resultElement.id] && pagedResults.allSelected == -1}">
                        <c:set var="checkboxClass" value="${checkboxClass} highlightCell"/>
                      </c:if>
                      <c:if test="${resultElement.id != null}">
                        <html:multibox property="currentSelectedIdStrings" name="pagedResults"
                           styleId="selectedObjects_${status2.index}_${status.index}_${subRow[column.index].value.type}"
                           styleClass="selectable id_${resultElement.id} index_${column.index} class_${subRow[column.index].value.type} class_${column.typeClsString}"
                           disabled="${disabled}">
                          <c:out value="${resultElement.id}"/>
                        </html:multibox>&nbsp;
                        <script type=text/javascript>
                        	<%-- individual checkbox handler --%>
                        	(function() {
                            	jQuery("input#selectedObjects_${status2.index}_${status.index}_${subRow[column.index].value.type}").click(function() {
                            		itemChecked(${status.index},${status2.index}, '${pagedResults.tableid}', this);
                            	});
                        	})();
                        </script>
                      </c:if>
                    </c:if>
                    <c:set var="columnType" value="${column.typeClsString}" scope="request"/>
                    <tiles:insert name="objectView.tile" >
                        <tiles:put name="id" value="${resultElement.id}" />
                        <tiles:put name="fieldName" value="${fieldName}" />
                    </tiles:insert>
                  </td>
                </c:if>
              </c:when>
              <c:otherwise>
                <%-- add a space so that IE renders the borders --%>
                <td class="<c:if test="${status.count % 2 == 0}">alt</c:if>">&nbsp;</td>
              </c:otherwise>
            </c:choose>
          </c:forEach>
          </tr>
        </c:forEach>
    </c:forEach>
    </tbody>

    <c:if test="${tableIdentifier != null}">
      <script type=text/javascript>
      (function() {
	      	var exactSize = ${pagedResults.exactSize};
	      	var tableId = '${tableIdentifier}';
	        if (${pagedResults.exactSize} > 1) {
	        	jQuery('#' + tableId).find("h3 div.right").text(exactSize + ' results');
	        	jQuery('#' + tableId + ' table tbody tr').hide();
	        	jQuery('<div/>', {
	        		className: 'toggle'
	        	}).append(
	                	jQuery('<a/>', {
	        		    title: 'Collapse/Hide',
	        		    className: 'less',
	        		    text: 'Collapse',
	        		    style: 'float:right; display:none;',
	        		    click: function(e) {
	        		    	jQuery('#' + tableId + ' div.show-in-table').hide();
	        		    	jQuery('#' + tableId + ' table tbody tr').hide();
	        		    	jQuery('#' + tableId + ' table').parent().hide();
	        		    	jQuery('#' + tableId).scrollTo('fast', 'swing', -30);
	        		    	jQuery('#' + tableId + ' div.toggle a.more').text(function() {
	        		    		return 'Show ' + ((exactSize < 11) ? 'all ' + exactSize : 'first ' + 10) + ' rows';
	        		    	});
	        		    	jQuery(this).hide();
	        		    }
	        		})
		        ).append(
		            	jQuery('<a/>', {
		    		    title: 'Show more items',
		    		    className: 'more',
		    		    text: function() {
		    		    	return 'Show ' + ((exactSize < 11) ? 'all ' + exactSize : 'first ' + 10) + ' rows';
		    		    },
		    		    click: function(e) {
		    		    	jQuery('#' + tableId + ' table').parent().show();
		    		    	jQuery('#' + tableId + ' table tbody tr:hidden').each(function(index) {
		    		    	    if (index < 10) {
		        		    	    jQuery(this).show();
		    		    	    }
		    		    	});
		    		    	var remaining = jQuery('#' + tableId + ' table tbody tr:hidden').length;
		    		    	if (remaining > 0) {
		        		    	jQuery(this).text(function() {
		            		    	return 'Show ' + ((remaining < 11) ? 'last ' + remaining : 'further ' + 10) + ' rows';
		        		    	});
		        		    	jQuery('#' + tableId + ' div.toggle a.less').show();
		    		    	} else {
		        		    	jQuery(this).parent().remove();
		        		    	jQuery('#' + tableId + ' div.show-in-table').show();
		    		    	}
		    		    }
		    		})
		    	)
	        	.appendTo('#' + tableId + ' div.collection-table');
	        } else {
	        	jQuery('#' + tableId).find("h3 div.right").text('1 result');
				jQuery('#' + tableId + ' table').parent().show();
	        }
      	})();
      </script>
    </c:if>
  </c:if>

    <c:if test="${! pagedResults.emptySelection}">
    <script type="text/javascript" charset="utf-8">
    if (jQuery('#newBagName')) {
        jQuery('#newBagName').attr('disabled','');
  }
  if (jQuery('#saveNewBag')) {
    jQuery('#saveNewBag').attr('disabled','');
  }
    if (jQuery('#addToBag')) {
        jQuery('#addToBag').attr('disabled','');
    }
    if (jQuery('#removeFromBag')) {
        jQuery('#removeFromBag').attr('disabled','');
    }
    </script>
    </c:if>

</table>

  <div class="selected-fields">
  <html:hidden property="tableid" value="${pagedResults.tableid}" />
  <c:choose>
    <c:when test="${empty inlineTable}">
      <b>Selected:</b><span id="selectedIdFields">
      <c:choose>
       <c:when test="${pagedResults.allSelected != -1}">All selected on all pages</c:when>
       <c:otherwise>
         <c:set var="selectedIds">
           <c:forEach items="${pagedResults.currentSelectedIdStrings}" var="selected" varStatus="status"><c:if test="${status.count > 1}">${selectedIds}, </c:if><c:out value="${selected}"/></c:forEach>
         </c:set>
         <c:set var="selectedIdFields">
           <c:forEach items="${firstSelectedFields}" var="selected" varStatus="status"><c:if test="${status.count > 1}">${selectedIdFields}, </c:if><c:out value="${selected}"/></c:forEach>
         </c:set>
         ${selectedIdFields}</c:otherwise>
      </c:choose>
      </span>
    </c:when>
    <c:otherwise>
      <c:set var="numRows" value="${pagedResults.exactSize}"/>
    </c:otherwise>
  </c:choose>
  </div>

<c:if test="${empty bagName && empty inlineTable}">
   <div>
   <tiles:insert name="paging.tile">
     <tiles:put name="resultsTable" beanName="pagedResults" />
     <tiles:put name="currentPage" value="results" />
   </tiles:insert>
   </div>
</c:if>
<<<<<<< HEAD

<%--</html:form>--%>
=======
<%--</html:form>--%>
<im:debug message="END resultsTable.jsp"/>
>>>>>>> 88110bfc
<|MERGE_RESOLUTION|>--- conflicted
+++ resolved
@@ -15,8 +15,6 @@
 <tiles:importAttribute name="inlineTable" ignore="true"/>
 <tiles:importAttribute name="highlightId" ignore="true"/>
 <tiles:importAttribute name="tableIdentifier" ignore="true"/>
-
-<im:debug message="START resultsTable.jsp"/>
 
 <script type="text/javascript">
   function changePageSize() {
@@ -57,11 +55,12 @@
       <th id="header_${fn:replace(pagedResults.tableid,'.','_')}_${status.count}">
         <%-- summary --%>
         <c:if test="${!empty column.path.noConstraintsString && empty inlineTable}">
-       		<fmt:message key="columnsummary.getsummary" var="summaryTitle" />
-          	<div class="right"><a href="javascript:getColumnSummary('${pagedResults.tableid}','${column.path.noConstraintsString}', &quot;${columnDisplayName}&quot;)"
-          	title="${summaryTitle}" class="summary_link"><img src="images/summary_maths.png" title="${summaryTitle}"/></a></div>
+          <fmt:message key="columnsummary.getsummary" var="summaryTitle" />
+          <div class="right">
+          <a href="javascript:getColumnSummary('${pagedResults.tableid}','${column.path.noConstraintsString}', &quot;${columnDisplayName}&quot;)"
+               title="${summaryTitle}" class="summary_link"><img src="images/summary_maths.png" title="${summaryTitle}"/></a>
+		  </div>
         </c:if>
-<<<<<<< HEAD
         <c:if test="${column.selectable && empty inlineTable}">
 			<c:set var="disabled" value="false"/>
             <c:if test="${(!empty pagedResults.selectedClass) && (pagedResults.selectedClass != column.typeClsString)}">
@@ -73,64 +72,19 @@
             </html:multibox>
         </c:if>
 
-		<%-- column name --%>
-        <c:set var="columnDisplayNameList" value="${fn:split(column.name,'>')}"/>
-        <c:set var="begin" value="0"/>
-        <span class="path">
-        	<em>
-	        <c:if test="${fn:length(columnDisplayNameList) > 3}">&hellip;
-	        	<c:set var="begin" value="${fn:length(columnDisplayNameList)-3}"/>
-	        </c:if>
-       		<c:forEach items="${columnDisplayNameList}" var="columnNameItem" varStatus="status2" begin="${begin}">
-            	<c:choose>
-                	<c:when test="${status2.last}">
-                    	</em><br /> ${columnNameItem}
-                    	<c:set var="fieldName" value="${columnNameItem}"/>
-               		</c:when>
-                	<c:otherwise>
-                    	${columnNameItem} &gt;
-              		</c:otherwise>
-              	</c:choose>
-            </c:forEach>
-            <im:typehelp type="${column.path}" fullPath="true"/>
-        </span>
-      	</th>
-=======
-        <!-- <div class="column-header-content"> -->
-            <table border="0" cellspacing="0" cellpadding="0" class="column-header-content">
-                <tr>
-            <c:if test="${column.selectable && empty inlineTable}">
-              <c:set var="disabled" value="false"/>
-              <c:if test="${(!empty pagedResults.selectedClass) && (pagedResults.selectedClass != column.typeClsString)}">
-                <c:set var="disabled" value="true"/>
-              </c:if>
-              <td><html:multibox property="currentSelectedIdStrings" name="pagedResults" styleId="selectedObjects_${status.index}"
-                             styleClass="selectable"
-                             onclick="selectAll(${status.index}, '${column.typeClsString}','${pagedResults.tableid}')"
-                             disabled="${disabled}">
-                <c:out value="${column.columnId}"/>
-              </html:multibox></td>
-            </c:if>
-            <td>
-            <!-- Display actual column name -->
-            <c:choose>
-                <c:when test="${!empty WEBCONFIG}">
-                  <c:set var="colName" value="${imf:formatColumnName(column.path, WEBCONFIG)}"/>
-                </c:when>
-                <c:otherwise>
-                    <im:debug message="WEBCONFIG is empty"/>
-                    <c:set var="colName" value="${column.name}"/>
-                </c:otherwise>
-            </c:choose>
-
-            <im:columnName columnName="${colName}" tableId="${pagedResults.tableid}" colNo="${status.count}"/>
-            <im:debug message="${fieldName}"/>
-
-            <im:typehelp type="${column.path}" fullPath="true"/>
-            </td></tr></table>
-        <!-- </div> -->
+        <c:choose>
+        	<c:when test="${!empty WEBCONFIG}">
+            	<c:set var="colName" value="${imf:formatColumnName(column.path, WEBCONFIG)}"/>
+            </c:when>
+            <c:otherwise>
+                <im:debug message="WEBCONFIG is empty"/>
+                <c:set var="colName" value="${column.name}"/>
+            </c:otherwise>
+        </c:choose>
+
+        <im:columnName columnName="${colName}" tableId="${pagedResults.tableid}" colNo="${status.count}"/>
+
       </th>
->>>>>>> 88110bfc
     </c:forEach>
   </tr>
   </thead>
@@ -143,8 +97,15 @@
   <tbody>
     <c:forEach var="row" items="${pagedResults.rows}" varStatus="status">
 
+      <c:set var="rowClass">
+        <c:choose>
+          <c:when test="${status.count % 2 == 1}">even</c:when>
+          <c:otherwise>odd</c:otherwise>
+        </c:choose>
+      </c:set>
+
       <c:forEach var="subRow" items="${row}" varStatus="multiRowStatus">
-        <tr>
+        <tr class="<c:out value="${rowClass}"/>">
 
         <%-- If a whole column is selected, find the ResultElement.id from the selected column, other columns with the same ResultElement.id may also need to be highlighted --%>
         <c:if test="${pagedResults.allSelected != -1}">
@@ -219,7 +180,7 @@
               </c:when>
               <c:otherwise>
                 <%-- add a space so that IE renders the borders --%>
-                <td class="<c:if test="${status.count % 2 == 0}">alt</c:if>">&nbsp;</td>
+                <td>&nbsp;</td>
               </c:otherwise>
             </c:choose>
           </c:forEach>
@@ -311,11 +272,20 @@
 
 </table>
 
+<c:if test="${empty bagName && empty inlineTable}">
+   <div style="margin-top:10px;">
+   <tiles:insert name="paging.tile">
+     <tiles:put name="resultsTable" beanName="pagedResults" />
+     <tiles:put name="currentPage" value="results" />
+   </tiles:insert>
+   </div>
+</c:if>
+
   <div class="selected-fields">
   <html:hidden property="tableid" value="${pagedResults.tableid}" />
   <c:choose>
     <c:when test="${empty inlineTable}">
-      <b>Selected:</b><span id="selectedIdFields">
+      <b>Selected:</b>&nbsp;<span id="selectedIdFields">
       <c:choose>
        <c:when test="${pagedResults.allSelected != -1}">All selected on all pages</c:when>
        <c:otherwise>
@@ -333,20 +303,4 @@
       <c:set var="numRows" value="${pagedResults.exactSize}"/>
     </c:otherwise>
   </c:choose>
-  </div>
-
-<c:if test="${empty bagName && empty inlineTable}">
-   <div>
-   <tiles:insert name="paging.tile">
-     <tiles:put name="resultsTable" beanName="pagedResults" />
-     <tiles:put name="currentPage" value="results" />
-   </tiles:insert>
-   </div>
-</c:if>
-<<<<<<< HEAD
-
-<%--</html:form>--%>
-=======
-<%--</html:form>--%>
-<im:debug message="END resultsTable.jsp"/>
->>>>>>> 88110bfc
+  </div>