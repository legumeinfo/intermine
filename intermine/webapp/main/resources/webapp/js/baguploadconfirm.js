--- conflicted
+++ resolved
@@ -2,11 +2,38 @@
 var tdColorArray = new Array();
 var highlightColor = '#FFF3D3';
 
+function initForm(bagName) {
+    if (bagName != null && bagName != "") {
+        jQuery("#newBagName").attr('disabled', 'disabled');
+    }
+}
+
+/**
+ * Run a function checking if we already have items in the bag
+ */
+function checkIfAlreadyInTheBag() {
+    // run a function checking if we already have items in the bag
+    jQuery('span.fakelink').each(function(index) {
+      // get the element id
+      var id = jQuery(this).attr("id");
+      // parse out the actual identifier
+      var identifier = id.substring(id.lastIndexOf("_") + 1);
+
+      // check if we have it
+      if (isIdentifierInTheBag(identifier)) {
+        // ...then select it
+        jQuery(this).click();
+        // ...and remove the controls
+        jQuery(this).parent().html("<p>Already in your list.</p>")
+      }
+    });
+}
+
 /**
  * give us a list of items in the bag currently
  */
 function getIdentifiersInTheBag() {
-	return jQuery("#matchIDs").val().split(" ");
+  return jQuery("#matchIDs").val().split(" ");
 }
 
 /**
@@ -15,24 +42,31 @@
  * @returns {Boolean}
  */
 function isIdentifierInTheBag(identifier) {
-	var array = getIdentifiersInTheBag();
-	for (var i = 0; i < array.length; i++) {
-		if (identifier == array[i]) {
-	  		return true;
-	  	}
-	}
-	return false;
-}
-
-<<<<<<< HEAD
-function initForm(bagName) {
-    if (bagName != null && bagName != "") {
-        document.bagUploadConfirmForm.newBagName.disabled = true;
-    }
-}
-
-function addId2Bag(id, row, parentId, issueType){
-=======
+  var array = getIdentifiersInTheBag();
+  for (var i = 0; i < array.length; i++) {
+    if (identifier == array[i]) {
+      return true;
+    }
+  }
+  return false;
+}
+
+/**
+ * We cannot rely on JSP to give us an accurate number of matches we have
+ * in a bag anymore, thus run this method to count the number of rows
+ * highlighted (= used)
+ */
+function hasUnhighlightedRows() {
+  var unhighlighted = false;
+  jQuery("#additionalMatches table.inlineResultsTable tbody tr").each(function(index) {
+    if (jQuery(this).find('td:not(.identifier)').first().attr('style') != 'background-color: rgb(255, 243, 211);') {
+      unhighlighted = true;
+      return false;
+    }
+  });
+  return unhighlighted;
+}
+
 /**
  * Add an identifier into the bag
  * @param objectId of the actual row
@@ -43,54 +77,131 @@
  */
 function addId2Bag(objectId, row, parentId, issueType) {
   // I can remove now...
->>>>>>> 021c35fc
   setLinkState('removeAllLink', 'active');
 
-
   if (jQuery('#add_' + issueType + '_' + objectId).hasClass('fakelink')) {
-    // switch the class on add/remove links
-    jQuery('#add_' + issueType + '_' + objectId).removeClass('fakelink');
-    jQuery('#rem_' + issueType + '_' + objectId).addClass('fakelink');
-
-        // colour the row columns
-        colourRow('row_' + issueType + '_' + row, true);
-
-        // remove identifier from a list of additional matches to upload
-        addIdToListOfMatches(objectId);
-
-        if (!isIdentifierInTheBag(objectId)) {
-            // update the number of matches count
-            updateCount('#matchCount', 1);
-
-            // now update the count of items in a JS var from bagUploadConfirm.jsp
-            if (matchCount != null) {
-              matchCount++;
-            }        	
+      // switch the class on add/remove links
+      jQuery('span#add_' + issueType + '_' + objectId).removeClass('fakelink');
+      jQuery('span#rem_' + issueType + '_' + objectId).addClass('fakelink');
+
+      // colour the row columns (even associated rows, based on object id)
+      jQuery('span#add_' + issueType + '_' + objectId).each(function(i) {
+        var rowId = jQuery(this).parent().attr('class').split(" ")[1];
+        colourRow(rowId, true);
+      });
+
+      if (!isIdentifierInTheBag(objectId)) {
+        // update the number of matches count
+        updateCount('#matchCount', 1);
+
+        // now update the count of items in a JS var from bagUploadConfirm.jsp
+        if (matchCount != null) {
+          matchCount++;
         }
-
-        var idArray = duplicateArray[parentId];
-        if (idArray == null) {
-          duplicateArray[parentId] = new Array(objectId);
-
-          // decrease count
-          updateCount('#' + issueType + 'Count', -1);
-
-          // apply bg color to identifier
-          jQuery('#td_' + issueType + '_' + parentId).css('background-color', highlightColor);
-
-          // decrease count
-          updateCount('#initialIdCount', -1);
-        } else {
-          idArray[idArray.length] = objectId;
-          duplicateArray[parentId] = idArray;
-
-        }
-
-        setLinkState(issueType+'removeAllLink', 'active');
-
-        // update the text of the button that saves our list
-        updateFurtherMatchesDisplay();
-    }
+      }
+
+      // remove identifier from a list of additional matches to upload
+      addIdToListOfMatches(objectId);
+
+      var idArray = duplicateArray[parentId];
+      if (idArray == null) {
+        duplicateArray[parentId] = new Array(objectId);
+
+        // decrease count
+        updateCount('#' + issueType + 'Count', -1);
+
+        // apply bg color to identifier(s)
+        jQuery('span#add_' + issueType + '_' + objectId).each(function(i) {
+          var tdId = jQuery(this).parent().parent().attr('id').substring(3);
+          jQuery('td#td_' + issueType + '_' + tdId).addClass('highlight');
+        });
+
+        // decrease count
+        updateCount('#initialIdCount', -1);
+      } else {
+        idArray[idArray.length] = objectId;
+        duplicateArray[parentId] = idArray;
+      }
+
+      setLinkState(issueType + 'removeAllLink', 'active');
+
+      // update the text of the button that saves our list
+      updateFurtherMatchesDisplay();
+    } else {
+      // update the color anyways, we are already included through another object
+      //jQuery('span#add_' + issueType + '_' + objectId).parent().parent().css('background-color', highlightColor);
+    }
+}
+
+/**
+ * Remove identifier from the bag
+ * @param objectId of the actual row
+ * @param row number relative to the table in question
+ * @param parentId is the identifier we were trying to upload
+ * @param issueType, e.g.: 'duplicate' etc.
+ * @return
+ */
+function removeIdFromBag(objectId, row, parentId, issueType) {
+    setLinkState('addAllLink', 'active');
+
+    if (jQuery('#rem_' + issueType + '_' + objectId).hasClass('fakelink')) {
+    // switch the class on remove/add links
+    jQuery('span#rem_' + issueType + '_' + objectId).removeClass('fakelink');
+    jQuery('span#add_' + issueType + '_' + objectId).addClass('fakelink');
+
+    // decolour the row columns (even associated rows, based on object id)
+    jQuery('span#add_' + issueType + '_' + objectId).each(function(i) {
+      var rowId = jQuery(this).parent().attr('class').split(" ")[1];
+      colourRow(rowId, false);
+    });
+
+    if (isIdentifierInTheBag(objectId)) {
+      // update the number of matches count
+      updateCount('#matchCount', -1);
+
+      // now update the count of items in a JS var from bagUploadConfirm.jsp
+      if (matchCount != null) {
+        matchCount--;
+      }
+    }
+
+    // remove identifier from a list of additional matches to upload
+    removeIdFromListOfMatches(objectId);
+
+    var idArray = duplicateArray[parentId];
+    if (idArray != null) {
+      if (idArray.length == 1) {
+        // increase count
+        updateCount('#' + issueType + 'Count', 1);
+
+        // 'remove' background color from identifier
+        jQuery('span#add_' + issueType + '_' + objectId).each(function(i){
+          var tdId = jQuery(this).parent().parent().attr('id').substring(3);
+          jQuery('td#td_' + issueType + '_' + tdId).removeClass('highlight');
+        });
+
+        // reduce count
+        updateCount('#initialCount', -1);
+
+        duplicateArray[parentId] = null;
+      } else {
+        var idArrayCopy = new Array();
+
+        jQuery.each(idArray, function(i, value) {
+          if (objectId != value) {
+            idArrayCopy[idArrayCopy.length] = idArray[i];
+          }
+        });
+
+        duplicateArray[parentId] = idArrayCopy;
+      }
+    }
+
+    setLinkState(issueType + 'addAllLink', 'active');
+
+    // update the text of the button that saves our list
+    updateFurtherMatchesDisplay();
+  }
 }
 
 /**
@@ -156,7 +267,7 @@
     }
     // "further matches" text
     if (jQuery('p#furtherMatches').length > 0) {
-      if (matchCount < totalCount) {
+      if (hasUnhighlightedRows()) {
         jQuery('p#furtherMatches').html(furtherMatchesText);
       } else {
         jQuery('p#furtherMatches').html(null);
@@ -204,69 +315,6 @@
   } else {
     // trying to remove an element that is not in the list
   }
-}
-
-/**
- * Remove identifier from the bag
- * @param objectId of the actual row
- * @param row number relative to the table in question
- * @param parentId is the identifier we were trying to upload
- * @param issueType, e.g.: 'duplicate' etc.
- * @return
- */
-function removeIdFromBag(objectId, row, parentId, issueType) {
-    setLinkState('addAllLink', 'active');
-
-    if (jQuery('#rem_' + issueType + '_' + objectId).hasClass('fakelink')) {
-        // switch the class on remove/add links
-        jQuery('#rem_' + issueType + '_' + objectId).removeClass('fakelink');
-        jQuery('#add_' + issueType + '_' + objectId).addClass('fakelink');
-
-        // switch off row color
-        colourRow('row_' + issueType + '_' + row, false);
-
-        // remove identifier from a list of additional matches to upload
-        removeIdFromListOfMatches(objectId);
-
-        if (!isIdentifierInTheBag(objectId)) {
-            // update the number of matches count
-            updateCount('#matchCount', -1);
-
-            // now update the count of items in a JS var from bagUploadConfirm.jsp
-            if (matchCount != null) {
-              matchCount--;
-            }        	
-        }
-
-        var idArray = duplicateArray[parentId];
-        if (idArray.length == 1) {
-            // increase count
-            updateCount('#' + issueType + 'Count', 1);
-
-            // 'remove' background color from identifier
-            jQuery('#td_' + issueType + '_' + parentId).css('background-color', 'transparent');
-
-            // reduce count
-            updateCount('#initialCount', -1);
-
-            duplicateArray[parentId] = null;
-        } else {
-            var idArrayCopy = new Array();
-
-            jQuery.each(idArray, function(i, value) {
-                if (objectId != value) {
-                    idArrayCopy[idArrayCopy.length] = idArray[i];
-                }
-            });
-
-            duplicateArray[parentId] = idArrayCopy;
-        }
-
-        setLinkState(issueType + 'addAllLink', 'active');
-
-        // update the text of the button that saves our list
-        updateFurtherMatchesDisplay();
-    }
 }
 
 function addAll(issue, flatArray){
@@ -353,4 +401,4 @@
       jQuery('#' + link).removeClass("fakelink");
     }
   }
-}
+}