var duplicateArray = new Array();
var tdColorArray = new Array();

<<<<<<< HEAD
function initForm(bagName) {
	if (bagName != null && bagName != "") {
		  document.bagUploadConfirmForm.newBagName.disabled = true;
	}
}
function addId2Bag(id,row,parentId,issueType){
    setLinkState('removeAllLink', 'active');
    if(document.getElementById('add_'+issueType+'_'+id).className=='fakelink'){
        document.getElementById('add_'+issueType+'_'+id).className = '';
        document.getElementById('rem_'+issueType+'_'+id).className = "fakelink";
=======
>>>>>>> 768071b3

function addId2Bag(id, row, parentId, issueType){
  setLinkState('removeAllLink', 'active');
  if (document.getElementById('add_' + issueType + '_' + id).className == 'fakelink') {
    document.getElementById('add_' + issueType + '_' + id).className = '';
    document.getElementById('rem_' + issueType + '_' + id).className = "fakelink";

    highlightRow('row_' + issueType + '_' + row);

    var bagList = document.getElementById('matchIDs').value;
    if (bagList.indexOf(id) == -1) {
      if (bagList.length != 0) {
        bagList += " ";
      }
      document.getElementById('matchIDs').value = bagList + id;
    }
    document.getElementById('matchCount').innerHTML++;
    var idArray = duplicateArray[parentId];
    if (idArray == null) {
      duplicateArray[parentId] = new Array(id);
      document.getElementById(issueType + 'Count').innerHTML--;
      document.getElementById('td_' + issueType + '_' + parentId).style.backgroundColor = '#CCCCCC';

      // we used to edit div with a count of items...
      if (document.getElementById('initialIdCount') != null) {
        document.getElementById('initialIdCount').innerHTML++;
      }
      // now update the count of items in a JS var from bagUploadConfirm.jsp
      if (matchCount != null) {
        matchCount++;
      }
    }
    else {
      idArray[idArray.length] = id;
      duplicateArray[parentId] = idArray;
    }
    toggleForm(1);
    setLinkState(issueType + 'removeAllLink', 'active');

    // update the text of the button that saves our list
    if (document.getElementById('saveList') != null) {
      document.getElementById('saveList').value = "Save a list of " + matchCount + " " + listType;
      // "further matches" text
      if (document.getElementById('furtherMatches') != null) {
        if (matchCount < totalCount) {
          document.getElementById('furtherMatches').innerHTML = furtherMatchesText;
        }
        else {
          document.getElementById('furtherMatches').innerHTML = "";
        }
      }
    }
  }
}

function highlightRow(rowId) {
    colourRow(rowId, true);
}

function unHighlightRow(rowId) {
    colourRow(rowId, false);
}

function colourRow(rowId, highlighted) {
    var first = document.getElementById(rowId);
    var el = first;
    while (true) {
        if (el.style) {
          if (highlighted) {
                tdColorArray[rowId] = el.style.backgroundColor;
                el.style.backgroundColor = "#CCCCCC";
          } else {
             el.style.backgroundColor = tdColorArray[rowId];
          }
        }
        el = el.nextSibling;
        if (el == null) {
            break;
        }
    }
}

function removeIdFromBag(id,row, parentId, issueType){
    setLinkState('addAllLink', 'active');
    if(document.getElementById('rem_'+issueType+'_'+id).className=='fakelink'){
        document.getElementById('rem_'+issueType+'_'+id).className = '';
        document.getElementById('add_'+issueType+'_'+id).className = "fakelink";

        unHighlightRow('row_'+issueType+'_'+row);

        var bagList = document.getElementById('matchIDs').value;
        if(bagList.indexOf(id) != -1){
            bagList = bagList.split(id).join('').split('  ').join(' ');
            document.getElementById('matchIDs').value = bagList.replace(/^s+/, '').replace(/s+$/, '');//Trim
        }
        var bagList = document.getElementById('matchIDs').value;
        document.getElementById('matchCount').innerHTML--;
        var idArray = duplicateArray[parentId];
        if(idArray.length == 1){
            document.getElementById(issueType+'Count').innerHTML++;
            document.getElementById('td_'+issueType+'_'+parentId).style.backgroundColor = '#FFFFFF';
            // we used to edit div with a count of items...
            if (document.getElementById('initialIdCount') != null) {
              document.getElementById('initialIdCount').innerHTML--;
            }
            // now update the count of items in a JS var from bagUploadConfirm.jsp
            if (matchCount != null) {
              matchCount--;
            }
            duplicateArray[parentId] = null;
        } else {
            var idArrayCopy = new Array();
            for (var i=0;i<idArray.length;i++){
                if(id!=idArray[i]){
                    idArrayCopy[idArrayCopy.length]=idArray[i];
                }
            }
            duplicateArray[parentId] = idArrayCopy;
        }
        toggleForm(document.getElementById('matchCount').innerHTML);
        setLinkState(issueType+'addAllLink', 'active');
        // update the text of the button that saves our list
        if (document.getElementById('saveList') != null) {
          document.getElementById('saveList').value = "Save a list of " + matchCount + " " + listType;
          // "further matches" text
          if (document.getElementById('furtherMatches') != null) {
            if (matchCount < totalCount) {
              document.getElementById('furtherMatches').innerHTML = furtherMatchesText;
            }
            else {
              document.getElementById('furtherMatches').innerHTML = "";
            }
          }
        }
    }
}

function addAll(issue, flatArray){
  // split string into rows
  // a,b,c,d|e,f,g,h
  var a = flatArray.split("|");
    if (a.length > 1000 || (a.length > 200 && BrowserDetect.browser == 'Explorer')) {
        var r = window.confirm('There are many items in the table. This operation can take a while. Please be patient and do not stop script or cancel it now.');
        if (! (r == true)) {
            return;
        }
    }
  for (i=0;i<a.length-1;i++) {
    // split rows into vars
    var b = a[i].split(",");
    addId2Bag(b[0],b[1],b[2],b[3]);
  }
  toggleBagLinks(issue, 'add');
}

function removeAll(issue, flatArray){
  // split string into rows
  // a,b,c,d|e,f,g,h
  var a = flatArray.split("|");
    if (a.length > 1000 || (a.length > 500 && BrowserDetect.browser == 'Explorer')) {
        var r = window.confirm('There are many items in the table. This operation can take a while. Please be patient and do not stop script or cancel it now.');
        if (! (r == true)) {
            return;
        }
    }
  for (i=0;i<a.length-1;i++) {
    // split rows into vars
    var b = a[i].split(",");
    removeIdFromBag(b[0],b[1],b[2],b[3]);
  }
  toggleBagLinks(issue, 'remove');
}

function toggleBagLinks(issue, action) {

  toggleBagLink(issue, action);
  if (issue == 'all') {
    toggleBagLink('lowQ', action);
    toggleBagLink('duplicate', action);
    toggleBagLink('converted', action);
  }
}

function toggleBagLink(issue, action) {

  var addAllLink = 'addAllLink';
  var removeAllLink = 'removeAllLink';

  if (issue != 'all') {
    addAllLink = issue + addAllLink;
    removeAllLink = issue + removeAllLink;
  }
  if (action == 'remove') {
    setLinkState(addAllLink, 'active');
    setLinkState(removeAllLink, 'passive');
  } else {
    setLinkState(addAllLink, 'passive');
    setLinkState(removeAllLink, 'active');
  }

}

function setLinkState(link, state) {
  if (document.getElementById(link)) {
    if (state == 'active') {
      document.getElementById(link).className = "fakelink";
    } else {
      document.getElementById(link).className = "";
    }
  }
}
<|MERGE_RESOLUTION|>--- conflicted
+++ resolved
@@ -1,19 +1,12 @@
 var duplicateArray = new Array();
 var tdColorArray = new Array();
 
-<<<<<<< HEAD
+
 function initForm(bagName) {
-	if (bagName != null && bagName != "") {
-		  document.bagUploadConfirmForm.newBagName.disabled = true;
-	}
-}
-function addId2Bag(id,row,parentId,issueType){
-    setLinkState('removeAllLink', 'active');
-    if(document.getElementById('add_'+issueType+'_'+id).className=='fakelink'){
-        document.getElementById('add_'+issueType+'_'+id).className = '';
-        document.getElementById('rem_'+issueType+'_'+id).className = "fakelink";
-=======
->>>>>>> 768071b3
+    if (bagName != null && bagName != "") {
+        document.bagUploadConfirmForm.newBagName.disabled = true;
+    }
+}
 
 function addId2Bag(id, row, parentId, issueType){
   setLinkState('removeAllLink', 'active');
