package org.intermine.web.logic;

/*
 * Copyright (C) 2002-2021 FlyMine
 *
 * This code may be freely distributed and modified under the
 * terms of the GNU Lesser General Public Licence.  This should
 * be distributed with the code.  See the LICENSE file for more
 * information or http://www.gnu.org/copyleft/lesser.html.
 *
 */

/**
 * Container for ServletContext and Session attribute names used by the webapp
 *
 * @author Kim Rutherford
 * @author Thomas Riley
 */
public final class Constants
{

    private Constants() {
        // Hidden constructor.
    }

    /**
     * ServletContext attribute used to store web.properties
     */
    public static final String WEB_PROPERTIES = "WEB_PROPERTIES";

    /**
     * Attribute used to store origin information about properties in
     * the context of this web application.
     */
    public static final String PROPERTIES_ORIGINS = "PROPERTIES_ORIGINS";

    /**
     * ServletContext attribute, List of category names.
     */
    public static final String CATEGORIES = "CATEGORIES";

    /**
     * ServletContext attribute, autocompletion.
     */
    public static final String AUTO_COMPLETER = "AUTO_COMPLETER";
    /**
     * ServletContext attribute, Map from unqualified type name to list of subclass names.
     */
    public static final String SUBCLASSES = "SUBCLASSES";

    /**
     * Session attribute, name of tab selected on MyMine page.
     */
    public static final String MYMINE_PAGE = "MYMINE_PAGE"; // serializes

    /**
     * ServletContext attribute used to store the WebConfig object for the Model.
     */
    public static final String WEBCONFIG = "WEBCONFIG";

    /**
     * Session attribute used to store the user's Profile
     */
    public static final String PROFILE = "PROFILE"; // serialized as 'username'

    /**
     * Session attribute used to store the current query
     */
    public static final String QUERY = "QUERY";

    /**
     * Session attribute used to store the status new template
     */
    public static final String NEW_TEMPLATE = "NEW_TEMPLATE";

    /**
     * Session attribute used to store the status editing template
     */
    public static final String EDITING_TEMPLATE = "EDITING_TEMPLATE";

    /**
     * Session attribute used to store the previous template name
     */
    public static final String PREV_TEMPLATE_NAME = "PREV_TEMPLATE_NAME";

    /**
     * Servlet context attribute - map from aspect set name to Aspect object.
     */
    public static final String ASPECTS = "ASPECTS";

    /**
     * Session attribute equals Boolean.TRUE when logged in user is superuser.
     */
    public static final String IS_SUPERUSER = "IS_SUPERUSER";

    /**
     * Session attribute that temporarily holds a Vector of messages that will be displayed by the
     * errorMessages.jsp on the next page viewed by the user and then removed (allows message
     * after redirect).
     */
    public static final String MESSAGES = "MESSAGES";

    /**
     * Session attribute that temporarily holds a Vector of errors that will be displayed by the
     * errorMessages.jsp on the next page viewed by the user and then removed (allows errors
     * after redirect).
     */
    public static final String ERRORS = "ERRORS";

    /**
     * Session attribute that temporarily holds messages from the Portal
     */
    public static final String PORTAL_MSG = "PORTAL_MSG";

    /**
     * Session attribute that holds message when a lookup constraint has been used
     */
    public static final String LOOKUP_MSG = "LOOKUP_MSG";

    /**
     * The name of the property to look up to find the maximum size of an inline table.
     */
    public static final String INLINE_TABLE_SIZE = "inline.table.size";

    /**
     * Session attribut containing the default operator name, either 'and' or 'or'.
     */
    public static final String DEFAULT_OPERATOR = "DEFAULT_OPERATOR";

    /**
     * Period of time to wait for client to poll a running query before cancelling the query.
     */
    public static final int QUERY_TIMEOUT_SECONDS = 20;

    /**
     * Refresh period specified on query poll page.
     */
    public static final int POLL_REFRESH_SECONDS = 2;

    /**
     * The session attribute that holds the ReportObjectCache object for the session.
     */
    public static final String REPORT_OBJECT_CACHE = "REPORT_OBJECT_CACHE";

    /**
     * Session attribute that holds cache of table identifiers to PagedTable objects.
     */
    public static final String TABLE_MAP = "TABLE_MAP";

    /**
     * Session attribute.  A Map from query id to QueryMonitor.
     */
    public static final String RUNNING_QUERIES = "RUNNING_QUERIES";

    /**
     * Servlet attribute. Map from MultiKey(experiment, gene) id to temp file name.
     */
    public static final String GRAPH_CACHE = "GRAPH_CACHE";

    /**
     * Servlet attribute. Map from class name to Set of leaf class descriptors.
     */
    public static final String LEAF_DESCRIPTORS_MAP = "LEAF_DESCRIPTORS_MAP";

    /**
     * Servlet attribute. The global webapp cache - a InterMineCache object.
     */
    public static final String GLOBAL_CACHE = "GLOBAL_CACHE";

    /**
     * Maximum size a bag should have if the user is not logged in (to save memory)
     */
    public static final int MAX_NOT_LOGGED_BAG_SIZE = 500;

    /**
     * Servlet attribute.  Contains the SearchRepository for global/public WebSearchable objects.
     */
    public static final String GLOBAL_SEARCH_REPOSITORY = "GLOBAL_SEARCH_REPOSITORY";

    /**
     * Default size of table implemented by PagedTable.
     */
    public static final int DEFAULT_TABLE_SIZE = 25;

    /**
     * Session attribute used to store the size of table with results.
     */
    public static final String RESULTS_TABLE_SIZE = "RESULTS_TABLE_SIZE";

    /**
     * Session attribute used to store WebState object.
     */
    public static final String WEB_STATE = "WEB_STATE";

    /**
     * Current version of the InterMine WebService.
     * This constant must changed every time the API changes, either by addition
     * or deletion of features.
     *
     * 12 - Added ability to filter lists from AvailableListsService
     * 13 - Added ability to serve characterish subsequences
     * 15 - Added jbrowse endpoint.
     * 16 - Added lists with issues, also changed the default output of the id resolution service
     *      which is now category based by default.
     *    - Added JBrowse-names, simple-data service.
     * 17 - Added jbrowse-config.
     * 18 - Added display names to the model output.
     * 19 - Added intermine version
     * 20 - Added class counts and display names for atts, refs and colls. #1410
     * 21 - Added populationCounts to enrichment output. #1601
     * 22 - Updated branding parameters for use by non-InterMine apps #1623
     * 23 - Updated the /lists endpoint to return the persistent list id
     * 24 - Add web properties service
     * 25 - Add id to whoami
     * 26 - Add listId to all web services. #1669
     * 27 - Renamed xml parameter to query #1676
     * 28 - Added system templates #1726
     * 29 - Add template tagging
     * 30 - Jaccard Index,  Add semantic markup endpoints & permanent URL
     * 31 - Login/Logout/Change password, simplified markup endpoints
     */
    public static final int WEB_SERVICE_VERSION = 31;

    /**
     * Current version of the InterMine code
     */
<<<<<<< HEAD
    public static final String INTERMINE_VERSION = "5.0.0";
=======
    public static final String INTERMINE_VERSION = "4.3.1";
>>>>>>> 56d30e6d

    /**
     * Key for a Map from class name to Boolean.TRUE for all classes in the model that do not have
     * any class keys.
     */
    public static final String KEYLESS_CLASSES_MAP = "KEYLESS_CLASSES_MAP";

    /**
     * Key for the InterMine API object
     */
    public static final String INTERMINE_API = "INTERMINE_API";

    /** Key for the initialiser error **/
    public static final String INITIALISER_KEY_ERROR = "INITIALISER_KEY_ERROR";

    /**
     * key for the map saved in the session containing the status of saved bags
     */
    public static final String SAVED_BAG_STATUS = "SAVED_BAG_STATUS";

    /** Key for the upgrading bag on the session **/
    public static final String UPGRADING_BAG = "UPGRADING";

    /** The replay-attack prevention nonces **/
    public static final String NONCES = "NONCES";

    /** The display name of the current user **/
    public static final String USERNAME = "USERNAME";
    /** The name of the current open-id provider **/
    public static final String PROVIDER = "PROVIDER";

    /**
     * The key for the open-id providers located in the servlet context.
     */
    public static final String OPENID_PROVIDERS = "OPENID_PROVIDERS";

    /* The names of various user preferences known to the web application */

    /** The preference set if the user does not like lots of emails */
    public static final String NO_SPAM = "do_not_spam";

    /** The preference set if the user does not want to be found */
    public static final String HIDDEN = "hidden";

    /** The key under which OAuth2 providers are stored **/
    public static final String OAUTH2_PROVIDERS = "OAUTH2_PROVIDERS";

    /** The key under which basic instance info (from the registry) are stored **/
    public static final String INSTANCE_INFO = "INSTANCE_INFO";
}<|MERGE_RESOLUTION|>--- conflicted
+++ resolved
@@ -224,11 +224,7 @@
     /**
      * Current version of the InterMine code
      */
-<<<<<<< HEAD
     public static final String INTERMINE_VERSION = "5.0.0";
-=======
-    public static final String INTERMINE_VERSION = "4.3.1";
->>>>>>> 56d30e6d
 
     /**
      * Key for a Map from class name to Boolean.TRUE for all classes in the model that do not have
