package org.intermine.web.logic;

/*
 * Copyright (C) 2002-2019 FlyMine
 *
 * This code may be freely distributed and modified under the
 * terms of the GNU Lesser General Public Licence.  This should
 * be distributed with the code.  See the LICENSE file for more
 * information or http://www.gnu.org/copyleft/lesser.html.
 *
 */

/**
 * Container for ServletContext and Session attribute names used by the webapp
 *
 * @author Kim Rutherford
 * @author Thomas Riley
 */
public final class Constants
{

    private Constants() {
        // Hidden constructor.
    }

    /**
     * ServletContext attribute used to store web.properties
     */
    public static final String WEB_PROPERTIES = "WEB_PROPERTIES";

    /**
     * Attribute used to store origin information about properties in
     * the context of this web application.
     */
    public static final String PROPERTIES_ORIGINS = "PROPERTIES_ORIGINS";

    /**
     * ServletContext attribute, List of category names.
     */
    public static final String CATEGORIES = "CATEGORIES";

    /**
     * ServletContext attribute, autocompletion.
     */
    public static final String AUTO_COMPLETER = "AUTO_COMPLETER";
    /**
     * ServletContext attribute, Map from unqualified type name to list of subclass names.
     */
    public static final String SUBCLASSES = "SUBCLASSES";

    /**
     * Session attribute, name of tab selected on MyMine page.
     */
    public static final String MYMINE_PAGE = "MYMINE_PAGE"; // serializes

    /**
     * ServletContext attribute used to store the WebConfig object for the Model.
     */
    public static final String WEBCONFIG = "WEBCONFIG";

    /**
     * Session attribute used to store the user's Profile
     */
    public static final String PROFILE = "PROFILE"; // serialized as 'username'

    /**
     * Session attribute used to store the current query
     */
    public static final String QUERY = "QUERY";

    /**
     * Session attribute used to store the status new template
     */
    public static final String NEW_TEMPLATE = "NEW_TEMPLATE";

    /**
     * Session attribute used to store the status editing template
     */
    public static final String EDITING_TEMPLATE = "EDITING_TEMPLATE";

    /**
     * Session attribute used to store the previous template name
     */
    public static final String PREV_TEMPLATE_NAME = "PREV_TEMPLATE_NAME";

    /**
     * Servlet context attribute - map from aspect set name to Aspect object.
     */
    public static final String ASPECTS = "ASPECTS";

    /**
     * Session attribute equals Boolean.TRUE when logged in user is superuser.
     */
    public static final String IS_SUPERUSER = "IS_SUPERUSER";

    /**
     * Session attribute that temporarily holds a Vector of messages that will be displayed by the
     * errorMessages.jsp on the next page viewed by the user and then removed (allows message
     * after redirect).
     */
    public static final String MESSAGES = "MESSAGES";

    /**
     * Session attribute that temporarily holds a Vector of errors that will be displayed by the
     * errorMessages.jsp on the next page viewed by the user and then removed (allows errors
     * after redirect).
     */
    public static final String ERRORS = "ERRORS";

    /**
     * Session attribute that temporarily holds messages from the Portal
     */
    public static final String PORTAL_MSG = "PORTAL_MSG";

    /**
     * Session attribute that holds message when a lookup constraint has been used
     */
    public static final String LOOKUP_MSG = "LOOKUP_MSG";

    /**
     * The name of the property to look up to find the maximum size of an inline table.
     */
    public static final String INLINE_TABLE_SIZE = "inline.table.size";

    /**
     * Session attribut containing the default operator name, either 'and' or 'or'.
     */
    public static final String DEFAULT_OPERATOR = "DEFAULT_OPERATOR";

    /**
     * Period of time to wait for client to poll a running query before cancelling the query.
     */
    public static final int QUERY_TIMEOUT_SECONDS = 20;

    /**
     * Refresh period specified on query poll page.
     */
    public static final int POLL_REFRESH_SECONDS = 2;

    /**
     * The session attribute that holds the ReportObjectCache object for the session.
     */
    public static final String REPORT_OBJECT_CACHE = "REPORT_OBJECT_CACHE";

    /**
     * Session attribute that holds cache of table identifiers to PagedTable objects.
     */
    public static final String TABLE_MAP = "TABLE_MAP";

    /**
     * Session attribute.  A Map from query id to QueryMonitor.
     */
    public static final String RUNNING_QUERIES = "RUNNING_QUERIES";

    /**
     * Servlet attribute. Map from MultiKey(experiment, gene) id to temp file name.
     */
    public static final String GRAPH_CACHE = "GRAPH_CACHE";

    /**
     * Servlet attribute. Map from class name to Set of leaf class descriptors.
     */
    public static final String LEAF_DESCRIPTORS_MAP = "LEAF_DESCRIPTORS_MAP";

    /**
     * Servlet attribute. The global webapp cache - a InterMineCache object.
     */
    public static final String GLOBAL_CACHE = "GLOBAL_CACHE";

    /**
     * Maximum size a bag should have if the user is not logged in (to save memory)
     */
    public static final int MAX_NOT_LOGGED_BAG_SIZE = 500;

    /**
     * Servlet attribute.  Contains the SearchRepository for global/public WebSearchable objects.
     */
    public static final String GLOBAL_SEARCH_REPOSITORY = "GLOBAL_SEARCH_REPOSITORY";

    /**
     * Default size of table implemented by PagedTable.
     */
    public static final int DEFAULT_TABLE_SIZE = 25;

    /**
     * Session attribute used to store the size of table with results.
     */
    public static final String RESULTS_TABLE_SIZE = "RESULTS_TABLE_SIZE";

    /**
     * Session attribute used to store WebState object.
     */
    public static final String WEB_STATE = "WEB_STATE";

    /**
     * Current version of the InterMine WebService.
     * This constant must changed every time the API changes, either by addition
     * or deletion of features.
     *
     * 12 - Added ability to filter lists from AvailableListsService
     * 13 - Added ability to serve characterish subsequences
     * 15 - Added jbrowse endpoint.
     * 16 - Added lists with issues, also changed the default output of the id resolution service
     *      which is now category based by default.
     *    - Added JBrowse-names, simple-data service.
     * 17 - Added jbrowse-config.
     * 18 - Added display names to the model output.
     * 19 - Added intermine version
     * 20 - Added class counts and display names for atts, refs and colls. #1410
     * 21 - Added populationCounts to enrichment output. #1601
     * 22 - Updated branding parameters for use by non-InterMine apps #1623
     * 23 - Updated the /lists endpoint to return the persistent list id
     * 24 - Add web properties service
     * 25 - Add id to whoami
     * 26 - Add listId to all web services. #1669
     * 27 - Renamed xml parameter to query #1676
<<<<<<< HEAD
     * 28 - Add semantic markup endpoints
     */
    public static final int WEB_SERVICE_VERSION = 28;
=======
     * 28 - Added system templates #1726
     * 29 - Add template tagging
     */
    public static final int WEB_SERVICE_VERSION = 29;

>>>>>>> 8eb89767

    /**
     * Current version of the InterMine code
     */
<<<<<<< HEAD
    public static final String INTERMINE_VERSION = "4.0.0";
=======
    public static final String INTERMINE_VERSION = "3.1.1";
>>>>>>> 8eb89767

    /**
     * Key for a Map from class name to Boolean.TRUE for all classes in the model that do not have
     * any class keys.
     */
    public static final String KEYLESS_CLASSES_MAP = "KEYLESS_CLASSES_MAP";

    /**
     * Key for the InterMine API object
     */
    public static final String INTERMINE_API = "INTERMINE_API";

    /** Key for the initialiser error **/
    public static final String INITIALISER_KEY_ERROR = "INITIALISER_KEY_ERROR";

    /**
     * key for the map saved in the session containing the status of saved bags
     */
    public static final String SAVED_BAG_STATUS = "SAVED_BAG_STATUS";

    /** Key for the upgrading bag on the session **/
    public static final String UPGRADING_BAG = "UPGRADING";

    /** The replay-attack prevention nonces **/
    public static final String NONCES = "NONCES";

    /** The display name of the current user **/
    public static final String USERNAME = "USERNAME";
    /** The name of the current open-id provider **/
    public static final String PROVIDER = "PROVIDER";

    /**
     * The key for the open-id providers located in the servlet context.
     */
    public static final String OPENID_PROVIDERS = "OPENID_PROVIDERS";

    /* The names of various user preferences known to the web application */

    /** The preference set if the user does not like lots of emails */
    public static final String NO_SPAM = "do_not_spam";

    /** The preference set if the user does not want to be found */
    public static final String HIDDEN = "hidden";

    /** The key under which OAuth2 providers are stored **/
    public static final String OAUTH2_PROVIDERS = "OAUTH2_PROVIDERS";
}<|MERGE_RESOLUTION|>--- conflicted
+++ resolved
@@ -214,26 +214,16 @@
      * 25 - Add id to whoami
      * 26 - Add listId to all web services. #1669
      * 27 - Renamed xml parameter to query #1676
-<<<<<<< HEAD
-     * 28 - Add semantic markup endpoints
-     */
-    public static final int WEB_SERVICE_VERSION = 28;
-=======
      * 28 - Added system templates #1726
      * 29 - Add template tagging
-     */
-    public static final int WEB_SERVICE_VERSION = 29;
-
->>>>>>> 8eb89767
+     * 30 - Add semantic markup endpoints & permanent URL
+     */
+    public static final int WEB_SERVICE_VERSION = 30;
 
     /**
      * Current version of the InterMine code
      */
-<<<<<<< HEAD
     public static final String INTERMINE_VERSION = "4.0.0";
-=======
-    public static final String INTERMINE_VERSION = "3.1.1";
->>>>>>> 8eb89767
 
     /**
      * Key for a Map from class name to Boolean.TRUE for all classes in the model that do not have
