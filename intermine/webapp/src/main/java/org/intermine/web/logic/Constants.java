package org.intermine.web.logic;

/*
 * Copyright (C) 2002-2019 FlyMine
 *
 * This code may be freely distributed and modified under the
 * terms of the GNU Lesser General Public Licence.  This should
 * be distributed with the code.  See the LICENSE file for more
 * information or http://www.gnu.org/copyleft/lesser.html.
 *
 */

/**
 * Container for ServletContext and Session attribute names used by the webapp
 *
 * @author Kim Rutherford
 * @author Thomas Riley
 */
public final class Constants
{

    private Constants() {
        // Hidden constructor.
    }

    /**
     * ServletContext attribute used to store web.properties
     */
    public static final String WEB_PROPERTIES = "WEB_PROPERTIES";

    /**
     * Attribute used to store origin information about properties in
     * the context of this web application.
     */
    public static final String PROPERTIES_ORIGINS = "PROPERTIES_ORIGINS";

    /**
     * ServletContext attribute, List of category names.
     */
    public static final String CATEGORIES = "CATEGORIES";

    /**
     * ServletContext attribute, autocompletion.
     */
    public static final String AUTO_COMPLETER = "AUTO_COMPLETER";
    /**
     * ServletContext attribute, Map from unqualified type name to list of subclass names.
     */
    public static final String SUBCLASSES = "SUBCLASSES";

    /**
     * Session attribute, name of tab selected on MyMine page.
     */
    public static final String MYMINE_PAGE = "MYMINE_PAGE"; // serializes

    /**
     * ServletContext attribute used to store the WebConfig object for the Model.
     */
    public static final String WEBCONFIG = "WEBCONFIG";

    /**
     * Session attribute used to store the user's Profile
     */
    public static final String PROFILE = "PROFILE"; // serialized as 'username'

    /**
     * Session attribute used to store the current query
     */
    public static final String QUERY = "QUERY";

    /**
     * Session attribute used to store the status new template
     */
    public static final String NEW_TEMPLATE = "NEW_TEMPLATE";

    /**
     * Session attribute used to store the status editing template
     */
    public static final String EDITING_TEMPLATE = "EDITING_TEMPLATE";

    /**
     * Session attribute used to store the previous template name
     */
    public static final String PREV_TEMPLATE_NAME = "PREV_TEMPLATE_NAME";

    /**
     * Servlet context attribute - map from aspect set name to Aspect object.
     */
    public static final String ASPECTS = "ASPECTS";

    /**
     * Session attribute equals Boolean.TRUE when logged in user is superuser.
     */
    public static final String IS_SUPERUSER = "IS_SUPERUSER";

    /**
     * Session attribute that temporarily holds a Vector of messages that will be displayed by the
     * errorMessages.jsp on the next page viewed by the user and then removed (allows message
     * after redirect).
     */
    public static final String MESSAGES = "MESSAGES";

    /**
     * Session attribute that temporarily holds a Vector of errors that will be displayed by the
     * errorMessages.jsp on the next page viewed by the user and then removed (allows errors
     * after redirect).
     */
    public static final String ERRORS = "ERRORS";

    /**
     * Session attribute that temporarily holds messages from the Portal
     */
    public static final String PORTAL_MSG = "PORTAL_MSG";

    /**
     * Session attribute that holds message when a lookup constraint has been used
     */
    public static final String LOOKUP_MSG = "LOOKUP_MSG";

    /**
     * The name of the property to look up to find the maximum size of an inline table.
     */
    public static final String INLINE_TABLE_SIZE = "inline.table.size";

    /**
     * Session attribut containing the default operator name, either 'and' or 'or'.
     */
    public static final String DEFAULT_OPERATOR = "DEFAULT_OPERATOR";

    /**
     * Period of time to wait for client to poll a running query before cancelling the query.
     */
    public static final int QUERY_TIMEOUT_SECONDS = 20;

    /**
     * Refresh period specified on query poll page.
     */
    public static final int POLL_REFRESH_SECONDS = 2;

    /**
     * The session attribute that holds the ReportObjectCache object for the session.
     */
    public static final String REPORT_OBJECT_CACHE = "REPORT_OBJECT_CACHE";

    /**
     * Session attribute that holds cache of table identifiers to PagedTable objects.
     */
    public static final String TABLE_MAP = "TABLE_MAP";

    /**
     * Session attribute.  A Map from query id to QueryMonitor.
     */
    public static final String RUNNING_QUERIES = "RUNNING_QUERIES";

    /**
     * Servlet attribute. Map from MultiKey(experiment, gene) id to temp file name.
     */
    public static final String GRAPH_CACHE = "GRAPH_CACHE";

    /**
     * Servlet attribute. Map from class name to Set of leaf class descriptors.
     */
    public static final String LEAF_DESCRIPTORS_MAP = "LEAF_DESCRIPTORS_MAP";

    /**
     * Servlet attribute. The global webapp cache - a InterMineCache object.
     */
    public static final String GLOBAL_CACHE = "GLOBAL_CACHE";

    /**
     * Maximum size a bag should have if the user is not logged in (to save memory)
     */
    public static final int MAX_NOT_LOGGED_BAG_SIZE = 500;

    /**
     * Servlet attribute.  Contains the SearchRepository for global/public WebSearchable objects.
     */
    public static final String GLOBAL_SEARCH_REPOSITORY = "GLOBAL_SEARCH_REPOSITORY";

    /**
     * Default size of table implemented by PagedTable.
     */
    public static final int DEFAULT_TABLE_SIZE = 25;

    /**
     * Session attribute used to store the size of table with results.
     */
    public static final String RESULTS_TABLE_SIZE = "RESULTS_TABLE_SIZE";

    /**
     * Session attribute used to store WebState object.
     */
    public static final String WEB_STATE = "WEB_STATE";

    /**
     * Current version of the InterMine WebService.
     * This constant must changed every time the API changes, either by addition
     * or deletion of features.
     *
     * 12 - Added ability to filter lists from AvailableListsService
     * 13 - Added ability to serve characterish subsequences
     * 15 - Added jbrowse endpoint.
     * 16 - Added lists with issues, also changed the default output of the id resolution service
     *      which is now category based by default.
     *    - Added JBrowse-names, simple-data service.
     * 17 - Added jbrowse-config.
     * 18 - Added display names to the model output.
     * 19 - Added intermine version
     * 20 - Added class counts and display names for atts, refs and colls. #1410
     * 21 - Added populationCounts to enrichment output. #1601
     * 22 - Updated branding parameters for use by non-InterMine apps #1623
     * 23 - Updated the /lists endpoint to return the persistent list id
     * 24 - Add web properties service
     * 25 - Add id to whoami
     * 26 - Add listId to all web services. #1669
     * 27 - Renamed xml parameter to query #1676
     * 28 - Added system templates #1726
     * 29 - Add template tagging
<<<<<<< HEAD
     * 30 - Jaccard Index
     */
    public static final int WEB_SERVICE_VERSION = 30;

=======
     * 30 - Add semantic markup endpoints & permanent URL
     */
    public static final int WEB_SERVICE_VERSION = 30;
>>>>>>> bd018f4d

    /**
     * Current version of the InterMine code
     */
    public static final String INTERMINE_VERSION = "4.0.0";

    /**
     * Key for a Map from class name to Boolean.TRUE for all classes in the model that do not have
     * any class keys.
     */
    public static final String KEYLESS_CLASSES_MAP = "KEYLESS_CLASSES_MAP";

    /**
     * Key for the InterMine API object
     */
    public static final String INTERMINE_API = "INTERMINE_API";

    /** Key for the initialiser error **/
    public static final String INITIALISER_KEY_ERROR = "INITIALISER_KEY_ERROR";

    /**
     * key for the map saved in the session containing the status of saved bags
     */
    public static final String SAVED_BAG_STATUS = "SAVED_BAG_STATUS";

    /** Key for the upgrading bag on the session **/
    public static final String UPGRADING_BAG = "UPGRADING";

    /** The replay-attack prevention nonces **/
    public static final String NONCES = "NONCES";

    /** The display name of the current user **/
    public static final String USERNAME = "USERNAME";
    /** The name of the current open-id provider **/
    public static final String PROVIDER = "PROVIDER";

    /**
     * The key for the open-id providers located in the servlet context.
     */
    public static final String OPENID_PROVIDERS = "OPENID_PROVIDERS";

    /* The names of various user preferences known to the web application */

    /** The preference set if the user does not like lots of emails */
    public static final String NO_SPAM = "do_not_spam";

    /** The preference set if the user does not want to be found */
    public static final String HIDDEN = "hidden";

    /** The key under which OAuth2 providers are stored **/
    public static final String OAUTH2_PROVIDERS = "OAUTH2_PROVIDERS";
}<|MERGE_RESOLUTION|>--- conflicted
+++ resolved
@@ -216,16 +216,9 @@
      * 27 - Renamed xml parameter to query #1676
      * 28 - Added system templates #1726
      * 29 - Add template tagging
-<<<<<<< HEAD
-     * 30 - Jaccard Index
+     * 30 - Jaccard Index,  Add semantic markup endpoints & permanent URL
      */
     public static final int WEB_SERVICE_VERSION = 30;
-
-=======
-     * 30 - Add semantic markup endpoints & permanent URL
-     */
-    public static final int WEB_SERVICE_VERSION = 30;
->>>>>>> bd018f4d
 
     /**
      * Current version of the InterMine code
