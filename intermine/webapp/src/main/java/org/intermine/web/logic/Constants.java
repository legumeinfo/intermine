--- conflicted
+++ resolved
@@ -221,17 +221,14 @@
      * 32 - Added the mandatory input type to the chart graphs when ids is used
      * 33 - Added precompute and summarize templates
      * 34 - Add alltemplates
-     */
-    public static final int WEB_SERVICE_VERSION = 34;
+     * 35 - Entity representation
+     */
+    public static final int WEB_SERVICE_VERSION = 35;
 
     /**
      * Current version of the InterMine code
      */
-<<<<<<< HEAD
     public static final String INTERMINE_VERSION = "5.1.0";
-=======
-    public static final String INTERMINE_VERSION = "5.0.7";
->>>>>>> ad163a75
 
     /**
      * Key for a Map from class name to Boolean.TRUE for all classes in the model that do not have
