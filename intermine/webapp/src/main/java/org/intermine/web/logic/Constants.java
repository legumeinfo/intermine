package org.intermine.web.logic;

/*
 * Copyright (C) 2002-2020 FlyMine
 *
 * This code may be freely distributed and modified under the
 * terms of the GNU Lesser General Public Licence.  This should
 * be distributed with the code.  See the LICENSE file for more
 * information or http://www.gnu.org/copyleft/lesser.html.
 *
 */

/**
 * Container for ServletContext and Session attribute names used by the webapp
 *
 * @author Kim Rutherford
 * @author Thomas Riley
 */
public final class Constants
{

    private Constants() {
        // Hidden constructor.
    }

    /**
     * ServletContext attribute used to store web.properties
     */
    public static final String WEB_PROPERTIES = "WEB_PROPERTIES";

    /**
     * Attribute used to store origin information about properties in
     * the context of this web application.
     */
    public static final String PROPERTIES_ORIGINS = "PROPERTIES_ORIGINS";

    /**
     * ServletContext attribute, List of category names.
     */
    public static final String CATEGORIES = "CATEGORIES";

    /**
     * ServletContext attribute, autocompletion.
     */
    public static final String AUTO_COMPLETER = "AUTO_COMPLETER";
    /**
     * ServletContext attribute, Map from unqualified type name to list of subclass names.
     */
    public static final String SUBCLASSES = "SUBCLASSES";

    /**
     * Session attribute, name of tab selected on MyMine page.
     */
    public static final String MYMINE_PAGE = "MYMINE_PAGE"; // serializes

    /**
     * ServletContext attribute used to store the WebConfig object for the Model.
     */
    public static final String WEBCONFIG = "WEBCONFIG";

    /**
     * Session attribute used to store the user's Profile
     */
    public static final String PROFILE = "PROFILE"; // serialized as 'username'

    /**
     * Session attribute used to store the current query
     */
    public static final String QUERY = "QUERY";

    /**
     * Session attribute used to store the status new template
     */
    public static final String NEW_TEMPLATE = "NEW_TEMPLATE";

    /**
     * Session attribute used to store the status editing template
     */
    public static final String EDITING_TEMPLATE = "EDITING_TEMPLATE";

    /**
     * Session attribute used to store the previous template name
     */
    public static final String PREV_TEMPLATE_NAME = "PREV_TEMPLATE_NAME";

    /**
     * Servlet context attribute - map from aspect set name to Aspect object.
     */
    public static final String ASPECTS = "ASPECTS";

    /**
     * Session attribute equals Boolean.TRUE when logged in user is superuser.
     */
    public static final String IS_SUPERUSER = "IS_SUPERUSER";

    /**
     * Session attribute that temporarily holds a Vector of messages that will be displayed by the
     * errorMessages.jsp on the next page viewed by the user and then removed (allows message
     * after redirect).
     */
    public static final String MESSAGES = "MESSAGES";

    /**
     * Session attribute that temporarily holds a Vector of errors that will be displayed by the
     * errorMessages.jsp on the next page viewed by the user and then removed (allows errors
     * after redirect).
     */
    public static final String ERRORS = "ERRORS";

    /**
     * Session attribute that temporarily holds messages from the Portal
     */
    public static final String PORTAL_MSG = "PORTAL_MSG";

    /**
     * Session attribute that holds message when a lookup constraint has been used
     */
    public static final String LOOKUP_MSG = "LOOKUP_MSG";

    /**
     * The name of the property to look up to find the maximum size of an inline table.
     */
    public static final String INLINE_TABLE_SIZE = "inline.table.size";

    /**
     * Session attribut containing the default operator name, either 'and' or 'or'.
     */
    public static final String DEFAULT_OPERATOR = "DEFAULT_OPERATOR";

    /**
     * Period of time to wait for client to poll a running query before cancelling the query.
     */
    public static final int QUERY_TIMEOUT_SECONDS = 20;

    /**
     * Refresh period specified on query poll page.
     */
    public static final int POLL_REFRESH_SECONDS = 2;

    /**
     * The session attribute that holds the ReportObjectCache object for the session.
     */
    public static final String REPORT_OBJECT_CACHE = "REPORT_OBJECT_CACHE";

    /**
     * Session attribute that holds cache of table identifiers to PagedTable objects.
     */
    public static final String TABLE_MAP = "TABLE_MAP";

    /**
     * Session attribute.  A Map from query id to QueryMonitor.
     */
    public static final String RUNNING_QUERIES = "RUNNING_QUERIES";

    /**
     * Servlet attribute. Map from MultiKey(experiment, gene) id to temp file name.
     */
    public static final String GRAPH_CACHE = "GRAPH_CACHE";

    /**
     * Servlet attribute. Map from class name to Set of leaf class descriptors.
     */
    public static final String LEAF_DESCRIPTORS_MAP = "LEAF_DESCRIPTORS_MAP";

    /**
     * Servlet attribute. The global webapp cache - a InterMineCache object.
     */
    public static final String GLOBAL_CACHE = "GLOBAL_CACHE";

    /**
     * Maximum size a bag should have if the user is not logged in (to save memory)
     */
    public static final int MAX_NOT_LOGGED_BAG_SIZE = 500;

    /**
     * Servlet attribute.  Contains the SearchRepository for global/public WebSearchable objects.
     */
    public static final String GLOBAL_SEARCH_REPOSITORY = "GLOBAL_SEARCH_REPOSITORY";

    /**
     * Default size of table implemented by PagedTable.
     */
    public static final int DEFAULT_TABLE_SIZE = 25;

    /**
     * Session attribute used to store the size of table with results.
     */
    public static final String RESULTS_TABLE_SIZE = "RESULTS_TABLE_SIZE";

    /**
     * Session attribute used to store WebState object.
     */
    public static final String WEB_STATE = "WEB_STATE";

    /**
     * Current version of the InterMine WebService.
     * This constant must changed every time the API changes, either by addition
     * or deletion of features.
     *
     * 12 - Added ability to filter lists from AvailableListsService
     * 13 - Added ability to serve characterish subsequences
     * 15 - Added jbrowse endpoint.
     * 16 - Added lists with issues, also changed the default output of the id resolution service
     *      which is now category based by default.
     *    - Added JBrowse-names, simple-data service.
     * 17 - Added jbrowse-config.
     * 18 - Added display names to the model output.
     * 19 - Added intermine version
     * 20 - Added class counts and display names for atts, refs and colls. #1410
     * 21 - Added populationCounts to enrichment output. #1601
     * 22 - Updated branding parameters for use by non-InterMine apps #1623
     * 23 - Updated the /lists endpoint to return the persistent list id
     * 24 - Add web properties service
     * 25 - Add id to whoami
     * 26 - Add listId to all web services. #1669
     * 27 - Renamed xml parameter to query #1676
     * 28 - Added system templates #1726
     * 29 - Add template tagging
     * 30 - Jaccard Index,  Add semantic markup endpoints & permanent URL
     */
    public static final int WEB_SERVICE_VERSION = 30;

    /**
     * Current version of the InterMine code
     */
<<<<<<< HEAD
    public static final String INTERMINE_VERSION = "4.2.0";
=======
    public static final String INTERMINE_VERSION = "5.0.0";
>>>>>>> 60ff4a68

    /**
     * Key for a Map from class name to Boolean.TRUE for all classes in the model that do not have
     * any class keys.
     */
    public static final String KEYLESS_CLASSES_MAP = "KEYLESS_CLASSES_MAP";

    /**
     * Key for the InterMine API object
     */
    public static final String INTERMINE_API = "INTERMINE_API";

    /** Key for the initialiser error **/
    public static final String INITIALISER_KEY_ERROR = "INITIALISER_KEY_ERROR";

    /**
     * key for the map saved in the session containing the status of saved bags
     */
    public static final String SAVED_BAG_STATUS = "SAVED_BAG_STATUS";

    /** Key for the upgrading bag on the session **/
    public static final String UPGRADING_BAG = "UPGRADING";

    /** The replay-attack prevention nonces **/
    public static final String NONCES = "NONCES";

    /** The display name of the current user **/
    public static final String USERNAME = "USERNAME";
    /** The name of the current open-id provider **/
    public static final String PROVIDER = "PROVIDER";

    /**
     * The key for the open-id providers located in the servlet context.
     */
    public static final String OPENID_PROVIDERS = "OPENID_PROVIDERS";

    /* The names of various user preferences known to the web application */

    /** The preference set if the user does not like lots of emails */
    public static final String NO_SPAM = "do_not_spam";

    /** The preference set if the user does not want to be found */
    public static final String HIDDEN = "hidden";

    /** The key under which OAuth2 providers are stored **/
    public static final String OAUTH2_PROVIDERS = "OAUTH2_PROVIDERS";

    /** The key under which basic instance info (from the registry) are stored **/
    public static final String INSTANCE_INFO = "INSTANCE_INFO";
}<|MERGE_RESOLUTION|>--- conflicted
+++ resolved
@@ -217,17 +217,14 @@
      * 28 - Added system templates #1726
      * 29 - Add template tagging
      * 30 - Jaccard Index,  Add semantic markup endpoints & permanent URL
-     */
-    public static final int WEB_SERVICE_VERSION = 30;
+     * 31 - Login/Logout/Change password, simplified markup endpoints
+     */
+    public static final int WEB_SERVICE_VERSION = 31;
 
     /**
      * Current version of the InterMine code
      */
-<<<<<<< HEAD
     public static final String INTERMINE_VERSION = "4.2.0";
-=======
-    public static final String INTERMINE_VERSION = "5.0.0";
->>>>>>> 60ff4a68
 
     /**
      * Key for a Map from class name to Boolean.TRUE for all classes in the model that do not have
