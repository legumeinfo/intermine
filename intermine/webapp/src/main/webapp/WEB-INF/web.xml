<web-app xmlns="http://java.sun.com/xml/ns/javaee"
  xmlns:xsi="http://www.w3.org/2001/XMLSchema-instance"
  xsi:schemaLocation="http://java.sun.com/xml/ns/javaee
                      http://java.sun.com/xml/ns/javaee/web-app_3_0.xsd"
  version="3.0"
  metadata-complete="true">

  <context-param>
    <param-name>javax.servlet.jsp.jstl.fmt.localizationContext</param-name>
    <param-value>InterMineWebApp</param-value>
  </context-param>

  <listener>
    <listener-class>org.intermine.web.logic.session.SessionListener</listener-class>
  </listener>

<!-- Main webapp mapping -->
<!-- ================================================================================ -->
  <servlet>
    <servlet-name>action</servlet-name>
    <servlet-class>org.apache.struts.action.ActionServlet</servlet-class>
    <init-param>
      <param-name>config</param-name>
      <param-value>/WEB-INF/struts-config.xml</param-value>
    </init-param>
    <load-on-startup>1</load-on-startup>
  </servlet>

  <servlet-mapping>
    <servlet-name>action</servlet-name>
    <url-pattern>*.do</url-pattern>
  </servlet-mapping>
<!-- ================================================================================= -->

<!-- DWR mapping -->
<!-- ================================================================================= -->

  <servlet>
  <servlet-name>dwr-invoker</servlet-name>
  <servlet-class>org.directwebremoting.servlet.DwrServlet</servlet-class>
  <init-param>
     <param-name>debug</param-name>
     <param-value>true</param-value>
  </init-param>
    <init-param>
      <param-name>activeReverseAjaxEnabled</param-name>
      <param-value>true</param-value>
    </init-param>
    <init-param>
      <param-name>allowGetForSafariButMakeForgeryEasier</param-name>
      <param-value>true</param-value>
    </init-param>
    <load-on-startup>2</load-on-startup>
  </servlet>

  <servlet-mapping>
  <servlet-name>dwr-invoker</servlet-name>
  <url-pattern>/dwr/*</url-pattern>
  </servlet-mapping>


<!-- ================================================================================= -->
<!-- OpenID Authenticator -->
<!-- ================================================================================= -->

  <servlet>
  <servlet-name>openid-auth</servlet-name>
  <servlet-class>org.intermine.web.logic.login.OpenIDAuthenticator</servlet-class>
  <init-param>
     <param-name>debug</param-name>
     <param-value>true</param-value>
  </init-param>
  </servlet>

  <servlet-mapping>
  <servlet-name>openid-auth</servlet-name>
  <url-pattern>/openid</url-pattern>
  </servlet-mapping>

<!-- ================================================================================= -->
<!-- Intermine Web Service mapping -->
<!-- ================================================================================= -->


  <!--@MODEL_INCLUDE@-->

  <!--@PLUGIN_INCLUDE@-->

  <servlet>
  <servlet-name>ws-query-results</servlet-name>
  <servlet-class>org.intermine.webservice.server.query.result.QueryResultServlet</servlet-class>
  <init-param>
     <param-name>debug</param-name>
     <param-value>true</param-value>
  </init-param>
  </servlet>

  <servlet-mapping>
  <servlet-name>ws-query-results</servlet-name>
  <url-pattern>/service/query/results/*</url-pattern>
  <metadata>
    <name>Query Results</name>
    <minVersion>1</minVersion>
    <method type="POST" authenticationRequired="false" ALSO="GET">
        <summary>Get results for a query against the database.</summary>
        <description>
            This service provides full access to arbitrary database queries.
            Queries are accepted in a serialised XML format, executed and returned
            in a streaming manner. The query format is a custom subset of the capabilities
            of SQL; see the InterMine documentation for a full description of the query XML
            syntax.
        </description>
        <param required="true" default="{{query}}" type="XML" schema="/schema/query.xsd" description="A definition of the query to execute in Path-Query XML format">query</param>
        <param type="Integer" required="false" default="2" min="1" max="2" description="The version of the XML format used">version</param>
        <param type="Integer" required="false" default="0" min="0" description="The index of the first result to return.">start</param>
        <param type="Integer" required="false" recommended="true" default="10" description="The maximum size of the result set.">size</param>
        <param type="enumerated"
               values="none,path,friendly"
               default="none"
               required="false"
               description="Include column headers. Use friendly for human readable paths. (Only for flat-file formats)">columnheaders</param>
        <returns>
            <format accept="application/tsv">tab</format>
            <format accept="application/csv">csv</format>
            <format accept="text/count">count</format>
            <format accept="application/json" key="results">json</format>
            <format accept="application/json;type=objects" key="results">jsonobjects</format>
            <format accept="application/json;type=count" key="results">jsoncount</format>
            <format accept="application/xml">xml</format>
            <format accept="text/html">html</format>
            <format accept="application/rdf+xml">rdf+xml</format>
        </returns>
    </method>
  </metadata>
  </servlet-mapping>

  <servlet>
    <servlet-name>ws-query-to-list</servlet-name>
    <servlet-class>org.intermine.webservice.server.query.QueryToListServlet</servlet-class>
    <init-param>
     <param-name>debug</param-name>
     <param-value>true</param-value>
    </init-param>
  </servlet>

  <servlet-mapping>
    <servlet-name>ws-query-to-list</servlet-name>
    <url-pattern>/service/query/tolist/*</url-pattern>
    <metadata>
        <name>Create List from Query</name>
        <minVersion>4</minVersion>
        <method type="POST" authenticationRequired="true" ALSO="GET">
            <summary>Save the result set of a query as a list on the server.</summary>
            <description format="markdown">
This service provides the facility to submit a query and create a new list
whose contents shall be the result set defined by running the query.

This facility places a couple of restrictions on the query itself, namely that
the view list may only contain a single item, which can refer to any attribute
of an object. The attribute itself will be ignored, and the object itself
will be selected. For this reason, one might choose to always select the `.id`
attribute when using this service.
            </description>
            <param
                required="true"
                type="String"
                description="A definition of the query to execute in Path-Query XML or JSON format">query</param>
            <param
                description="The name for the new list. There must be no existing list of this name"
                required="true"
                type="String">name</param>
            <param required="false" type="String" description="A description to attach to the new list">description</param>
            <param required="false" type="String[]" description="A set of tags to use to categorise the new list">tags</param>
          <param
              description="Whether or not to replace any existing list of this name"
              required="false"
              type="boolean"
              default="false">replaceExisting</param>
            <returns>
                <format accept="application/json">json</format>
                <format accept="text/plain">text</format>
            </returns>
        </method>
    </metadata>
  </servlet-mapping>

  <servlet>
  <servlet-name>ws-query-append</servlet-name>
  <servlet-class>org.intermine.webservice.server.query.QueryListAppendServlet</servlet-class>
  <init-param>
     <param-name>debug</param-name>
     <param-value>true</param-value>
  </init-param>
  </servlet>

  <servlet-mapping>
    <servlet-name>ws-query-append</servlet-name>
    <url-pattern>/service/query/append/tolist/*</url-pattern>
    <metadata>
          <name>Add to List from Query</name>
          <minVersion>4</minVersion>
          <method type="POST" authenticationRequired="true" ALSO="GET">
              <summary>Add the result set of a query to a list on the server.</summary>
              <description>
                  This service provides the facility to submit a query and add the objects
                  contained in its result set to a list that already exists on the server. This
                  facility places a couple of restrictions on the query itself, namely that
                  the view list may only contain a single item, which should refer to the
                  internal id attribute of an object in the query.
              </description>
              <param required="true" type="String" description="A definition of the query to execute in Path-Query XML or JSON format.">query</param>
              <param required="true" type="String" description="The list to append items to.">name</param>
              <param required="false" type="String[]" description="A set of tags to use to categorise the new list">tags</param>
              <returns>
                  <format accept="application/json">json</format>
                  <format accept="text/plain">text</format>
              </returns>
          </method>
    </metadata>
  </servlet-mapping>

  <servlet>
    <servlet-name>ws-query-upload</servlet-name>
    <servlet-class>org.intermine.webservice.server.query.QueryUploadServlet</servlet-class>
    <init-param>
       <param-name>debug</param-name>
       <param-value>true</param-value>
    </init-param>
  </servlet>

  <servlet-mapping>
    <servlet-name>ws-query-upload</servlet-name>
    <url-pattern>/service/query/upload</url-pattern>
    <metadata>
        <name>Save Query</name>
        <minVersion>4</minVersion>
        <method type="POST" authenticationRequired="true" ALSO="GET">
                <summary>Save queries to a user account on the server.</summary>
                <description>
                    This service provides the facility to submit one or more queries
                    and save it/them for future reference to a user account on the server.
                </description>
                <param required="true" type="String" description="A definition of the query/ies to save in Path-Query XML or JSON format.">query</param>
                <param required="false" type="Integer" description="The version of the path-qeury format being used.">version</param>
                <returns>
                    <format accept="application/json">json</format>
                    <format accept="text/plain">text</format>
                </returns>
        </method>
    </metadata>
  </servlet-mapping>

  <servlet>
    <servlet-name>ws-lists</servlet-name>
    <servlet-class>org.intermine.webservice.server.core.ConfigurableWebServiceServlet</servlet-class>
  <init-param>
     <param-name>service</param-name>
     <param-value>org.intermine.webservice.server.lists.ListsService</param-value>
   </init-param>
   <init-param>
     <param-name>methods</param-name>
     <param-value>GET,POST</param-value>
   </init-param>
  <init-param>
     <param-name>debug</param-name>
     <param-value>true</param-value>
  </init-param>
  </servlet>

  <servlet-mapping>
    <servlet-name>ws-lists</servlet-name>
    <url-pattern>/service/listswithobject/*</url-pattern>
    <metadata>
        <name>Find Lists Containing an Object</name>
        <minVersion>1</minVersion>
        <method type="POST" authenticationRequired="false" ALSO="GET">
                <summary>Find lists on the server containing an object.</summary>
                <description>
                    This service allows users to get back a list of
                    lists that contain a given object, either defined by an
                    internal ID, or looked up from stable identifiers.
                    If the request does not authenticate to a user account,
                    then only relevant public lists will be returned.
                </description>
                <param required="false" type="String" description="A stable identifier that can be used to find the object.">publicId</param>
                <param required="false" type="Integer" description="The internal DB id (changes on each re-release).">id</param>
                <param required="false"
                    type="String"
                    options="/model|model.classes"
                    default="{name}"
                    description="The type of object (required if using a public id)">type</param>
                <param required="false" type="String" description="An extra value to disambiguate objects">extraValue</param>
                <returns>
                    <format accept="application/json">json</format>
                    <format accept="text/html">html</format>
                    <format accept="text/plain">text</format>
                    <format accept="application/csv">csv</format>
                    <format accept="application/tsv">tab</format>
                </returns>
        </method>
    </metadata>
  </servlet-mapping>

  <servlet>
    <servlet-name>ws-list-append</servlet-name>
    <servlet-class>org.intermine.webservice.server.core.ConfigurableWebServiceServlet</servlet-class>
  <init-param>
     <param-name>service</param-name>
     <param-value>org.intermine.webservice.server.lists.ListAppendService</param-value>
   </init-param>
   <init-param>
     <param-name>methods</param-name>
     <param-value>POST</param-value>
   </init-param>
  <init-param>
     <param-name>debug</param-name>
     <param-value>true</param-value>
  </init-param>
  </servlet>

  <servlet-mapping>
    <servlet-name>ws-list-append</servlet-name>
    <url-pattern>/service/lists/append/*</url-pattern>
    <metadata>
      <name>Append to List</name>
      <minVersion>4</minVersion>
      <method type="POST" authenticationRequired="true">
        <summary>Add items to an existing list by identifiers</summary>
        <description>
            This service allows users to add new items to an existing
            list by uploading a set of identifiers. This is equivalent to
            creating a new list from a set of identifiers, and then performing
            the union operation on that list an existing one, if the resulant
            list replaced the existing list.
        </description>
        <param required="true"
            type="String"
            description="The name of the list to append to. The list must exist, and belong to you."
            options="/lists|lists{authorized,status=CURRENT}"
            default="{name}">name</param>
        <body description="Identifiers for objects to add to the list, tab, comma or newline separated.">
          <content type="text/plain">
            "even skipped"
            zen, bib
            hairless
          </content>
        </body>
        <returns>
          <format accept="application/json" key="list">json</format>
          <format accept="text/plain">text</format>
        </returns>
      </method>
    </metadata>
  </servlet-mapping>

  <servlet>
  <servlet-name>ws-list-union</servlet-name>
  <servlet-class>org.intermine.webservice.server.core.ConfigurableWebServiceServlet</servlet-class>
  <init-param>
     <param-name>service</param-name>
     <param-value>org.intermine.webservice.server.lists.ListUnionService</param-value>
   </init-param>
   <init-param>
     <param-name>methods</param-name>
     <param-value>GET,POST</param-value>
   </init-param>
  <init-param>
     <param-name>debug</param-name>
     <param-value>true</param-value>
  </init-param>
  </servlet>

  <servlet-mapping>
  <servlet-name>ws-list-union</servlet-name>
  <url-pattern>/service/lists/union/*</url-pattern>
  <metadata>
      <name>List Union</name>
      <minVersion>4</minVersion>
      <method type="POST" authenticationRequired="true" ALSO="GET">
        <name>Combine Lists</name>
        <summary>Combine Two or More Lists through Union</summary>
        <description>
            This service allows users to create new lists which contain all the members
            contained in the set of input lists. The user must have access to all the input
            lists, but need not be the owner of any of them. A union of a single list with
            itself may be considered a copy.
        </description>
        <param required="true" type="String" description="The name of the list to create">name</param>
        <param required="true"
            type="String[]"
            description="The name of a source list."
            options="/lists|lists{status=CURRENT}"
            default="{name}">lists</param>
        <param required="false" type="String" description="A description of this new list">description</param>
        <param required="false" type="String[]" description="A set of tags to apply to the new list">tags</param>
        <returns>
          <format accept="application/json">json</format>
          <format accept="text/plain">text</format>
        </returns>
      </method>
  </metadata>
  </servlet-mapping>

  <servlet>
  <servlet-name>ws-list-subtract</servlet-name>
  <servlet-class>org.intermine.webservice.server.core.ConfigurableWebServiceServlet</servlet-class>
  <init-param>
     <param-name>service</param-name>
     <param-value>org.intermine.webservice.server.lists.ListSubtractionService</param-value>
   </init-param>
   <init-param>
     <param-name>methods</param-name>
     <param-value>GET,POST</param-value>
   </init-param>
  <init-param>
     <param-name>debug</param-name>
     <param-value>true</param-value>
  </init-param>
  </servlet>

  <servlet-mapping>
  <servlet-name>ws-list-subtract</servlet-name>
  <url-pattern>/service/lists/subtract/*</url-pattern>
  <metadata>
      <name>List Subtraction</name>
      <minVersion>4</minVersion>
      <method type="POST" authenticationRequired="true" ALSO="GET">
        <summary>Subtract one List From Another</summary>
        <description>
            This service allows users to create new lists which contain only those elements
            which are present in one set of lists, and none of those elements which are present
            in another set of lists. This is what is typically thought of as subtraction, or more
            technically, the asymmetric difference of two sets. The user must supply the names of
            the lists to be used as either the source lists or the subtraction lists, as well as
            details for the new list to be created. The user must have access to all the named lists,
            but need not be the owner of any of them.
        </description>
        <param required="true" type="String" description="The name of the list to create">name</param>
        <param required="true" type="String[]"
            options="/lists|lists{status=CURRENT}"
            default="{name}"
            description="The name of a source list">references</param>
        <param required="true"
            options="/lists|lists{status=CURRENT}"
            default="{name}"
            type="String[]"
            description="The name of a list to exclude">subtract</param>
        <param required="false" type="String" description="A description of this new list">description</param>
        <param required="false" type="String[]" description="A set of tags to apply to the new list">tags</param>
        <returns>
          <format accept="application/json">json</format>
          <format accept="text/plain">text</format>
        </returns>
      </method>
  </metadata>
  </servlet-mapping>

  <servlet>
  <servlet-name>ws-list-intersect</servlet-name>
  <servlet-class>org.intermine.webservice.server.core.ConfigurableWebServiceServlet</servlet-class>
  <init-param>
     <param-name>service</param-name>
     <param-value>org.intermine.webservice.server.lists.ListIntersectionService</param-value>
   </init-param>
   <init-param>
     <param-name>methods</param-name>
     <param-value>GET,POST</param-value>
   </init-param>
   <init-param>
     <param-name>debug</param-name>
     <param-value>true</param-value>
  </init-param>
  </servlet>

  <servlet-mapping>
  <servlet-name>ws-list-intersect</servlet-name>
  <url-pattern>/service/lists/intersect/*</url-pattern>
  <metadata>
      <name>List Intersection</name>
      <minVersion>4</minVersion>
      <method type="POST" authenticationRequired="true">
        <name>Intersect Lists</name>
        <summary>Combine Two or More Lists through Intersection</summary>
        <description>
            This service allows users to create new lists which contain only those items
            which are members of all the source lists. The user must have access to all the input
            lists, but need not be the owner of any of them. An intersection of a single list
            may be considered a copy.
        </description>
        <param required="true" type="String" description="The name of the list to create">name</param>
        <param required="true" type="String[]"
            options="/lists|lists{status=CURRENT}"
            default="{name}"
            description="The name of a source list, or multiple list names concatenated with a ';' separator.">lists</param>
        <param required="false" type="String" description="A description of this new list">description</param>
        <param required="false" type="String[]" description="A set of tags to apply to the new list">tags</param>
        <returns>
          <format accept="application/json">json</format>
          <format accept="text/plain">text</format>
        </returns>
      </method>
  </metadata>
  </servlet-mapping>

  <servlet>
  <servlet-name>ws-list-diff</servlet-name>
  <servlet-class>org.intermine.webservice.server.core.ConfigurableWebServiceServlet</servlet-class>
  <init-param>
     <param-name>service</param-name>
     <param-value>org.intermine.webservice.server.lists.ListDifferenceService</param-value>
   </init-param>
   <init-param>
     <param-name>methods</param-name>
     <param-value>GET,POST</param-value>
   </init-param>
  <init-param>
     <param-name>debug</param-name>
     <param-value>true</param-value>
  </init-param>
  </servlet>

  <servlet-mapping>
  <servlet-name>ws-list-diff</servlet-name>
  <url-pattern>/service/lists/diff/*</url-pattern>
  <metadata>
      <name>List Difference</name>
      <minVersion>4</minVersion>
      <method type="POST" authenticationRequired="true">
        <name>Symmetric Difference</name>
        <summary>Combine Two or More Lists through Difference</summary>
        <description>
            This service allows users to create new lists which only contain members which are not shared
            by an even number of lists (see: http://en.wikipedia.org/wiki/Symmetric_difference).
            The user must have access to all the input lists, but need not be the owner of any of them.
        </description>
        <param required="true" type="String" description="The name of the list to create">name</param>
        <param required="true" type="String[]"
            options="/lists|lists{status=CURRENT}"
            default="{name}"
            description="The name of a source list">lists</param>
        <param required="false" type="String" description="A description of this new list">description</param>
        <param required="false" type="String[]" description="A set of tags to apply to the new list">tags</param>
        <returns>
          <format accept="application/json">json</format>
          <format accept="text/plain">text</format>
        </returns>
      </method>
  </metadata>
  </servlet-mapping>

  <servlet>
  <servlet-name>ws-available-lists</servlet-name>
  <servlet-class>org.intermine.webservice.server.lists.AvailableListsServlet</servlet-class>
  <init-param>
     <param-name>debug</param-name>
     <param-value>true</param-value>
  </init-param>
  </servlet>

  <servlet-mapping>
    <servlet-name>ws-available-lists</servlet-name>
    <url-pattern>/service/lists/*</url-pattern>
    <metadata>
        <name>Lists</name>
        <minVersion>4</minVersion>
        <method type="GET" authenticationRequired="false">
                <summary>Find lists on the server.</summary>
                <description>
                    This service allows users to get back a list of
                    lists that they have access to. The lists can be optionally
                    be filtered on the server by name, thus returning just a single
                    name, or if '*' wildcards are used, a subset of all lists.
                </description>
                <param required="false" type="String" description="An optional filter by name.">name</param>
                <returns>
                    <format key="lists" accept="application/json">json</format>
                    <format accept="text/html">html</format>
                    <format accept="text/plain">text</format>
                    <format accept="application/csv">csv</format>
                    <format accept="application/tsv">tab</format>
                </returns>
        </method>
        <method type="DELETE" authenticationRequired="true">
            <summary>Delete an existing list</summary>
            <description>
                This service allows users to delete
                lists that belong to them.
            </description>
            <param required="true" type="String"
                options="/lists|lists{authorized}"
                default="{name}"
                description="The name of the list to delete">name</param>
          <returns>
            <format accept="application/json">json</format>
            <format accept="text/plain">text</format>
          </returns>
        </method>
        <method type="POST" authenticationRequired="true">
          <summary>Create a new list</summary>
            <description>
              This service allows users to create a new
              list by uploading a set of identifiers.
                The list is created by using the default settings
                of the ID resolution mechanism and then taking
                all the good matches.
            </description>
            <param required="true"
                  type="String"
                  description="The name of the new list">name</param>
            <param required="false"
                   type="String"
                   description="The description of the new list">description</param>
            <param required="true"
                options="/model|model.classes"
                default="{name}"
                type="String" description="The type of the list">type</param>
            <param
              description="Whether or not to replace any existing list of this name"
              required="false"
              type="boolean"
              default="false">replaceExisting</param>
            <param required="false"
                type="String"
                description="A disambiguating value (such as organism name)">extraValue</param>
          <body description="Identifiers for objects to add to the list, tab, comma or newline separated.">
             <content type="text/plain">
              "even skipped"
              zen, bib
              hairless
             </content>
            </body>
          <returns>
            <format accept="application/json">json</format>
            <format accept="text/plain">text</format>
          </returns>
        </method>
        <method type="PUT" authenticationRequired="true">
            <summary>Update the description of an existing list</summary>
            <description>
                This service allows users to updated the
                description of lists belonging to them.
            </description>
            <param required="true"
                   type="String"
                   description="The name of the list">name</param>
            <param required="true" type="String"
            description="The new list's description">newDescription</param>
            <returns>
                <format accept="application/json">json</format>
                <format accept="text/plain">text</format>
            </returns>
        </method>
    </metadata>
  </servlet-mapping>

  <servlet>
  <servlet-name>ws-rename-list</servlet-name>
  <servlet-class>org.intermine.webservice.server.lists.ListRenameServlet</servlet-class>
  <init-param>
     <param-name>debug</param-name>
     <param-value>true</param-value>
  </init-param>
  </servlet>

  <servlet-mapping>
  <servlet-name>ws-rename-list</servlet-name>
  <url-pattern>/service/lists/rename/*</url-pattern>
  <metadata>
    <name>List Renaming</name>
    <minVersion>4</minVersion>
    <method type="GET" authenticationRequired="false" ALSO="POST">
      <summary>Rename an Existing List</summary>
      <description>
        This service allows users to change the name of an existing list that
        they are the owner of.
      </description>
      <param required="true" type="String"
          options="/lists|lists{authorized}"
          default="{name}"
          description="The current name of the list">oldname</param>
      <param required="true" type="String" description="The name the list should have">newname</param>
      <returns>
        <format accept="application/json">json</format>
      </returns>
    </method>
  </metadata>
  </servlet-mapping>

    <servlet>
        <servlet-name>ws-lists-jaccard-index</servlet-name>
        <servlet-class>org.intermine.webservice.server.lists.JaccardIndexServlet</servlet-class>
        <init-param>
            <param-name>debug</param-name>
            <param-value>true</param-value>
        </init-param>
    </servlet>

    <servlet-mapping>
        <servlet-name>ws-lists-jaccard-index</servlet-name>
        <url-pattern>/service/lists/jaccard-index/*</url-pattern>
        <metadata>
            <name>Jaccard Index</name>
            <minVersion>30</minVersion>
            <method type="GET" authenticationRequired="false" ALSO="POST">
                <summary>Measure similarity of lists using Jaccard Index</summary>
                <description>
                    This service compares the named list with all available lists. (public lists and
                    private ones if the user is logged in). Its returns the name of each list
                    compared plus a number representing the Jaccard Index. See https://en.wikipedia.org/wiki/Jaccard_index
                </description>
                <param required="false" type="String"
                       options="/lists|lists{authorized}"
                       default="{name}"
                       description="The name of the list">list</param>
                <param required="false" type="String" description="The list of InterMine IDs">ids</param>
                <param required="false" type="Float" default="0.05" description="If the Jaccard Index is lower than this value, discard">min</param>
                <param
                        type="String"
                        required="false"
                        options="/model|model.classes"
                        default="{name}"
                        description="The type of InterMine objects (if providing IDs)">type</param>
                <returns>
                    <format accept="application/json">json</format>
                </returns>
            </method>
        </metadata>
    </servlet-mapping>


    <servlet>
  <servlet-name>ws-template-upload</servlet-name>
  <servlet-class>org.intermine.webservice.server.template.TemplateUploadServlet</servlet-class>
  <init-param>
    <param-name>debug</param-name>
    <param-value>true</param-value>
  </init-param>
  </servlet>

  <servlet-mapping>
    <servlet-name>ws-template-upload</servlet-name>
    <url-pattern>/service/template/upload</url-pattern>
    <metadata>
      <name>Template Upload</name>
      <method type="POST" authenticationRequired="true" ALSO="GET">
        <summary>Save a Template, or Overwrite an Existing One</summary>
        <description>
          This service allows users to save templates they have authored on the server, associated
          with their account. The templates once saved can be used as any other template query.
        </description>
        <param type="String" required="true" description="One or more templates, serialised in XML or JSON format.">query</param>
        <param type="Integer" required="false" default="2" min="1" max="2" description="The version of the XML format">version</param>
        <returns>
          <format accept="text/plain">text</format>
          <format accept="application/json">json</format>
          <format accept="text/html">html</format>
          <format accept="application/xml">xml</format>
        </returns>
      </method>
    </metadata>
  </servlet-mapping>

  <servlet>
  <servlet-name>ws-template-results</servlet-name>
  <servlet-class>org.intermine.webservice.server.template.result.TemplateResultServlet</servlet-class>
  <init-param>
     <param-name>debug</param-name>
     <param-value>true</param-value>
  </init-param>
  </servlet>

  <servlet-mapping>
    <servlet-name>ws-template-results</servlet-name>
    <url-pattern>/service/template/results</url-pattern>
    <metadata>
      <name>Template Results</name>
      <method type="GET" ALSO="POST" authenticationRequired="false">
        <summary>Get the results from running a template with a given set of parameters</summary>
        <description format="markdown">
Templates are predefined parameterised queries which may be run by supplying values and
operators for the available editable constraints. The editable constraints vary from
template to template, so knowledge of these (obtainable by calls to `/templates`)
is required to use this service correctly.

Users should provide parameters of the form `constraint{N}`, `op{N}`, `value{N}`
and `extra{N}` for each editable contraint, where `N` represents a number to group
the values. The value of the `constraint{N}` parameter serves to identify
the constraint, and may not be changed. Values for `op{N}` and `value{N}` must be
given, and may be anything the user requires.

To run a template, for example which has the following editable constraints:
```
&lt;constraint path="Gene.symbol" op="=" value="eve" editable="true"/&gt;
&lt;constraint path="Gene.length" op="&amp;gt;" value="1000" editable="true"/&gt;
```

Then the user should supply the following parameters to run it with the above values:

| Parameter           | Value            |
|---------------------|------------------|
| constraint1         | Gene.symbol      |
| op1                 | eq               |
| value1              | eve              |
| constraint2         | Gene.length      |
| op2                 | gt               |
| value2              | 1000             |

The value of the number used to identify each constraint is ignored - it must however be
consistent for each parameter. One set of template constraint parameters is required
for each editable constraint on the query. These are not required for optional constraints.
        </description>
        <param type="String"
            required="true"
            description="The name of the template to run"
            options="/templates|templates"
            default="{name}">name</param>
        <param type="String[]"
            description="One of a variable set of parameters used to supply constraint paths"
            required="false"
            repeat="/templates|templates.$name.where{editable}"
            default="{path}">constraint{N}</param>
        <param type="String[]"
            description="One of a variable set of parameters used to supply constraint operators"
            required="false"
            repeat="/templates|templates.$name.where{editable}"
            default="{op}">op{N}</param>
        <param type="String[]"
            description="One of a variable set of parameters used to supply constraint values"
            required="false"
            repeat="/templates|templates.$name.where{editable}"
            default="{value}">value{N}</param>
        <param type="String[]"
            description="One of a variable set of parameters used to supply constraint codes. Codes are only required if two constraints have the same path."
            required="false"
            repeat="/templates|templates.$name.where{editable}"
            default="{code}">code{N}</param>
        <param type="String[]"
            description="One of a variable set of parameters used to supply extra constraint values (used by LOOKUP constraints)"
            required="false"
            repeat="/templates|templates.$name.where{editable}"
            default="{extraValue}">extra{N}</param>
        <param type="Integer" required="false" default="0" min="0" description="The index of the first result to return.">start</param>
        <param type="Integer" required="false" default="10" description="The maximum size of the result set.">size</param>
        <param type="enumerated"
               values="none,path,friendly"
               default="none"
               required="false"
               description="Include column headers. Use friendly for human readable paths. (Only for flat-file formats)">columnheaders</param>
        <returns>
          <format accept="application/tsv">tab</format>
          <format accept="application/csv">csv</format>
          <format accept="text/count">count</format>
          <format accept="application/json" key="results">json</format>
          <format accept="application/json;type=objects" key="results">jsonobjects</format>
          <format accept="application/json;type=count" key="count">jsoncount</format>
          <format accept="application/xml">xml</format>
          <format accept="text/html">html</format>
        </returns>
      </method>
    </metadata>
  </servlet-mapping>

  <servlet>
  <servlet-name>ws-template-to-list</servlet-name>
  <servlet-class>org.intermine.webservice.server.template.TemplateToListServlet</servlet-class>
  <init-param>
     <param-name>debug</param-name>
     <param-value>true</param-value>
  </init-param>
  </servlet>

  <servlet-mapping>
  <servlet-name>ws-template-to-list</servlet-name>
  <url-pattern>/service/template/tolist/*</url-pattern>
  <metadata>
      <name>Template to list</name>
      <method type="GET" ALSO="POST" authenticationRequired="true">
        <summary>Create a List from the Output of a Template</summary>
        <description format="markdown">
This service allows the user to create a list from the result set of running a template
with a given set of parameters. The parameters for running the template are the same as when
requesting results (see documentation for `template-results`), and in addition to these
parameters the user needs to supply a name and optional description for the list to be created.

To define which part of the template results to use, the user must supply a path parameter which
indicates a valid column from the output to be used.

Users should provide parameters of the form `constraint{N}`, `op{N}`, `value{N}`
and `extra{N}` for each editable contraint, where `N` represents a number to group
the values. The value of the `constraint{N}` parameter serves to identify
the constraint, and may not be changed. Values for `op{N}` and `value{N}` must be
given, and may be anything the user requires.

To run a template, for example which has the following editable constraints:
```
&lt;constraint path="Gene.symbol" op="=" value="eve" editable="true"/&gt;
&lt;constraint path="Gene.length" op="&amp;gt;" value="1000" editable="true"/&gt;
```

Then the user should supply the following parameters to run it with the above values:

| Parameter           | Value            |
|---------------------|------------------|
| constraint1         | Gene.symbol      |
| op1                 | eq               |
| value1              | eve              |
| constraint2         | Gene.length      |
| op2                 | gt               |
| value2              | 1000             |

The value of the number used to identify each constraint is ignored - it must however be
consistent for each parameter. One set of template constraint parameters is required
for each editable constraint on the query. These are not required for optional constraints.
        </description>
        <param type="String"
            required="true"
            description="The name of the template to run"
            options="/templates|templates"
            default="{name}">name</param>
        <param type="String"
            required="true"
            options="/templates|templates.$name.select"
            default="{}"
            description="The path to use to compose the results. This should be one of the selected view paths.">path</param>
        <param type="String[]"
            description="One of a variable set of parameters used to supply constraint paths"
            required="false"
            repeat="/templates|templates.$name.where{editable}"
            default="{path}">constraint{N}</param>
        <param type="String[]"
            description="One of a variable set of parameters used to supply constraint operators"
            required="false"
            repeat="/templates|templates.$name.where{editable}"
            default="{op}">op{N}</param>
        <param type="String[]"
            description="One of a variable set of parameters used to supply constraint values"
            required="false"
            repeat="/templates|templates.$name.where{editable}"
            default="{value}">value{N}</param>
        <param type="String[]"
            description="One of a variable set of parameters used to supply constraint codes. Codes are only required if two constraints have the same path."
            required="false"
            repeat="/templates|templates.$name.where{editable}"
            default="{code}">code{N}</param>
        <param type="String[]"
            description="One of a variable set of parameters used to supply extra constraint values (used by LOOKUP constraints)"
            required="false"
            repeat="/templates|templates.$name.where{editable}"
            default="{extraValue}">extra{N}</param>
        <param required="true"
            type="String"
            description="The name for the new list. There must be no existing list of this name">listName</param>
        <param required="false" type="String" description="A description to attach to the new list">description</param>
        <param required="false" type="String[]" description="A set of tags to use to categorise the new list">tags</param>
          <param
              description="Whether or not to replace any existing list of this name"
              required="false"
              type="boolean"
              default="false">replaceExisting</param>
        <returns>
          <format accept="application/json">json</format>
          <format accept="text/plain">text</format>
        </returns>
      </method>
    </metadata>
  </servlet-mapping>

  <servlet>
  <servlet-name>ws-template-append</servlet-name>
  <servlet-class>org.intermine.webservice.server.template.TemplateListAppendServlet</servlet-class>
  <init-param>
    <param-name>debug</param-name>
    <param-value>true</param-value>
  </init-param>
  </servlet>

  <servlet-mapping>
    <servlet-name>ws-template-append</servlet-name>
    <url-pattern>/service/template/append/tolist/*</url-pattern>
    <metadata>
      <name>Append to List from Template Results</name>
      <minVersion>4</minVersion>
      <method type="POST" ALSO="GET" authenticationRequired="true">
        <summary>Add items to a list from a set of results from running a template</summary>
        <description format="markdown">
This service allows the user to add items to a list from the result set of running a template
with a given set of parameters. The parameters for running the template are the same as when
requesting results, and in addition to these parameters the user needs to supply the name
of a list to append the results to.

To define which part of the template results to use, the user must supply a path parameter which
indicates a valid column from the output to be used.

Users should provide parameters of the form `constraint{N}`, `op{N}`, `value{N}`
and `extra{N}` for each editable contraint, where `N` represents a number to group
the values. The value of the `constraint{N}` parameter serves to identify
the constraint, and may not be changed. Values for `op{N}` and `value{N}` must be
given, and may be anything the user requires.

To run a template, for example which has the following editable constraints:
```
&lt;constraint path="Gene.symbol" op="=" value="eve" editable="true"/&gt;
&lt;constraint path="Gene.length" op="&amp;gt;" value="1000" editable="true"/&gt;
```

Then the user should supply the following parameters to run it with the above values:

| Parameter           | Value            |
|---------------------|------------------|
| constraint1         | Gene.symbol      |
| op1                 | eq               |
| value1              | eve              |
| constraint2         | Gene.length      |
| op2                 | gt               |
| value2              | 1000             |

The value of the number used to identify each constraint is ignored - it must however be
consistent for each parameter. One set of template constraint parameters is required
for each editable constraint on the query. These are not required for optional constraints.
        </description>
        <param type="String"
            required="true"
            description="The name of the template to run"
            options="/templates|templates"
            default="{name}">name</param>
        <param type="String"
            required="true"
            options="/templates|templates.$name.select"
            default="{}"
            description="The path to use to compose the results. This should be one of the selected view paths.">path</param>
        <param type="String[]"
            description="One of a variable set of parameters used to supply constraint paths"
            required="false"
            repeat="/templates|templates.$name.where{editable}"
            default="{path}">constraint{N}</param>
        <param type="String[]"
            description="One of a variable set of parameters used to supply constraint operators"
            required="false"
            repeat="/templates|templates.$name.where{editable}"
            default="{op}">op{N}</param>
        <param type="String[]"
            description="One of a variable set of parameters used to supply constraint values"
            required="false"
            repeat="/templates|templates.$name.where{editable}"
            default="{value}">value{N}</param>
        <param type="String[]"
            description="One of a variable set of parameters used to supply constraint codes. Codes are only required if two constraints have the same path."
            required="false"
            repeat="/templates|templates.$name.where{editable}"
            default="{code}">code{N}</param>
        <param type="String[]"
            description="One of a variable set of parameters used to supply extra constraint values (used by LOOKUP constraints)"
            required="false"
            repeat="/templates|templates.$name.where{editable}"
            default="{extraValue}">extra{N}</param>
        <param required="true"
            type="String"
            options="/lists|lists{authorized}"
            default="{name}"
            description="The name of the list to add items to.">listName</param>
        <returns>
          <format accept="application/json">json</format>
          <format accept="text/plain">text</format>
        </returns>
      </method>
    </metadata>
  </servlet-mapping>

  <servlet>
    <servlet-name>ws-template</servlet-name>
    <servlet-class>org.intermine.webservice.server.core.RestfulServlet</servlet-class>
    <init-param>
       <param-name>GET</param-name>
       <param-value>org.intermine.webservice.server.template.AvailableTemplatesService</param-value>
    </init-param>
    <init-param>
       <param-name>POST</param-name>
       <param-value>org.intermine.webservice.server.template.TemplateUploadService</param-value>
    </init-param>
  </servlet>

  <servlet-mapping>
    <servlet-name>ws-template</servlet-name>
    <url-pattern>/service/templates</url-pattern>
    <metadata>
        <name>Templates</name>
        <method type="GET" authenticationRequired="false">
            <summary>Get the list of available templates.</summary>
            <description format="markdown">
Get a listing of the templates configured in an InterMine instance.
Each template contains a description of its properties, defining the
parameters that must be provided to run it, as well as a definition of the
output format for its results.

If the request is authenticated to a user, then the templates that that has access
to will also be returned.
            </description>
            <param required="false" type="boolean" default="false" description="Whether or not to include invalid templates. Invalid templates cannot be run.">includeBroken</param>
            <returns>
                <format>xml</format>
                <format key="templates">json</format>
            </returns>
        </method>
        <method type="POST" authenticationRequired="true">
            <summary>Upload one or more templates.</summary>
            <description>
                Upload a set of templates to the current user profile.
            </description>
            <param required="false" type="String" default="" description="The xml or JSON to load, if using form parameters.">xml</param>
            <body description="The templates to upload. If using body content.">
             <content type="application/xml">
                &lt;template name="my-new-template"&gt;
                    &lt;query model="genomic" view="Gene.symbol Gene.proteins.proteinDomains.name"&gt;
                        &lt;constraint editable="true" path="Gene" op="LOOKUP" value="eve"/&gt;
                    &lt;/query&gt;
                &lt;/template&gt;
             </content>
            </body>
            <returns>
                <format>xml</format>
                <format>json</format>
            </returns>
        </method>
    </metadata>
  </servlet-mapping>

  <servlet>
    <servlet-name>ws-model</servlet-name>
    <servlet-class>org.intermine.webservice.server.model.ModelServlet</servlet-class>
    <init-param>
       <param-name>debug</param-name>
       <param-value>true</param-value>
    </init-param>
  </servlet>

  <servlet-mapping>
    <servlet-name>ws-model</servlet-name>
    <url-pattern>/service/model/*</url-pattern>
    <metadata>
        <name>Data Model</name>
        <method type="GET" authenticationRequired="false">
            <summary>Get a description of the data model</summary>
            <description>
                An InterMine data model can be fully described as a set of classes
                with various properties. This data model is useful for constructing
                queries and interpreting the results returned from the service.
            </description>
            <returns>
                <format>xml</format>
                <format key="model">json</format>
            </returns>
        </method>
    </metadata>
  </servlet-mapping>

  <servlet>
    <servlet-name>ws-version</servlet-name>
    <servlet-class>org.intermine.webservice.server.VersionServlet</servlet-class>
    <init-param>
       <param-name>debug</param-name>
       <param-value>true</param-value>
    </init-param>
  </servlet>

  <servlet-mapping>
    <servlet-name>ws-version</servlet-name>
    <url-pattern>/service/version/*</url-pattern>
    <metadata>
        <name>Version</name>
        <method type="GET" authenticationRequired="false">
           <summary>Get the Web-Service Version.</summary>
           <description>
               Get the web-service version number. This number is incremented for
               each change in functionality.
           </description>
           <returns>
             <format>text</format>
             <format key="version">json</format>
           </returns>
       </method>
       <method type="GET" authenticationRequired="false" slug="/release">
           <summary>Get the Data-Warehouse Release Version.</summary>
           <description>
               Get the release version of the data-warehouse. This is a string that is changed
               each time data is added or removed from the server. Thus this number is meant
               to reflect the contents rather than the interface of this set of services.
           </description>
           <returns>
             <format>text</format>
             <format key="version">json</format>
           </returns>
       </method>
       <method type="GET" authenticationRequired="false" slug="/intermine">
           <summary>Get the InterMine Release Version.</summary>
           <description>
               Get the InterMine version number. This number represents the version of InterMine
               code currently running. See https://github.com/intermine/intermine/releases for
               full details on release dates and versions.
           </description>
           <returns>
             <format>text</format>
             <format key="version">json</format>
           </returns>
       </method>
    </metadata>
  </servlet-mapping>

  <servlet>
    <servlet-name>ws-check-resource</servlet-name>
    <servlet-class>org.intermine.webservice.server.AvailableServicesServlet</servlet-class>
    <init-param>
       <param-name>debug</param-name>
       <param-value>true</param-value>
    </init-param>
  </servlet>

  <servlet-mapping>
    <servlet-name>ws-check-resource</servlet-name>
    <url-pattern>/service/check/*</url-pattern>
    <metadata>
        <deprecated/>
        <name>Check Resource</name>
        <method type="GET" slug="/:resource">
            <summary>Find out where a resource is mounted</summary>
            <description>
                This service is deprecated. Use the full service listing instead.
            </description>
            <param
                required="true"
                type="String"
                description="The resource to locate">resource</param>
            <returns>
                <format accept="text/plain">text</format>
            </returns>
        </method>
    </metadata>
  </servlet-mapping>

  <!-- NEW IN VERSION 6 -->

  <servlet>
    <servlet-name>ws-possible-values</servlet-name>
    <servlet-class>org.intermine.webservice.server.path.PossibleValuesServlet</servlet-class>
    <init-param>
       <param-name>debug</param-name>
       <param-value>true</param-value>
    </init-param>
  </servlet>

  <servlet-mapping>
    <servlet-name>ws-possible-values</servlet-name>
    <url-pattern>/service/path/values</url-pattern>
    <metadata>
        <name>Possible Values</name>
        <minVersion>6</minVersion>
        <method type="GET" authenticationRequired="false" ALSO="POST">
           <summary>Get the possible values a path may have.</summary>
           <description>
               This service provides the possible values that a path may represent
               in the database. This functionality is expected to primarily useful for
               applications providing completion and suggestions for user-input.
           </description>
           <param type="String" required="true" description="The path whose possible values are requested">path</param>
           <param type="JSON" required="false" description="A json object mapping which describes the type constraints on this path">typeConstraints</param>
           <returns>
             <format accept="application/json" key="results">json</format>
             <format accept="application/json;type=count" key="count">jsoncount</format>
             <format accept="text/plain;type=count">count</format>
           </returns>
       </method>
    </metadata>
  </servlet-mapping>

  <servlet>
    <servlet-name>ws-schemata</servlet-name>
    <servlet-class>org.intermine.webservice.server.SchemaServlet</servlet-class>
    <init-param>
       <param-name>debug</param-name>
       <param-value>true</param-value>
    </init-param>
  </servlet>

  <servlet-mapping>
    <servlet-name>ws-schemata</servlet-name>
    <url-pattern>/service/schema/*</url-pattern>
    <metadata>
        <name>Schemata</name>
        <minVersion>6</minVersion>
        <method type="GET">
            <name>All Schemata</name>
            <summary>Get all Schemata</summary>
            <description>Get a listing of the available schemata</description>
            <returns>
                <format accept="application/json">json</format>
            </returns>
        </method>
        <method type="GET" slug="/:name">
            <name>One Schema</name>
            <summary>Get one Schema</summary>
            <description>Retrieve a specific schema</description>
            <param
                required="true"
                options="/schema|schemata"
                default="{}"
                description="The name of the schema to retrieve">name</param>
        </method>
    </metadata>
  </servlet-mapping>

  <!-- NEW IN VERSION 7 -->

  <servlet>
    <servlet-name>ws-summary-fields</servlet-name>
    <servlet-class>org.intermine.webservice.server.SummaryServlet</servlet-class>
    <init-param>
       <param-name>debug</param-name>
       <param-value>true</param-value>
    </init-param>
  </servlet>

  <servlet-mapping>
    <servlet-name>ws-summary-fields</servlet-name>
    <url-pattern>/service/summaryfields</url-pattern>
    <metadata>
        <name>Summary Fields</name>
        <minVersion>7</minVersion>
        <method type="GET" authenticationRequired="false">
           <summary>Get the fields used to summarise the class</summary>
           <param type="Boolean" required="false" default="false" description="Whether to exclude references from the summary fields">norefs</param>
         <returns>
           <format key="classes">json</format>
         </returns>
       </method>
    </metadata>
  </servlet-mapping>

  <servlet>
    <servlet-name>ws-code-gen</servlet-name>
    <servlet-class>org.intermine.webservice.server.query.CodeServlet</servlet-class>
    <init-param>
       <param-name>debug</param-name>
       <param-value>true</param-value>
    </init-param>
  </servlet>

  <servlet-mapping>
    <servlet-name>ws-code-gen</servlet-name>
    <url-pattern>/service/query/code</url-pattern>
    <metadata>
        <name>Generated Code</name>
        <minVersion>7</minVersion>
        <method type="GET" ALSO="POST" authenticationRequired="false">
            <summary>Get the code to run a pathquery in a given language.</summary>
            <description>
              This service provides the ability to generate code in one of several
              languages based on a pathquery provided in serialised form.
          </description>
            <param type="enumerated" default="py" values="pl,py,rb,js,java" required="true" description="The language to generate code in.">lang</param>
            <param type="String" required="true" description="The query to generate code for, in XML or JSON form.">query</param>
            <returns>
                <format accept="text/plain">text</format>
              <format accept="application/json" key="code">json</format>
              <format accept="application/xml">xml</format>
          </returns>
        </method>
    </metadata>
  </servlet-mapping>

  <servlet>
    <servlet-name>ws-list-tags</servlet-name>
    <servlet-class>org.intermine.webservice.server.core.RestfulServlet</servlet-class>
    <init-param>
        <param-name>GET</param-name>
        <param-value>org.intermine.webservice.server.lists.ListTagService</param-value>
    </init-param>
    <init-param>
        <param-name>POST</param-name>
        <param-value>org.intermine.webservice.server.lists.ListTagAddingService</param-value>
    </init-param>
    <init-param>
        <param-name>DELETE</param-name>
        <param-value>org.intermine.webservice.server.lists.ListTagRemovalService</param-value>
    </init-param>
    <init-param>
       <param-name>debug</param-name>
       <param-value>true</param-value>
    </init-param>
  </servlet>

  <servlet-mapping>
    <servlet-name>ws-list-tags</servlet-name>
    <url-pattern>/service/list/tags/*</url-pattern>
    <metadata>
        <name>List Tags</name>
        <minVersion>7</minVersion>
        <method authenticationRequired="false" type="GET" >
            <summary>Get the tags for a list, or all the tags for a given user</summary>
            <description>
                Fetch an up-to-date list of all tags associated with a list, or all lists.
            </description>
            <param type="String" required="false" description="The name of a list whose tags to retrieve. If no list is provided, then all the tags associated with the authenticating user will be returned.">name</param>
            <returns>
              <format key="tags">json</format>
              <format>xml</format>
              <format>tab</format>
              <format>csv</format>
          </returns>
        </method>
        <method authenticationRequired="true" type="POST">
            <summary>Add one or more tags to a list</summary>
            <param type="String" required="true" description="The name of a list to add the tag(s) to.">name</param>
            <param type="String" required="true" description="The name of the tags to add. It should take to from of a semi-colon delimited concatenation of the tag names.">tags</param>
            <returns>
                <format key="tags">json</format>
                <format>xml</format>
                <format>tab</format>
                <format>csv</format>
            </returns>
        </method>
        <method authenticationRequired="true" type="DELETE">
            <summary>Delete one or more tags from a list</summary>
            <param type="String" required="true" description="The name of a list to add the tag(s) to.">name</param>
            <param type="String" required="true" description="The name of the tags to remove. It should take to from of a semi-colon delimited concatenation of the tag names.">tags</param>
            <returns>
                <format key="tags">json</format>
                <format>xml</format>
                <format>tab</format>
                <format>csv</format>
            </returns>
        </method>
    </metadata>
  </servlet-mapping>

  <!-- NEW IN VERSION 8 -->

  <servlet>
  <servlet-name>ws-available-widgets</servlet-name>
    <servlet-class>org.intermine.webservice.server.widget.AvailableWidgetsServlet</servlet-class>
    <init-param>
       <param-name>debug</param-name>
       <param-value>true</param-value>
    </init-param>
  </servlet>

  <servlet-mapping>
    <servlet-name>ws-available-widgets</servlet-name>
    <url-pattern>/service/widgets/*</url-pattern>
    <metadata>
        <name>Widgets</name>
        <minVersion>8</minVersion>
        <method authenticationRequired="false" type="GET">
            <summary>Get a list of the widgets available at a service</summary>
            <description>
                This service returns a list of the widgets that are available at a
                given service. Each entry for the widget includes details of its type,
                the kind of data it processes, and any filters it accepts.
            </description>
            <returns>
              <format key="widgets">json</format>
              <format>xml</format>
              <format>tab</format>
              <format>csv</format>
          </returns>
        </method>
    </metadata>
  </servlet-mapping>

  <servlet>
    <servlet-name>ws-service-listing</servlet-name>
    <servlet-class>org.intermine.webservice.server.ServicesListingsServlet</servlet-class>
    <init-param>
       <param-name>debug</param-name>
       <param-value>true</param-value>
    </init-param>
  </servlet>

  <servlet>
    <servlet-name>ws-widgets</servlet-name>
    <servlet-class>org.intermine.webservice.server.widget.WidgetsServlet</servlet-class>
    <init-param>
       <param-name>debug</param-name>
       <param-value>true</param-value>
    </init-param>
  </servlet>

  <servlet-mapping>
    <servlet-name>ws-widgets</servlet-name>
    <url-pattern>/service/list/enrichment/*</url-pattern>
    <metadata>
        <name>Enrichment Widgets</name>
        <minVersion>8</minVersion>
        <method authenticationRequired="false" type="GET" ALSO="POST">
            <summary>get the data for a given enrichment widget</summary>
            <description>
                Enrichment widgets provide a statistical summary of what makes a list distinct from
                the background population over a certain domain. They return a list of members of the
                domain ranked by p-value (low to high).
            </description>
            <param type="String"
                required="false"
                description="The name of the list to investigate, optional unless identifiers is NULL."
                options="/lists|lists{status=CURRENT}"
                default="{name}">list</param>
            <param type="String"
                required="false"
                description="Comma-separated list of InterMine object IDs, optional unless list name is NULL.">ids</param>
            <param type="String"
                required="true"
                description="The name of the enrichment widget to display"
                options="/widgets|widgets{widgetType=enrichment}"
                default="{name}">widget</param>
            <param type="String"
                required="false"
                description="The name of the list to use as the background population"
                options="/lists|lists{status=CURRENT}"
                default="{name}">population</param>
            <param type="Float"
                default="0.05"
                required="true"
                description="The maximum p-value of results to display. The range is 0.0 - 1.0">maxp</param>
            <param type="enumerated"
                values="Holm-Bonferroni,Benjamini and Hochberg,Bonferroni,None"
                default="Holm-Bonferroni"
                required="true"
                description="The error correction algorithm to use.">correction</param>
            <param type="String"
                required="false"
                options="/widgets|widgets{name=$name}.0.filters"
                description="An optional filter that some widgets accept">filter</param>
            <returns>
              <format key="results">json</format>
              <format>xml</format>
              <format>tab</format>
              <format>csv</format>
          </returns>
        </method>
    </metadata>
  </servlet-mapping>

  <servlet>
    <servlet-name>ws-list-graphs</servlet-name>
    <servlet-class>org.intermine.webservice.server.widget.GraphWidgetsServlet</servlet-class>
    <init-param>
       <param-name>debug</param-name>
       <param-value>true</param-value>
    </init-param>
  </servlet>

  <servlet-mapping>
    <servlet-name>ws-list-graphs</servlet-name>
    <url-pattern>/service/list/chart/*</url-pattern>
    <!-- Custom extensions that allow us to automatically generate documentation -->
    <metadata>
        <name>Graphical Widgets</name>
        <minVersion>8</minVersion>
        <method type="GET" authenticationRequired="false" ALSO="POST">
            <summary>get the data to produce a graph</summary>
            <description>
             This service returns data that can be passed to charting software, such
             as Google's javascript Charts API, to produce graphical representations
             of the overview of data in a list.
          </description>
            <param type="String"
                required="true"
                options="/lists|lists{status=CURRENT}"
                description="The name of the list to investigate"
                default="{name}">list</param>
            <param type="String"
                required="false"
                description="Comma-separated list of InterMine object IDs, optional unless list name is NULL.">ids</param>
			<param type="String"
                required="false"
                description="Type of the entities, required when ids is used">type</param>
            <param type="String"
                required="true"
                description="The name of the graphical widget to display"
                options="/widgets|widgets{widgetType=chart}"
                default="{name}">widget</param>
            <param type="String" required="false" description="An optional filter that some widgets accept">filter</param>
          <returns>
              <format key="results">json</format>
              <format>xml</format>
          </returns>
        </method>
    </metadata>
  </servlet-mapping>

  <servlet>
    <servlet-name>ws-list-table</servlet-name>
    <servlet-class>org.intermine.webservice.server.widget.TableWidgetsServlet</servlet-class>
    <init-param>
       <param-name>debug</param-name>
       <param-value>true</param-value>
    </init-param>
  </servlet>

  <servlet-mapping>
    <servlet-name>ws-list-table</servlet-name>
    <url-pattern>/service/list/table/*</url-pattern>
    <!-- Custom extensions that allow us to automatically generate documentation -->
    <metadata>
        <name>Table Widgets</name>
        <minVersion>8</minVersion>
        <method type="GET" authenticationRequired="false" ALSO="POST">
            <summary>Get the data as displayed by a table widget</summary>
            <description>
              This service returns data to produce a table representations
              of the overview of data in a list.
          </description>
            <param type="String" required="true"
                options="/lists|lists{status=CURRENT}"
                default="{name}"
                description="The name of the list to use as the population for the graph">list</param>
            <param type="String"
                required="false"
                description="Comma-separated list of InterMine object IDs, optional unless list name is NULL.">ids</param>
            <param type="String" required="true" description="The name of the graphical widget to display">widget</param>
            <returns>
              <format key="results">json</format>
              <format>xml</format>
          </returns>
        </method>
    </metadata>
  </servlet-mapping>

   <!-- NEW IN VERSION 9 -->

    <servlet>
        <servlet-name>ws-facet-search</servlet-name>
        <servlet-class>org.intermine.webservice.server.FacetServlet</servlet-class>
        <init-param>
            <param-name>debug</param-name>
            <param-value>true</param-value>
        </init-param>
    </servlet>

    <servlet-mapping>
        <servlet-name>ws-facet-search</servlet-name>
        <url-pattern>/service/facets</url-pattern>
        <!-- Custom extensions that allow us to automatically generate documentation -->
        <metadata>
            <name>FacetSearch</name>
            <minVersion>9</minVersion>
            <method authenticationRequired="false" type="GET" ALSO="POST">
                <summary>Perform a key-word search and retrieve the facets</summary>
                <description>
                    Run a general key-word style search over all data in the data-warehouse.
                    This is similar to Quick Search but here only the facet category counts are returned.
                </description>
                <param type="String" required="false" description="The query string to search with. If absent, or blank, all results will be returned">q</param>
                <param type="String"
                       options="/lists|lists{status=CURRENT}"
                       default="{name}"
                       required="false" description="A list to search within.">list</param>
                <param type="String[]" required="false" description="A facet parameter, eg facet_Organism=D.melanogaster">facet_?</param>
                <returns>
                    <format key="facets">json</format>
                </returns>
            </method>
        </metadata>
    </servlet-mapping>

    <servlet>
        <servlet-name>ws-facet-list</servlet-name>
        <servlet-class>org.intermine.webservice.server.FacetListServlet</servlet-class>
    </servlet>

    <servlet-mapping>
        <servlet-name>ws-facet-list</servlet-name>
        <url-pattern>/service/facet-list</url-pattern>
        <!-- Custom extensions that allow us to automatically generate documentation -->
        <metadata>
            <name>FacetList</name>
            <minVersion>9</minVersion>
            <method authenticationRequired="false" type="GET">
                <summary>Retreive all the possible facets</summary>
                <description>
                    Retreive all the possible facets.
                </description>
                <returns>
                    <format key="facetlist">json</format>
                </returns>
            </method>
        </metadata>
    </servlet-mapping>

  <servlet>
    <servlet-name>ws-quick-search</servlet-name>
    <servlet-class>org.intermine.webservice.server.search.QuickSearchServlet</servlet-class>
    <init-param>
       <param-name>debug</param-name>
       <param-value>true</param-value>
    </init-param>
  </servlet>

  <servlet-mapping>
    <servlet-name>ws-quick-search</servlet-name>
    <url-pattern>/service/search</url-pattern>
    <!-- Custom extensions that allow us to automatically generate documentation -->
    <metadata>
        <name>QuickSearch</name>
        <minVersion>9</minVersion>
        <method authenticationRequired="false" type="GET" ALSO="POST">
            <summary>Perform a key-word search and retrieve the results</summary>
            <description>
                Run a general key-word style search over all data in the data-warehouse.
                Rather than a structured query for a specific type of data, this allows
                the user to search broadly over a range of data types, and use
                facetting information to restrict the search results.
            </description>
            <param type="String" required="false" description="The query string to search with. If absent, or blank, all results will be returned">q</param>
            <param type="int" required="false" description="The maximum number of records to return. If no limit is provided, up to 100 results will be returned." default="10">size</param>
            <param type="int" required="false" description="The index of the first result to return." default="0">start</param>
            <param type="String"
                options="/lists|lists{status=CURRENT}"
                default="{name}"
                required="false" description="A list to search within.">list</param>
            <param type="String[]" required="false" description="A facet parameter, eg facet_Organism=D.melanogaster">facet_?</param>
            <returns>
              <format key="results">json</format>
            </returns>
        </method>
    </metadata>
  </servlet-mapping>

    <servlet>
    <servlet-name>ws-whoami</servlet-name>
    <servlet-class>org.intermine.webservice.server.user.WhoAmIServlet</servlet-class>
    <init-param>
       <param-name>debug</param-name>
       <param-value>true</param-value>
    </init-param>
  </servlet>

  <servlet-mapping>
    <servlet-name>ws-whoami</servlet-name>
    <url-pattern>/service/user/whoami</url-pattern>
    <!-- Custom extensions that allow us to automatically generate documentation -->
    <metadata>
        <name>Who-Am-I?</name>
        <minVersion>9</minVersion>
        <method authenticationRequired="true" type="GET">
            <summary>Get details about the authenticated user</summary>
          <description>
              Retrieve information about the currently authenticated user. This can
              be used to display the user's name.
          </description>
          <returns>
                <format key="user">json</format>
            </returns>
        </method>
    </metadata>
  </servlet-mapping>

  <servlet>
    <servlet-name>ws-24hr-token</servlet-name>
    <servlet-class>org.intermine.webservice.server.user.TokenServlet</servlet-class>
    <init-param>
       <param-name>debug</param-name>
       <param-value>true</param-value>
    </init-param>
  </servlet>

  <servlet-mapping>
    <servlet-name>ws-24hr-token</servlet-name>
    <url-pattern>/service/user/token</url-pattern>
    <!-- Custom extensions that allow us to automatically generate documentation -->
    <metadata>
        <name>Token</name>
        <minVersion>9</minVersion>
        <method type="GET" authenticationRequired="true">
            <summary>Get a new API key</summary>
          <description>
              This service allows a user to retrieve an API token which is valid
              for up to 24 hours of unlimited use. The primary use case is to
              get an API key where the user has only username/password credentials,
              since the use of API keys is more secure.
          </description>
          <returns>
              <format key="token">json</format>
          </returns>
        </method>
    </metadata>
  </servlet-mapping>


  <servlet>
    <servlet-name>ws-new-user</servlet-name>
    <servlet-class>org.intermine.webservice.server.user.NewUserServlet</servlet-class>
    <!--
    This config should be used when there are some tests set up for it.
    <servlet-class>org.intermine.webservice.server.core.RestfulServlet</servlet-class>
     <init-param>
        <param-name>POST</param-name>
        <param-value>org.intermine.webservice.server.user.NewUserService</param-value>
     </init-param>
    -->
    <init-param>
       <param-name>debug</param-name>
       <param-value>true</param-value>
    </init-param>
  </servlet>

  <servlet-mapping>
    <servlet-name>ws-new-user</servlet-name>
    <url-pattern>/service/users</url-pattern>
    <!-- Custom extensions that allow us to automatically generate documentation -->
    <metadata>
      <name>Users</name>
      <minVersion>9</minVersion>
      <method type="POST" authenticationRequired="false">
          <name>User Creation</name>
          <summary>Create a new user in the user-profile</summary>
          <description>
          This service allows users of the web service to create a new user account.
          A user account is required for a number of operations, such as saving
          lists. This service allows users of the webservice to register an account, and
          start using these features that require authentication. The username and
          password provided will be able to be used for future requests, as will
          an API key provided with the response, which is valid for 24 hours.
              This is equivalent to the registration mechanism in the web-application interface.
              Requests to this service are rate limited by IP Address
          </description>
          <param type="Email" required="true" description="The user name of the new user. It should be an email address if possible. There must not be any user with the same username">name</param>
          <param type="String" required="true" description="A password to associate with the account.">password</param>
          <param type="boolean" required="false" description="Whether or not to subscribe to the mine's mailing list, if it has one. The username must be an email address if true">subscribe-to-list</param>
          <returns>
            <format key="user">json</format>
          </returns>
      </method>
    </metadata>
  </servlet-mapping>

  <servlet>
    <servlet-name>ws-classkeys</servlet-name>
    <servlet-class>org.intermine.webservice.server.ClassKeyServlet</servlet-class>
  </servlet>

  <servlet-mapping>
    <servlet-name>ws-classkeys</servlet-name>
    <url-pattern>/service/classkeys/*</url-pattern>
    <metadata>
        <name>Key Fields</name>
        <minVersion>9</minVersion>
        <method type="GET" authenticationRequired="false">
            <summary>Get the fields used to identify an object</summary>
            <description>
                Get the fields configured for this service to identify objects uniquely within
                the database.
            </description>
            <returns>
                <format key="classes">json</format>
            </returns>
       </method>
    </metadata>
  </servlet-mapping>

      <!-- NEW IN VERSION 10 -->

   <servlet>
     <servlet-name>ws-id-resolver</servlet-name>
     <servlet-class>org.intermine.webservice.server.idresolution.IdResolutionServlet</servlet-class>
   </servlet>

   <servlet-mapping>
     <servlet-name>ws-id-resolver</servlet-name>
     <url-pattern>/service/ids/*</url-pattern>
      <metadata>
        <name>ID Resolution</name>
        <minVersion>10</minVersion>
        <method type="POST" authenticationRequired="true">
          <name>Submit Job</name>
          <summary>Start a New ID Resolution Job on the Server</summary>
          <description format="markdown">
New ID resolution jobs are created by posting a representation of the job to this
service. Jobs are run asynchronously, so this service simply submits the
job, and returns the identifier of the job, so that its results and status
may be polled later.

A job is a data structure (represented as `json`) that satisfies the
following [json-schema](http://json-schema.org/) schema:

```
{
    "type": "object",
    "required": ["identifiers", "type"],
    "properties": {
        "identifiers": {
            "type": "array",
            "items": { "type": "string" },
            "minItems": 1,
            "uniqueItems": true
        },
        "type":          { "type": "string"  },
        "extra":         { "type": "string"  },
        "caseSensitive": { "type": "boolean" },
        "wildCards":     { "type": "boolean" }
    }
}
```
          </description>
          <body
            description="A representation of the job. This must include a list of identifiers to resolve, and the type of object these ids are meant to resolve to">
              <content type="application/json" schema="/schema/job.schema">
                {
                  "identifiers": ["eve", "zen", "bib"],
                  "type": "Gene",
                  "caseSensitive": true,
                  "wildCards": true,
                  "extra": "D. melanogaster"
                }
              </content>
           </body>
           <returns>
             <format key="uid">json</format>
           </returns>
        </method>
        <method type="GET" authenticationRequired="true" slug="/:uid/status">
            <name>Check Job Status</name>
            <summary>Check the Status of a Given Job</summary>
            <description>Get a representation of the status of job.</description>
            <param type="String" required="true" description="The unique identifier of the job">uid</param>
            <returns>
              <format key="status" accept="application/json">json</format>
            </returns>
        </method>
        <method type="GET" authenticationRequired="true" slug="/:uid/results">
            <name>Retrieve Job Results</name>
            <summary>Get the Results of a Given Job</summary>
            <description>Get the full results of running a specific job.</description>
            <param type="String" required="true" description="The unique identifier of the job">uid</param>
            <returns>
              <format key="results" accept="application/json">json</format>
            </returns>
        </method>
        <method type="DELETE" authenticationRequired="true" slug="/:uid">
            <name>Delete A Job</name>
            <summary>Delete a given job from the server.</summary>
            <description>Each job should be removed from the server when the user has finished inspecting the results.</description>
            <param type="String" required="true" description="The unique identifier of the job">uid</param>
            <returns>
              <format accept="application/json">json</format>
            </returns>
        </method>
      </metadata>
   </servlet-mapping>

   <!-- NEW IN VERSION 11 -->

   <servlet>
     <servlet-name>ws-list-invitations</servlet-name>
     <servlet-class>org.intermine.webservice.server.lists.ListSharingInvitationServlet</servlet-class>
   </servlet>

   <servlet-mapping>
     <servlet-name>ws-list-invitations</servlet-name>
     <url-pattern>/service/lists/invitations/*</url-pattern>
     <metadata>
       <name>List Invitations</name>
       <minVersion>11</minVersion>
       <method type="POST" authenticationRequired="true">
          <name>Invitation Creation</name>
          <summary>Invite another user to share a list</summary>
          <description format="markdown">
              This service allows users to share one of their lists with another user.
              This allows read-only access to the given list, allowing it to be used in
              queries, exported, etc. You should only do this if you trust the other
              party with your data.

              Users can be designated by their username, display-name (if set) or by
              and email address. If the email address is not registered with a user in
              the system, an invitation will be sent to that address, with a code that
              allows the user to activate the list share.
          </description>
          <param type="String" required="true" description="The list of yours you wish to share"
              options="/lists|lists{status=CURRENT,authorized}"
              default="{name}"
              >list</param>
          <param type="String" required="true" description="The email address of the user to invite to share a list.">to</param>
          <param type="boolean"
              required="false"
              default="false"
              description="Whether or not to send an email to the invitee. The invitee value must be an email address if true">notify</param>
          <returns>
            <format key="invitation">json</format>
          </returns>
      </method>
      <method type="GET" authenticationRequired="true">
          <name>Invitation Details</name>
          <summary>Details of all outstanding invitations</summary>
          <description>
            This service returns a description of all the outstanding list invitations
            for a user on the system.
          </description>
          <returns>
            <format key="invitation">json</format>
          </returns>
      </method>
      <method type="GET" authenticationRequired="true" slug="/:uid">
          <name>Invitation Details</name>
          <summary>Details of a single invitation</summary>
          <description>
            This service returns details of a single invitation on the system.
          </description>
          <param type="String" required="true" description="The identifier of the invitation - a 20 character unique string">uid</param>
          <returns>
            <format key="invitation">json</format>
          </returns>
      </method>
      <method type="PUT" authenticationRequired="true" slug="/:uid">
          <name>Invitation Acceptance</name>
          <summary>Declare the acceptance of an invitation.</summary>
          <description>
              The service accepts the invitation, activating the share. It must be accessed
              by the user it was sent to.
          </description>
          <param type="String" required="true" description="The identifier of the invitation - a 20 character unique string">uid</param>
          <param type="boolean" required="true" description="Whether or not this invitation is accepted or not.">accepted</param>
          <returns>
            <format key="invitation">json</format>
          </returns>
      </method>
     </metadata>
   </servlet-mapping>


   <servlet>
     <servlet-name>ws-list-shares</servlet-name>
     <servlet-class>org.intermine.webservice.server.lists.ListShareServlet</servlet-class>
   </servlet>

   <servlet-mapping>
     <servlet-name>ws-list-shares</servlet-name>
     <url-pattern>/service/lists/shares/*</url-pattern>
     <metadata>
       <name>List Sharing</name>
       <minVersion>11</minVersion>
       <method type="POST" authenticationRequired="true">
          <name>Share a List</name>
          <summary>Authorise another user to access a list</summary>
          <description>
            This service provides a means for authorising another user to access a list. To
            share a list the user making the request must be the owner of the list and you must
            know the username of the user you wish to share with. If you do not know the username
            of the user to share with, then the user should issue an invitation instead. The user
            the list is shared with must exist and the list must not already be shared with them.

            The service returns information detailing whom the list in question is currently
            shared with.
          </description>
          <param type="String" required="true" description="The list of yours you wish to share.">list</param>
          <param type="String" required="true" description="The username of the user who will have access.">with</param>
          <param type="boolean" required="false" description="Whether or not to send an email to the user you are sharing with.">notify</param>
          <returns>
            <format accept="application/javascript" key="share">json</format>
          </returns>
      </method>
      <method type="GET" authenticationRequired="true">
          <name>Details of Currently Shared Lists</name>
          <summary>Retrieve information about which lists are shared with and by whom.</summary>
          <description>
            Get information about each list that is shared by or with the authenticating
            user. The service returns a map with two keys "sharedByUser" and "sharedWithUser"
            which are themselves each maps, with list names as keys, and either lists of
            users with access as values, or the name of the original owner as values.
          </description>
          <returns>
            <format accept="application/javascript" key="share">json</format>
          </returns>
      </method>
       <method type="DELETE" authenticationRequired="true">
          <name>Stop Sharing a List</name>
          <summary>Rescind the Permission Granted to a User to Access a List.</summary>
          <description>
            Stop a user from being able to access a list that you own. This service allows a user
            to remove a user's previously granted permission to view the contents of a list.

            Other than a json results envelope no meaningful results are returned, and the caller
            should simply check for a successful response.
          </description>
          <returns>
            <format accept="application/javascript">json</format>
          </returns>
      </method>
     </metadata>
   </servlet-mapping>

    <servlet>
     <servlet-name>ws-user-preferences</servlet-name>
     <servlet-class>org.intermine.webservice.server.core.RestfulServlet</servlet-class>
     <init-param>
        <param-name>GET</param-name>
        <param-value>org.intermine.webservice.server.user.ReadPreferencesService</param-value>
     </init-param>
     <init-param>
        <param-name>POST</param-name>
        <param-value>org.intermine.webservice.server.user.SetPreferencesService</param-value>
     </init-param>
     <init-param>
        <param-name>PUT</param-name>
        <param-value>org.intermine.webservice.server.user.SetPreferencesService</param-value>
     </init-param>
     <init-param>
        <param-name>DELETE</param-name>
        <param-value>org.intermine.webservice.server.user.DeletePreferencesService</param-value>
     </init-param>
   </servlet>

   <servlet-mapping>
     <servlet-name>ws-user-preferences</servlet-name>
     <url-pattern>/service/user/preferences/*</url-pattern>
     <metadata>
       <name>User Preferences</name>
       <minVersion>11</minVersion>
       <method type="POST" also="PUT" authenticationRequired="true">
          <name>Set Preference(s)</name>
          <summary>Set the value of one or more preferences</summary>
          <description>
            Thid service allows a user to store or change a key value pair
            associated with their account. The keys may have a particular meaning. All values
            will be stored and retrieved as strings.
          </description>
          <param type="String[]" required="false" description="The preference to set">?</param>
          <returns>
            <format key="preferences">json</format>
          </returns>
      </method>
      <method type="GET" authenticationRequired="true">
          <name>View Preferences</name>
          <summary>Get a user's preferences</summary>
          <description>
            Get a complete listing of a user's preferences. This is presented as a mapping
            from string key to string value.
          </description>
          <returns>
            <format key="preferences">json</format>
          </returns>
      </method>
      <method type="DELETE" authenticationRequired="true">
          <name>Delete Preference(s)</name>
          <summary>Remove one or all preferences.</summary>
          <description>
            Delete either a single preference from a user's set of stored preferences, or deletes
            all stored preference values.
          </description>
          <param type="String" required="false" description="The preference to delete. If not provided, ALL will be cleared">key</param>
          <returns>
            <format key="preferences">json</format>
          </returns>
      </method>
     </metadata>
   </servlet-mapping>

   <!-- NEW IN VERSION 12 -->

   <servlet>
    <servlet-name>ws-query-store</servlet-name>
    <servlet-class>org.intermine.webservice.server.core.RestfulServlet</servlet-class>
    <init-param>
        <param-name>GET</param-name>
        <param-value>org.intermine.webservice.server.query.QueryRetrieverService</param-value>
    </init-param>
    <init-param>
        <param-name>POST</param-name>
        <param-value>org.intermine.webservice.server.query.QueryStoreService</param-value>
    </init-param>
    <init-param>
       <param-name>debug</param-name>
       <param-value>true</param-value>
    </init-param>
  </servlet>

  <servlet-mapping>
    <servlet-name>ws-query-store</servlet-name>
    <url-pattern>/service/queries/*</url-pattern>
    <metadata>
        <name>Query Store</name>
        <minVersion>12</minVersion>
        <method authenticationRequired="false" type="GET" >
            <summary>Get a stored query</summary>
            <description>
                Get a query stored at the service.
            </description>
            <param type="String" required="true" description="The id of the query to fetch">id</param>
            <returns>
                <format>json</format>
                <format>xml</format>
            </returns>
        </method>
        <method authenticationRequired="false" type="POST">
            <summary>Store a query</summary>
            <param type="String" required="true" description="The xml OR JSON of the query to store.">query</param>
            <returns>
                <format key="id">json</format>
            </returns>
        </method>
    </metadata>
  </servlet-mapping>

  <!-- NEW IN VERSION 13 -->

    <servlet>
      <servlet-name>ws-sequence</servlet-name>
      <servlet-class>org.intermine.webservice.server.core.RestfulServlet</servlet-class>
      <init-param>
          <param-name>GET</param-name>
          <param-value>org.intermine.webservice.server.clob.SequenceService</param-value>
      </init-param>
      <init-param>
            <param-name>POST</param-name>
            <param-value>org.intermine.webservice.server.clob.SequenceService</param-value>
        </init-param>
  </servlet>

  <servlet-mapping>
     <servlet-name>ws-sequence</servlet-name>
     <url-pattern>/service/sequence/*</url-pattern>
     <metadata>
        <name>Sequence Access</name>
        <minVersion>13</minVersion>
        <method authenticationRequired="false" type="GET" also="POST">
            <summary>Get a portion of a sequence-like object.</summary>
            <description format="markdown">
Get either the entire sequence of an object, or
fetch an indexed sub-sequence of it.

This service expects a query with a single output column that resolves
to a sub-sequenceable object. For example to get a sub-sequence
of the genomic sequence of the fly X chromosome in a genomic mine, the following
query could be used:

```
&lt;query model="genomic" view="Chromosome.sequence.residues"&gt;
    &lt;constraint path="Chromosome" op="LOOKUP" value="X" extraValue="D. melanogaster"/&gt;
&lt;/query&gt;
```
            </description>
            <param type="Integer" required="false" default="0" description="The start index">start</param>
            <param type="Integer" required="false" description="The end index">end</param>
            <param type="String"
                default="&lt;query model=&quot;genomic&quot; view=&quot;Chromosome.sequence.residues&quot;&gt;
    &lt;constraint path=&quot;Chromosome&quot; op=&quot;LOOKUP&quot; value=&quot;X&quot; extraValue=&quot;D. melanogaster&quot;/&gt;
&lt;/query&gt;"
                required="true" description="The xml OR JSON of the query to run.">query</param>
            <returns>
                <format key="results">json</format>
            </returns>
        </method>
    </metadata>
  </servlet-mapping>

    <!--  New in version 14 -->

    <servlet>
     <servlet-name>ws-jbrowse</servlet-name>
     <servlet-class>org.intermine.webservice.server.core.RestfulServlet</servlet-class>
     <init-param>
        <param-name>GET</param-name>
        <param-value>org.intermine.webservice.server.jbrowse.Endpoint</param-value>
     </init-param>
     <init-param>
        <param-name>POST</param-name>
        <param-value>org.intermine.webservice.server.jbrowse.Endpoint</param-value>
     </init-param>
   </servlet>

   <servlet-mapping>
    <servlet-name>ws-jbrowse</servlet-name>
    <url-pattern>/service/jbrowse/*</url-pattern>
    <metadata>
        <name>JBrowse Endpoint</name>
        <minVersion>16</minVersion>
        <method type="GET" authenticationRequired="false" slug="/:domain/features/:refseq">
            <name>Get Features</name>
            <summary>Get Features on a Reference Sequence</summary>
            <description format="markdown">
                This service provides the functionality for `JBrowse` feature
                requests.

                See [Writing JBrowse Compatible Web Services](http://gmod.org/wiki/JBrowse_Configuration_Guide#Writing_JBrowse-compatible_Web_Services)
            </description>
            <param
                type="String"
                required="true"
                options="/data/Organism|results"
                default="{taxonId}"
                description="The domain we are operating in. This will generally refer to an
                    organism taxon-id">domain</param>
            <param
                type="String"
                required="true"
                options="/data/Chromosome|results{length}"
                default="{primaryIdentifier}"
                description="The identifier of the reference sequence to find
                    features within">refseq</param>
            <param
                type="Integer"
                required="false"
                recommended="true"
                default="100000"
                description="The starting index">start</param>
            <param
                type="Integer"
                required="false"
                recommended="true"
                default="120000"
                description="The end index">end</param>
            <param
                type="String"
                required="false"
                options="/model|model.classes"
                default="{name}"
                description="The type of feature to return">type</param>
            <param
                type="boolean"
                required="false"
                default="false"
                description="Make this a reference sequence request">reference</param>
        <returns>
            <format accept="application/json">json</format>
        </returns>
      </method>
        <method type="GET" authenticationRequired="false" slug="/:domain/stats/global">
            <name>Get Global Statistics</name>
            <summary>Get Statistics about the Features Served by this Store</summary>
            <description format="markdown">
                This service provides the functionality for `JBrowse` global statistics
                requests.

                See [Writing JBrowse Compatible Web Services](http://gmod.org/wiki/JBrowse_Configuration_Guide#Writing_JBrowse-compatible_Web_Services)
            </description>
            <param
                type="String"
                required="true"
                options="/data/Organism|results"
                default="{taxonId}"
                description="The domain we are operating in. This will generally refer to an
                    organism taxon-id">domain</param>
            <param
                type="String"
                required="false"
                options="/model|model.classes"
                default="{name}"
                description="The type of feature we are interested in">type</param>
        <returns>
            <format accept="application/json">json</format>
        </returns>
      </method>
      <method type="GET" authenticationRequired="false" slug="/:domain/stats/region/:refseq">
            <name>Get Region Statistics</name>
            <summary>Get Statistics for a Sub-Set of Features Served by this Store</summary>
            <description format="markdown">
                This service provides the functionality for `JBrowse` region statistics
                requests.

                See [Writing JBrowse Compatible Web Services](http://gmod.org/wiki/JBrowse_Configuration_Guide#Writing_JBrowse-compatible_Web_Services)
            </description>
            <param
                type="String"
                required="true"
                options="/data/Organism|results"
                default="{taxonId}"
                description="The domain we are operating in. This will generally refer to an
                    organism taxon-id">domain</param>
            <param
                type="String"
                required="true"
                options="/data/Chromosome|results{length}"
                default="{primaryIdentifier}"
                description="The identifier of the reference sequence to find
                    features within">refseq</param>
            <param
                type="Integer"
                required="false"
                default="1000"
                description="The starting index">start</param>
            <param
                type="Integer"
                required="false"
                default="2000"
                description="The end index">end</param>
            <param
                type="String"
                required="false"
                options="/model|model.classes"
                default="{name}"
                description="The type of feature we are interested in">type</param>
        <returns>
            <format accept="application/json">json</format>
        </returns>
      </method>
      <method type="GET"
              authenticationRequired="false"
              slug="/:domain/stats/regionFeatureDensities/:refseq">
            <name>Get Region Statistics</name>
            <summary>Get Binned Density Statistics for a Sub-Set of Features Served by this Store</summary>
            <description format="markdown">
                This service provides the functionality for `JBrowse` binned
                region statistics requests.

                See [Writing JBrowse Compatible Web Services](http://gmod.org/wiki/JBrowse_Configuration_Guide#Writing_JBrowse-compatible_Web_Services)
            </description>
            <param
                type="String"
                required="true"
                options="/data/Organism|results"
                default="{taxonId}"
                description="The domain we are operating in. This will generally refer to an
                    organism taxon-id">domain</param>
            <param
                type="String"
                required="true"
                options="/data/Chromosome|results{length}"
                default="{primaryIdentifier}"
                description="The identifier of the reference sequence to find
                    features within">refseq</param>
            <param
                type="Integer"
                required="false"
                default="1000"
                description="The starting index">start</param>
            <param
                type="Integer"
                required="false"
                default="2000"
                description="The end index">end</param>
            <param
                type="String"
                required="false"
                options="/model|model.classes"
                default="{name}"
                description="The type of feature we are interested in">type</param>
            <param
                type="String"
                required="false"
                description="The number of bases per bin, used to determine the number of bins"
                default="20000">basesPerBin</param>
        <returns>
            <format accept="application/json">json</format>
        </returns>
      </method>
    </metadata>
   </servlet-mapping>

   <!--  New in version 16 -->

    <servlet>
     <servlet-name>ws-jbrowse-names</servlet-name>
     <servlet-class>org.intermine.webservice.server.core.RestfulServlet</servlet-class>
     <init-param>
        <param-name>GET</param-name>
        <param-value>org.intermine.webservice.server.jbrowse.Names</param-value>
     </init-param>
   </servlet>

   <servlet-mapping>
    <servlet-name>ws-jbrowse-names</servlet-name>
    <url-pattern>/service/jbrowse/names/*</url-pattern>
    <metadata>
        <name>JBrowse Name Lookup</name>
        <minVersion>16</minVersion>
        <method type="GET" authenticationRequired="false" slug="/:domain">
            <name>Find Features By Name</name>
            <summary>Lookup features by name</summary>
            <description format="markdown">
                This service provides the functionality for `JBrowse` name
                look-up requests.

                See [Writing JBrowse Compatible Web Services](http://gmod.org/wiki/JBrowse_Configuration_Guide#Writing_JBrowse-compatible_Web_Services)
            </description>
            <param
                required="true"
                type="String"
                default="eve"
                description="The search prefix string to look for">startswith</param>
            <param
                required="true"
                type="String"
                options="/data/Organism|results"
                default="{taxonId}"
                description="The domain for this search (generally an organism)">domain</param>
            <returns>
                <format accept="application/json">json</format>
            </returns>
        </method>
        <method type="GET" authenticationRequired="false" slug="/:domain">
            <name>Retrieve Feature Information</name>
            <summary>Retrieve feature information by name</summary>
            <description format="markdown">
                This service provides the functionality for `JBrowse` name
                look-up requests.

                See [Writing JBrowse Compatible Web Services](http://gmod.org/wiki/JBrowse_Configuration_Guide#Writing_JBrowse-compatible_Web_Services)
            </description>
            <param
                required="true"
                type="String"
                default="eve"
                description="The name of the item.">equals</param>
            <param
                required="true"
                type="String"
                options="/data/Organism|results"
                default="{taxonId}"
                description="The domain for this search (generally an organism)">domain</param>
            <returns>
                <format accept="application/json">json</format>
            </returns>
        </method>
    </metadata>
   </servlet-mapping>

   <servlet>
     <servlet-name>ws-deregistration-token</servlet-name>
     <servlet-class>org.intermine.webservice.server.user.DeregistrationTokenServlet</servlet-class>
   </servlet>

   <servlet-mapping>
    <servlet-name>ws-deregistration-token</servlet-name>
    <url-pattern>/service/user/deregistration/*</url-pattern>
    <metadata>
        <name>Deregistration Tokens</name>
        <minVersion>16</minVersion>
        <method type="GET" authenticationRequired="true" slug="/:uid">
            <summary>Get information about a deregistration token</summary>
            <description>
                This service returns a representation of a deregistration
                token that a user has access to.
            </description>
            <param
                required="true"
                type="String"
                description="The identifier of the token">uid</param>
            <returns>
                <format accept="application/json" key="token">json</format>
            </returns>
        </method>
        <method type="POST" authenticationRequired="true">
            <summary>Create a deregistration token</summary>
            <description>
                This service creates a deregistration token,
                thus starting the process of de-registerin a user.
            </description>
            <returns>
                <format accept="application/json" key="token">json</format>
            </returns>
        </method>
        <method type="DELETE" authenticationRequired="true" slug="/:uid">
            <summary>Delete a deregistration token</summary>
            <description>
                This service deletes a deregistration
                token that a user has access to, thus cancelling
                the request to de-register the user.
            </description>
            <param
                required="true"
                type="String"
                description="The identifier of the token">uid</param>
            <returns>
                <format accept="application/json" key="token">json</format>
            </returns>
        </method>
    </metadata>
   </servlet-mapping>

   <servlet>
     <servlet-name>ws-user</servlet-name>
     <servlet-class>org.intermine.webservice.server.core.RestfulServlet</servlet-class>
     <init-param>
         <param-name>GET</param-name>
         <param-value>org.intermine.webservice.server.user.WhoAmIService</param-value>
     </init-param>
     <init-param>
         <param-name>DELETE</param-name>
         <param-value>org.intermine.webservice.server.user.DeregistrationService</param-value>
     </init-param>
       <init-param>
           <param-name>POST</param-name>
           <param-value>org.intermine.webservice.server.user.ChangePasswordService</param-value>
       </init-param>
   </servlet>

   <servlet-mapping>
     <servlet-name>ws-user</servlet-name>
     <url-pattern>/service/user</url-pattern>
     <metadata>
         <name>User</name>
         <minVersion>16</minVersion>
         <method type="GET" authenticationRequired="true">
             <summary>Get information about the Current User</summary>
             <description format="markdown">
                 This service provides information about the current user,
                 including their user name and preferences.
             </description>
             <returns>
                <format key="user" accept="application/json">json</format>
            </returns>
         </method>
         <method type="DELETE" authenticationRequired="true">
             <summary>Delete the Current User</summary>
             <description format="markdown">
                 This service deletes the current User and all their data.

                 To ensure that you really mean to deregister a user
                 programmatically, this service requires a deregistration
                 token to be obtained before sending the delete request.

                 As output it returns all of the user data it had before it was
                 deleted.
             </description>
             <param
                 required="true"
                 description="A token to ensure this is not a mistake"
                 type="String">deregistrationToken</param>
             <returns>
                <format accept="application/xml">xml</format>
            </returns>
         </method>
         <method type="POST" authenticationRequired="true">
             <summary>Modify the password of the current User</summary>
             <description format="markdown">
                 This service modify the password of the current user.
             </description>
             <param type="String"
                    required="true"
                    description="The current password associated with the account.">oldPassword</param>
             <param type="String"
                    required="true"
                    description="The new password to associate with the account.">newPassword</param>
             <returns>
                <format accept="application/json">json</format>
            </returns>
        </method>
    </metadata>
   </servlet-mapping>

   <servlet>
     <servlet-name>ws-perma-tokens</servlet-name>
     <servlet-class>org.intermine.webservice.server.core.RestfulServlet</servlet-class>
     <init-param>
         <param-name>GET</param-name>
         <param-value>org.intermine.webservice.server.user.TokensService</param-value>
     </init-param>
     <init-param>
         <param-name>POST</param-name>
         <param-value>org.intermine.webservice.server.user.TokenService</param-value>
     </init-param>
     <init-param>
         <param-name>DELETE</param-name>
         <param-value>org.intermine.webservice.server.user.DeleteTokensService</param-value>
     </init-param>
   </servlet>

   <servlet-mapping>
     <servlet-name>ws-perma-tokens</servlet-name>
     <url-pattern>/service/user/tokens</url-pattern>
     <metadata>
         <name>Tokens</name>
         <minVersion>16</minVersion>
         <method type="GET" authenticationRequired="true">
             <summary>Get List of Permanent Tokens</summary>
             <description format="markdown">
                 Tokens are issued so that users may provide access
                 to their private data to third parties in a more secure manner.
                 This service lets users inspect the permanent tokens they have
                 issued.

                 No access is provide here to other tokens (24hrs, api, day), for
                 security and other reasons. Please look at the `Session` service
                 for issuing new temporary tokens.
             </description>
             <returns>
                <format key="tokens" accept="application/json">json</format>
            </returns>
        </method>
         <method type="POST" authenticationRequired="true">
             <summary>Create a New Token</summary>
             <description format="markdown">
Tokens are issued so that users may provide access
to their private data to third parties in a more secure manner.
This service lets users create a new token they can provide
to others.

The different token types are:

`day`
 : A token that will be valid for up to 24 hrs.
`once`
 : A token that can only be used for a single request.
`api`
 : The main Read-Write API key of the user. Generating one of these replaces the currrent key.
`perm`
 : A permanent Read-Only token that others can use.
             </description>
             <param
                 required="false"
                 type="enumerated"
                 values="day,once,api,perm"
                 default="day"
                 description="The type of token to issue">type</param>
             <param
                 required="false"
                 type="String"
                 description="An optional message to associate with a token">message</param>
             <returns>
                <format key="token" accept="application/json">json</format>
            </returns>
        </method>
         <method type="DELETE" authenticationRequired="true">
             <summary>Delete all Tokens</summary>
             <description format="markdown">
                 Delete all permanent tokens.

                 Permanent tokens are issued so that users may provide access
                 to their private data to third parties in a more secure manner.
                 This service lets users all the delete permanent tokens they have
                 issued.
             </description>
             <returns>
                <format accept="application/json">json</format>
            </returns>
        </method>
    </metadata>
   </servlet-mapping>

   <servlet>
     <servlet-name>ws-perma-token</servlet-name>
     <servlet-class>org.intermine.webservice.server.user.PermaTokensServlet</servlet-class>
   </servlet>

   <servlet-mapping>
     <servlet-name>ws-perma-token</servlet-name>
     <url-pattern>/service/user/tokens/*</url-pattern>
     <metadata>
         <name>Permanent Token</name>
         <minVersion>16</minVersion>
         <method type="GET" authenticationRequired="true" slug="/:uid">
             <summary>Get Token Information</summary>
             <description format="markdown">
                 Retrieve information about a specific permanent token.

                 Permanent tokens are issued so that users may provide access
                 to their private data to third parties in a more secure manner.
                 This service lets users inspect a specific permanent tokens they have
                 issued.
             </description>
             <param
                 required="true"
                 type="String"
                 description="The identifier of one of your tokens">uid</param>
             <returns>
                <format accept="application/json">json</format>
            </returns>
        </method>
         <method type="DELETE" authenticationRequired="true" slug="/:uid">
             <summary>Delete a Token</summary>
             <description format="markdown">
                 Delete a specific permanent token.

                 Permanent tokens are issued so that users may provide access
                 to their private data to third parties in a more secure manner.
                 This service lets users delete permanent tokens they have
                 issued.
             </description>
             <param
                 required="true"
                 type="String"
                 description="The identifier of one of your tokens">uid</param>
             <returns>
                <format accept="application/json">json</format>
            </returns>
        </method>
    </metadata>
   </servlet-mapping>

  <servlet>
    <servlet-name>ws-branding</servlet-name>
    <servlet-class>org.intermine.webservice.server.core.RestfulServlet</servlet-class>
    <init-param>
         <param-name>GET</param-name>
         <param-value>org.intermine.webservice.server.branding.BrandingService</param-value>
     </init-param>
  </servlet>

  <servlet-mapping>
     <servlet-name>ws-branding</servlet-name>
     <url-pattern>/service/branding</url-pattern>
     <metadata>
         <name>Branding</name>
         <minVersion>16</minVersion>
         <method type="GET" authenticationRequired="false">
             <summary>Get Branding Information</summary>
             <description>
                 Retrieve branding information, so that elements may be
                 visually styled appropriately for their source.
             </description>
             <returns>
                <format accept="application/json">json</format>
            </returns>
        </method>
    </metadata>
  </servlet-mapping>

  <servlet>
    <servlet-name>ws-saved-queries</servlet-name>
    <servlet-class>org.intermine.webservice.server.core.RestfulServlet</servlet-class>
    <init-param>
         <param-name>GET</param-name>
         <param-value>org.intermine.webservice.server.query.SavedQueryRetrievalService</param-value>
     </init-param>
     <init-param>
         <param-name>POST</param-name>
         <param-value>org.intermine.webservice.server.query.QueryUploadService</param-value>
     </init-param>
     <init-param>
         <param-name>PUT</param-name>
         <param-value>org.intermine.webservice.server.query.QueryUpdateService</param-value>
     </init-param>
     <init-param>
         <param-name>DELETE</param-name>
         <param-value>org.intermine.webservice.server.query.QueryRemovalService</param-value>
     </init-param>
  </servlet>

  <servlet-mapping>
     <servlet-name>ws-saved-queries</servlet-name>
     <url-pattern>/service/user/queries</url-pattern>
     <metadata>
         <name>Saved Queries</name>
         <minVersion>16</minVersion>
         <method authenticationRequired="false" type="GET">
            <summary>Get the Saved Queries You have Access to.</summary>
            <description>
                This resource represents access to the set of saved-queries
                accessible to a user. Saved queries are just normal queries, but
                persisted with the user's account.
            </description>
            <param required="false"
                type="String"
                description="An optional filter by name, allowing wildcards.">filter</param>
            <returns>
                <format accept="application/json">json</format>
                <format accept="application/xml">xml</format>
            </returns>
         </method>
         <method authenticationRequired="true" type="POST">
            <summary>Upload New Queries to be Saved into a User's Profile</summary>
            <description>
                This resource allows users to upload queries to be saved into their profile.
                Queries that the user uploads should all be valid, and ideally have names. If they
                do not have names, names will be assigned to them.
            </description>
            <param required="false" type="String" default="" description="The queries to upload, if using form parameters.">xml</param>
            <body description="The queries to upload. If using body content.">
             <content type="application/xml">
                &lt;query model="genomic" view="Gene.symbol Gene.proteins.proteinDomains.name"&gt;
                    &lt;constraint path="Gene" op="LOOKUP" value="eve"/&gt;
                &lt;/query&gt;
             </content>
             <content type="none"/>
            </body>
            <returns>
                <format accept="text/plain">text</format>
                <format accept="application/json">json</format>
                <format accept="application/xml">xml</format>
                <format accept="text/tab-separated-values">tab</format>
                <format accept="text/comma-separated-values">csv</format>
            </returns>
         </method>
         <method authenticationRequired="true" type="PUT">
            <summary>Update Existing Queries in a User's Profile</summary>
            <description>
                This resource allows users to upload queries to be saved into their profile.
                Queries that the user uploads should all be valid, and ideally have names. If they
                do not have names, names will be assigned to them. If queries with the same name
                already exist, they will be over-written. This provides a mechanism for updating
                the value of saved queries on a service.
            </description>
            <param required="false" type="String" default="" description="The queries to upload, if using form parameters.">query</param>
            <body description="The queries to upload. If using body content.">
             <content type="application/xml">
                &lt;query model="genomic" view="Gene.symbol Gene.proteins.proteinDomains.name"&gt;
                    &lt;constraint path="Gene" op="LOOKUP" value="eve"/&gt;
                &lt;/query&gt;
             </content>
             <content type="none"/>
            </body>
            <returns>
                <format accept="text/plain">text</format>
                <format accept="application/json">json</format>
                <format accept="application/xml">xml</format>
                <format accept="text/tab-separated-values">tab</format>
                <format accept="text/comma-separated-values">csv</format>
            </returns>
         </method>
         <method authenticationRequired="true" type="DELETE">
            <summary>Delete a saved query by name</summary>
            <description format="markdown">
                This resource exposes the ability to delete specific saved queries, identified
                by name.

                A user can only delete queries that they own, and must be executed
                with `Read/Write` permission.
            </description>
            <param required="true"
                options="/user/queries|queries"
                default="{title}"
                type="String"
                description="The name of the query to delete">name</param>
            <returns>
                <format accept="application/json">json</format>
                <format accept="application/xml">xml</format>
            </returns>
         </method>
     </metadata>
  </servlet-mapping>

  <servlet>
    <servlet-name>ws-saved-query</servlet-name>
    <servlet-class>org.intermine.webservice.server.core.RestfulServlet</servlet-class>
     <init-param>
         <param-name>DELETE</param-name>
         <param-value>org.intermine.webservice.server.query.QueryRemovalService</param-value>
     </init-param>
  </servlet>

  <servlet-mapping>
     <servlet-name>ws-saved-query</servlet-name>
     <url-pattern>/service/user/queries/*</url-pattern>
     <metadata>
         <name>Saved Query</name>
         <minVersion>16</minVersion>

         <method authenticationRequired="true" type="DELETE" slug="/:name">
            <summary>Delete a saved query by name</summary>
            <description format="markdown">
                This resource exposes the ability to delete specific saved queries, identified
                by name.

                A user can only delete queries that they own, and must be executed
                with `Read/Write` permission.
            </description>
            <param required="true"
                options="/user/queries|queries"
                default="{title}"
                type="String"
                description="The name of the query to delete">name</param>
            <returns>
                <format accept="application/json">json</format>
                <format accept="application/xml">xml</format>
            </returns>
         </method>
     </metadata>
  </servlet-mapping>

  <servlet>
    <servlet-name>ws-saved-template</servlet-name>
    <servlet-class>org.intermine.webservice.server.core.RestfulServlet</servlet-class>
    <init-param>
         <param-name>GET</param-name>
         <param-value>org.intermine.webservice.server.template.SingleTemplateService</param-value>
     </init-param>
     <init-param>
         <param-name>DELETE</param-name>
         <param-value>org.intermine.webservice.server.template.TemplateRemovalService</param-value>
     </init-param>
  </servlet>

  <servlet-mapping>
     <servlet-name>ws-saved-template</servlet-name>
     <url-pattern>/service/templates/*</url-pattern>
     <metadata>
         <name>Saved Template</name>
         <minVersion>16</minVersion>
         <method authenticationRequired="false" type="GET" slug="/:name">
            <summary>Retrieve a template by name</summary>
            <description format="markdown">
                This resource retrieves a representation of a named template, returning
                404 if the template cannot be found.

                If the request is authenticated, then the templates visible to that user (created by
                or shared with them) will be included along with publically accessible templates.
            </description>
            <param required="true"
                options="/templates|templates"
                default="{name}"
                type="String"
                description="The name of the template to fetch">name</param>
            <returns>
                <format accept="application/json">json</format>
                <format accept="application/xml">xml</format>
            </returns>
         </method>
         <method authenticationRequired="true" type="DELETE" slug="/:name">
            <summary>Delete a template by name</summary>
            <description format="markdown">
                This resource exposes the ability to delete specific templates, identified
                by name.

                A user can only delete templates that they own, and must be executed
                with `Read/Write` permission.
            </description>
            <param required="true"
                options="/templates|templates"
                default="{name}"
                type="String"
                description="The name of the template to delete">name</param>
            <returns>
                <format accept="application/json">json</format>
                <format accept="application/xml">xml</format>
            </returns>
         </method>
     </metadata>
  </servlet-mapping>

  <servlet>
    <servlet-name>ws-session</servlet-name>
    <servlet-class>org.intermine.webservice.server.core.RestfulServlet</servlet-class>
    <init-param>
         <param-name>GET</param-name>
         <param-value>org.intermine.webservice.server.SessionService</param-value>
     </init-param>
  </servlet>

  <servlet-mapping>
     <servlet-name>ws-session</servlet-name>
     <url-pattern>/service/session</url-pattern>
     <metadata>
         <name>Sessions</name>
         <minVersion>16</minVersion>
         <method authenticationRequired="false" type="GET">
            <summary>Open a new Web-Services Session</summary>
            <description format="markdown">
                This service opens a new 24 session for users. If authenticated to
                an existing user, it has the same effect as requesting a new 24hr
                token. But for unauthenticated users, it allocates a new temporary
                profile, and assigns a 24hr usage token.
            </description>
            <returns>
                <format key="token">json</format>
            </returns>
         </method>
     </metadata>
  </servlet-mapping>

  <servlet>
      <servlet-name>ws-data</servlet-name>
      <servlet-class>org.intermine.webservice.server.core.RestfulServlet</servlet-class>
      <init-param>
          <param-name>GET</param-name>
          <param-value>org.intermine.webservice.server.data.DataService</param-value>
      </init-param>
  </servlet>

  <servlet-mapping>
      <servlet-name>ws-data</servlet-name>
      <url-pattern>/service/data/*</url-pattern>
      <metadata>
          <name>JBrowse Simple Data Service</name>
          <minVersion>16</minVersion>
          <method type="GET" authenticationRequired="false" slug="/:type">
              <summary>Get Data about Objects of the Given Type</summary>
              <description>
                  This service allows simple access to queries against a
                  single type. This is meant to allow for simple linking
                  and resource-based access to InterMine data.
              </description>
              <header
                  required="false"
                  default="records=0-10"
                  description="The range of values requested">Range</header>
              <param
                  required="true"
                  options="/model|model.classes"
                  default="{name}"
                  type="String"
                  description="The type of the object to find.">type</param>
              <param
                  required="false"
                  type="String[]"
                  description="An optional filter over the objects"
                  repeat="/model|model.classes.$type.attributes">?</param>
              <returns>
                  <format accept="application/json" key="results">json</format>
              </returns>
          </method>
      </metadata>
  </servlet-mapping>

  <!-- New in version 17 -->
    <servlet>
     <servlet-name>ws-jbrowse-config</servlet-name>
     <servlet-class>org.intermine.webservice.server.core.RestfulServlet</servlet-class>
     <init-param>
        <param-name>GET</param-name>
        <param-value>org.intermine.webservice.server.jbrowse.Config</param-value>
     </init-param>
   </servlet>

   <servlet-mapping>
    <servlet-name>ws-jbrowse-config</servlet-name>
    <url-pattern>/service/jbrowse/config/*</url-pattern>
    <metadata>
        <name>JBrowse Configuration Files</name>
        <minVersion>17</minVersion>
        <method type="GET" authenticationRequired="false" slug="/:domain/trackList.json">
            <name>Get Track Listing</name>
            <summary>Get the Configuration for the Track Listing</summary>
            <description format="markdown">
                This service serves a `trackList.json` file suitable for
                use with JBrowse.

                See [Writing JBrowse Compatible Web Services](http://gmod.org/wiki/JBrowse_Configuration_Guide#Writing_JBrowse-compatible_Web_Services)
            </description>
            <param
                type="String"
                required="true"
                options="/data/Organism|results"
                default="{taxonId}"
                description="The domain we are operating in. This will generally refer to an
                    organism taxon-id">domain</param>
            <returns>
                <format accept="application/json">json</format>
            </returns>
        </method>
        <method type="GET" authenticationRequired="false" slug="/:domain/seq/refSeqs.json">
            <name>Get Reference Sequence List</name>
            <summary>Get the Configuration for the Reference Sequences</summary>
            <description format="markdown">
                This service serves a `refSeqs.json` file suitable for
                use with JBrowse.

                See [Writing JBrowse Compatible Web Services](http://gmod.org/wiki/JBrowse_Configuration_Guide#Writing_JBrowse-compatible_Web_Services)
            </description>
            <param
                type="String"
                required="true"
                options="/data/Organism|results"
                default="{taxonId}"
                description="The domain we are operating in. This will generally refer to an
                    organism taxon-id">domain</param>
            <returns>
                <format accept="application/json">json</format>
            </returns>
        </method>
    </metadata>
  </servlet-mapping>

   <!-- New in version 18 -->
    <servlet>
     <servlet-name>ws-complexes-export</servlet-name>
     <servlet-class>org.intermine.webservice.server.core.RestfulServlet</servlet-class>
     <init-param>
        <param-name>GET</param-name>
        <param-value>org.intermine.webservice.server.complexes.ExportService</param-value>
     </init-param>
   </servlet>

   <servlet-mapping>
    <servlet-name>ws-complexes-export</servlet-name>
    <url-pattern>/service/complexes/export/*</url-pattern>
    <metadata>
        <name>Complex Interaction Lookup</name>
        <minVersion>18</minVersion>
        <method type="GET" authenticationRequired="false">
            <name>Find Complexes by Identifier</name>
            <summary>Lookup Complexes by Identifier</summary>
            <description format="markdown">
                This service provides the JSON needed for the Complex Viewer.
            </description>
            <param
                required="false"
                type="String"
                default="json"
                description="The format to return">format</param>
            <returns>
                <format accept="application/json">json</format>
            </returns>
        </method>
    </metadata>
   </servlet-mapping>


   <!-- New in version 24 -->

  <servlet>
    <servlet-name>ws-web-properties</servlet-name>
    <servlet-class>org.intermine.webservice.server.webproperties.WebPropertiesServlet</servlet-class>
    <init-param>
       <param-name>debug</param-name>
       <param-value>true</param-value>
    </init-param>
  </servlet>

  <servlet-mapping>
    <servlet-name>ws-web-properties</servlet-name>
    <url-pattern>/service/web-properties/*</url-pattern>
    <metadata>
        <name>Web properties</name>
        <method type="GET" authenticationRequired="false">
            <summary>Get a description of the data model</summary>
            <description>
                The InterMine user interface can be customised with a set of properties, e.g.
                default values for the list upload, default values for the region search etc.
            </description>
            <returns>
                <format>json</format>
            </returns>
        </method>
    </metadata>
  </servlet-mapping>
  
  <!-- New in version 28 -->

  <servlet>
      <servlet-name>ws-system-template</servlet-name>
      <servlet-class>org.intermine.webservice.server.core.RestfulServlet</servlet-class>
      <init-param>
          <param-name>GET</param-name>
          <param-value>org.intermine.webservice.server.template.SystemTemplatesService</param-value>
      </init-param>
  </servlet>

 <servlet-mapping>
        <servlet-name>ws-system-template</servlet-name>
        <url-pattern>/service/templates/system</url-pattern>
        <metadata>
            <name>Templates (System)</name>
            <method type="GET" authenticationRequired="false">
                <summary>Get the list of system templates.</summary>
                <description format="markdown">
                    Get a listing of the templates configured in an InterMine instance tagged with
                    the `im:converter` tag.
                </description>
                <returns>
                    <format>xml</format>
                    <format key="templates">json</format>
                </returns>
            </method>
        </metadata>
    </servlet-mapping>

    <!-- new in version 29 -->

    <servlet>
        <servlet-name>ws-template-tags</servlet-name>
        <servlet-class>org.intermine.webservice.server.core.RestfulServlet</servlet-class>
        <init-param>
            <param-name>GET</param-name>
            <param-value>org.intermine.webservice.server.template.TemplateTagService</param-value>
        </init-param>
        <init-param>
            <param-name>POST</param-name>
            <param-value>org.intermine.webservice.server.template.TemplateTagAddingService</param-value>
        </init-param>
        <init-param>
            <param-name>DELETE</param-name>
            <param-value>org.intermine.webservice.server.template.TemplateTagRemovalService</param-value>
        </init-param>
        <init-param>
            <param-name>debug</param-name>
            <param-value>true</param-value>
        </init-param>
    </servlet>

    <servlet-mapping>
        <servlet-name>ws-template-tags</servlet-name>
        <url-pattern>/service/template/tags/*</url-pattern>
        <metadata>
            <name>Template Tags</name>
            <minVersion>7</minVersion>
            <method authenticationRequired="false" type="GET" >
                <summary>Get the tags for a template, or all the tags for a given user</summary>
                <description>
                    Fetch an up-to-date list of all tags associated with a template, or all templates.
                </description>
                <param type="String" required="false" description="The name of a template whose tags to retrieve. If no template is provided, then all the tags associated with the authenticating user will be returned.">name</param>
                <returns>
                    <format key="tags">json</format>
                    <format>xml</format>
                    <format>tab</format>
                    <format>csv</format>
                </returns>
            </method>
            <method authenticationRequired="true" type="POST">
                <summary>Add one or more tags to a list</summary>
                <param type="String" required="true" description="The name of a template to add the tag(s) to.">name</param>
                <param type="String" required="true" description="The name of the tags to add. It should take to from of a semi-colon delimited concatenation of the tag names.">tags</param>
                <returns>
                    <format key="tags">json</format>
                    <format>xml</format>
                    <format>tab</format>
                    <format>csv</format>
                </returns>
            </method>
            <method authenticationRequired="true" type="DELETE">
                <summary>Delete one or more tags from a list</summary>
                <param type="String" required="true" description="The name of a template to add the tag(s) to.">name</param>
                <param type="String" required="true" description="The name of the tags to remove. It should take to from of a semi-colon delimited concatenation of the tag names.">tags</param>
                <returns>
                    <format key="tags">json</format>
                    <format>xml</format>
                    <format>tab</format>
                    <format>csv</format>
                </returns>
            </method>
        </metadata>
    </servlet-mapping>

<!-- new in version 30-->
  <servlet>
      <servlet-name>ws-bioentity-markup</servlet-name>
      <servlet-class>org.intermine.webservice.server.core.RestfulServlet</servlet-class>
      <init-param>
          <param-name>GET</param-name>
          <param-value>org.intermine.webservice.server.fair.BioEntityMarkupService</param-value>
      </init-param>
  </servlet>

  <servlet-mapping>
    <servlet-name>ws-bioentity-markup</servlet-name>
    <url-pattern>/service/semantic-markup/reportpage</url-pattern>
    <metadata>
        <name>Semantic Markup</name>
        <minVersion>30</minVersion>
        <method type="GET" authenticationRequired="false">
            <summary>Get semantic markup for bioentity</summary>
            <description>
                This service provides semantic markup for Gene, Protein, DataSet types and BioChemEntity (if configured in the web.properties file)
            </description>
             <param
                required="true"
                type="int"
                description="The internal InterMine id">id</param>
            <returns>
                <format accept="application/json">json</format>
            </returns>
        </method>
    </metadata>
  </servlet-mapping>
    
  <servlet>
      <servlet-name>ws-permanent-url</servlet-name>
      <servlet-class>org.intermine.webservice.server.core.RestfulServlet</servlet-class>
      <init-param>
          <param-name>GET</param-name>
          <param-value>org.intermine.webservice.server.fair.PermanentURLService</param-value>
      </init-param>
  </servlet>

  <servlet-mapping>
    <servlet-name>ws-permanent-url</servlet-name>
    <url-pattern>/service/permanent-url</url-pattern>
    <metadata>
        <name>Permanent URL</name>
        <minVersion>30</minVersion>
        <method type="GET" authenticationRequired="false">
            <summary>Get permanent URL for data objetct</summary>
            <description>
                This service generates permanent URL based on the internal intermine ID. If the type=rdf, it returns the link to the rdf representation of the entity 
            </description>
            <param
                required="true"
                type="String"
                description="The internal InterMine ID">id</param>
            <param
                required="false"
                type="String"
                description="The type of the url">type</param>
            <returns>
                <format accept="application/json">json</format>
            </returns>
        </method>
    </metadata>
  </servlet-mapping>

  <servlet>
      <servlet-name>ws-homepage-markup</servlet-name>
      <servlet-class>org.intermine.webservice.server.core.RestfulServlet</servlet-class>
      <init-param>
          <param-name>GET</param-name>
          <param-value>org.intermine.webservice.server.fair.HomePageMarkupService</param-value>
      </init-param>
  </servlet>

  <servlet-mapping>
    <servlet-name>ws-homepage-markup</servlet-name>
    <url-pattern>/service/semantic-markup/homepage</url-pattern>
    <metadata>
        <name>Semantic Markup</name>
        <minVersion>30</minVersion>
        <method type="GET" authenticationRequired="false">
            <summary>Get semantic markup for the home page</summary>
            <description>
                This service provides semantic markup for the InterMine home page
            </description>
            <returns>
                <format accept="application/json">json</format>
            </returns>
        </method>
    </metadata>
  </servlet-mapping>

<!-- new in version 31 -->
  <servlet>
    <servlet-name>ws-login</servlet-name>
    <servlet-class>org.intermine.webservice.server.user.LoginServlet</servlet-class>
    <init-param>
     <param-name>debug</param-name>
     <param-value>true</param-value>
    </init-param>
  </servlet>

  <servlet-mapping>
    <servlet-name>ws-login</servlet-name>
    <url-pattern>/service/login/*</url-pattern>
    <metadata>
        <name>Login</name>
        <minVersion>31</minVersion>
        <method type="POST" authenticationRequired="true">
            <summary>Login a user</summary>
            <description>
                This service checks user's credential and attach anonymously created lists to
                the user's account. A new session token is generated, to be used for further
                requests
            </description>
            <param
                required="true"
                type="String"
                description="The username">user</param>
            <param
                description="The user's password"
                required="true"
                type="String">password</param>
            <returns>
                <format accept="application/json">json</format>
            </returns>
        </method>
    </metadata>
  </servlet-mapping>

  <servlet>
    <servlet-name>ws-logout</servlet-name>
    <servlet-class>org.intermine.webservice.server.user.LogoutServlet</servlet-class>
    <init-param>
     <param-name>debug</param-name>
     <param-value>true</param-value>
    </init-param>
  </servlet>

  <servlet-mapping>
    <servlet-name>ws-logout</servlet-name>
    <url-pattern>/service/logout</url-pattern>
    <metadata>
        <name>Logout</name>
        <minVersion>31</minVersion>
        <method type="GET" authenticationRequired="true">
            <summary>Login a user</summary>
            <description>
                This service invalidates the session token assigned the user logging out
            </description>
            <returns>
                <format accept="application/json">json</format>
            </returns>
        </method>
    </metadata>
  </servlet-mapping>

<!-- new in version 32 -->
  <servlet>
    <servlet-name>ws-feedback</servlet-name>
    <servlet-class>org.intermine.webservice.server.FeedbackServlet</servlet-class>
    <init-param>
     <param-name>debug</param-name>
     <param-value>true</param-value>
    </init-param>
  </servlet>

  <servlet-mapping>
    <servlet-name>ws-feedback</servlet-name>
    <url-pattern>/service/feedback/*</url-pattern>
    <metadata>
        <name>Feedback</name>
        <minVersion>32</minVersion>
        <method type="POST" authenticationRequired="false">
            <summary>Send feedback</summary>
            <description>
                This service allows users to send feedback
            </description>
            <param
                required="false"
                type="Email"
                description="The user email">email</param>
            <param
                description="The feedback"
                required="true"
                type="String">feedback</param>
            <returns>
                <format accept="application/json">json</format>
            </returns>
        </method>
    </metadata>
  </servlet-mapping>

  <servlet>
    <servlet-name>ws-request-psw-reset</servlet-name>
    <servlet-class>org.intermine.webservice.server.user.RequestPswResetServlet</servlet-class>
    <init-param>
     <param-name>debug</param-name>
     <param-value>true</param-value>
    </init-param>
  </servlet>

  <servlet-mapping>
    <servlet-name>ws-request-psw-reset</servlet-name>
    <url-pattern>/service/user/requestpswreset</url-pattern>
    <metadata>
        <name>Request Password Reset</name>
        <minVersion>32</minVersion>
        <method type="GET" authenticationRequired="false">
            <summary>Send a password change email with token</summary>
            <description>
                This service sends a password change email to the user email address
            </description>
            <param
                required="false"
                type="Email"
                description="The user email">email</param>
            <param
                description="The url where the user is redicted to change the password"
                required="true"
                type="String">redirectUrl</param>
            <returns>
                <format accept="application/json">json</format>
            </returns>
        </method>
    </metadata>
  </servlet-mapping>

  <servlet>
    <servlet-name>ws-psw-reset</servlet-name>
    <servlet-class>org.intermine.webservice.server.user.PswResetServlet</servlet-class>
    <init-param>
     <param-name>debug</param-name>
     <param-value>true</param-value>
    </init-param>
  </servlet>

  <servlet-mapping>
    <servlet-name>ws-psw-reset</servlet-name>
    <url-pattern>/service/user/pswreset</url-pattern>
    <metadata>
        <name>Password Reset</name>
        <minVersion>32</minVersion>
        <method type="PUT" authenticationRequired="false">
            <summary>Reset a password</summary>
            <description>
                This service changes a user's password with the authority of a token previously emailed
            </description>
            <param
                required="true"
                type="String"
                description="The token previously emailed">pswResetToken</param>
            <param required="true"
		   type="String" 
                   description="The new password">newPassword</param>
            <returns>
                <format accept="application/json">json</format>
            </returns>
        </method>
    </metadata>
  </servlet-mapping>

  <servlet>
    <servlet-name>ws-bg-properties</servlet-name>
    <servlet-class>org.intermine.webservice.server.bg.BGPropertiesServlet</servlet-class>
    <init-param>
     <param-name>debug</param-name>
     <param-value>true</param-value>
    </init-param>
  </servlet>

  <servlet-mapping>
    <servlet-name>ws-bg-properties</servlet-name>
    <url-pattern>/service/bluegenes-properties</url-pattern>
    <metadata>
        <name>BlueGenes Properies</name>
        <minVersion>32</minVersion>
        <method type="GET" authenticationRequired="false">
            <summary> Get value of key, or all key-values if key is not specified</summary>
            <description>
                This service returns the value of key, or all key-values if not specified
            </description>
            <param
                required="false"
                type="String"
                description="The key">key</param>
            <returns>
                <format accept="application/json">json</format>
            </returns>
        </method>
        <method type="POST" authenticationRequired="true">
            <summary>Add new key with value</summary>
            <description>
                This service adds a new key with value
            </description>
            <param
                required="true"
                type="String"
                description="The key">key</param>
            <param required="true"
		   type="String" 
                   description="The value">value</param>
            <returns>
                <format accept="application/json">json</format>
            </returns>
        </method>
        <method type="PUT" authenticationRequired="true">
            <summary>Update value of existing key</summary>
            <description>
                This service updates the value of existing key
            </description>
            <param
                required="true"
                type="String"
                description="The key">key</param>
            <param required="true"
		   type="String" 
                   description="The new value">value</param>
            <body description="The key and value, if using body content.">
                <content type="application/x-www-form-urlencoded"/>
            </body>
            <returns>
                <format accept="application/json">json</format>
            </returns>
        </method>
        <method type="DELETE" authenticationRequired="true">
            <summary>Remove existing key</summary>
            <description>
                This service removes existing key
            </description>
            <param
                required="true"
                type="String"
                description="The key">key</param>
            <returns>
                <format accept="application/json">json</format>
            </returns>
        </method>
    </metadata>
  </servlet-mapping>

   <servlet>
     <servlet-name>ws-list-resolver</servlet-name>
     <servlet-class>org.intermine.webservice.server.idresolution.ListResolutionServlet</servlet-class>
   </servlet>

   <servlet-mapping>
     <servlet-name>ws-list-resolver</servlet-name>
     <url-pattern>/service/listresolver/*</url-pattern>
      <metadata>
        <name>List Resolution</name>
        <minVersion>32</minVersion>
        <method type="POST" authenticationRequired="true">
          <name>Submit a List Upgrading Job</name>
          <summary>Start a new List Resolution Job on the Server</summary>
          <description format="markdown">
List Resolution job checks that all the identifiers in the given list are still valid. Jobs are run asynchronously, so this service simply submits the
job, and returns the identifier of the job, so that its results and status
may be polled later.
          </description>
          <param type="String" required="true" description="The name of the list which will be checked by the job">name</param>
          <returns>
             <format key="uid">json</format>
          </returns>
        </method>
        <method type="GET" authenticationRequired="true" slug="/:uid/status">
            <name>Check Job Status</name>
            <summary>Check the Status of a Given Job</summary>
            <description>Get a representation of the status of job.</description>
            <param type="String" required="true" description="The unique identifier of the job">uid</param>
            <returns>
              <format key="status" accept="application/json">json</format>
            </returns>
        </method>
        <method type="GET" authenticationRequired="true" slug="/:uid/results">
            <name>Retrieve Job Results</name>
            <summary>Get the Results of a Given Job</summary>
            <description>Get the full results of running a specific job.</description>
            <param type="String" required="true" description="The unique identifier of the job">uid</param>
            <returns>
              <format key="results" accept="application/json">json</format>
            </returns>
        </method>
        <method type="DELETE" authenticationRequired="true" slug="/:uid">
            <name>Delete A Job</name>
            <summary>Delete a given job from the server.</summary>
            <description>Each job should be removed from the server when the user has finished inspecting the results.</description>
            <param type="String" required="true" description="The unique identifier of the job">uid</param>
            <returns>
              <format accept="application/json">json</format>
            </returns>
        </method>
      </metadata>
   </servlet-mapping>

  <servlet>
  <servlet-name>ws-upgrade-list</servlet-name>
  <servlet-class>org.intermine.webservice.server.lists.ListUpgradingServlet</servlet-class>
  <init-param>
     <param-name>debug</param-name>
     <param-value>true</param-value>
  </init-param>
  </servlet>

  <servlet-mapping>
    <servlet-name>ws-upgrade-list</servlet-name>
    <url-pattern>/service/upgradelist/*</url-pattern>
    <metadata>
        <name>Upgrade List</name>
        <minVersion>32</minVersion>
        <method type="GET" authenticationRequired="false" ALSO="POST">
          <summary>Upgrade a list with conflicts after a new build</summary>
            <description>
              This service allows to upgrade an existing list in order to resolve any conflicts after a new build.
            </description>
            <param required="true"
                  type="String"
                  description="The name of the list which will be upgraded">name</param>
          <body description="Internal IDS which will be used to upgrade the list, tab, comma or newline separated.">
             <content type="text/plain"/>
          </body>
          <returns>
            <format accept="application/json">json</format>
            <format accept="text/plain">text</format>
          </returns>
        </method>
    </metadata>
  </servlet-mapping>

  <servlet>
    <servlet-name>ws-oauth2-authenticator</servlet-name>
    <servlet-class>org.intermine.webservice.server.oauth2.AuthenticatorServlet</servlet-class>
    <init-param>
     <param-name>debug</param-name>
     <param-value>true</param-value>
    </init-param>
  </servlet>

  <servlet-mapping>
    <servlet-name>ws-oauth2-authenticator</servlet-name>
    <url-pattern>/service/oauth2authenticator</url-pattern>
    <metadata>
        <name>OAuth2 Authenticator</name>
        <minVersion>32</minVersion>
        <method type="GET" authenticationRequired="false">
            <summary>OAuth2 Authenticator</summary>
            <description>
                This service redirects the user to the oauth2 authenticator provider
            </description>
	        <param
                required="true"
                type="String"
                description="The provider used for the authentication, e.g. GOOGLE, IM">provider</param>
            <returns>
                <format accept="application/json">json</format>
            </returns>
        </method>
    </metadata>
  </servlet-mapping>

  <servlet>
    <servlet-name>ws-oauth2-callback</servlet-name>
    <servlet-class>org.intermine.webservice.server.oauth2.CallbackServlet</servlet-class>
    <init-param>
     <param-name>debug</param-name>
     <param-value>true</param-value>
    </init-param>
  </servlet>

  <servlet-mapping>
    <servlet-name>ws-oauth2-callback</servlet-name>
    <url-pattern>/service/oauth2callback/*</url-pattern>
    <metadata>
        <name>OAuth2 Callback</name>
        <minVersion>32</minVersion>
        <method type="GET" authenticationRequired="false">
            <summary>OAuth2 Callback</summary>
            <description>
                This service is called by the oauth2 authenticator provider after the user logs in
            </description>
            <param
                required="true"
                type="String"
                description="The provider used for the authentication, e.g. GOOGLE, IM">provider</param>
            <param
                required="true"
                type="String"
                description="The client uri where the user is redirected after authentication">redirect_uri</param>
            <returns>
                <format accept="application/json">json</format>
            </returns>
        </method>
    </metadata>
  </servlet-mapping>

<<<<<<< HEAD
<!-- new in version 33 -->
  <servlet>
    <servlet-name>ws-entity-representation</servlet-name>
    <servlet-class>org.intermine.webservice.server.entity.EntityRepresentationServlet</servlet-class>
=======
  <!-- new in version 33 -->
  <servlet>
    <servlet-name>ws-precompute-template</servlet-name>
    <servlet-class>org.intermine.webservice.server.template.TemplatePrecomputeServlet</servlet-class>
>>>>>>> ad163a75
    <init-param>
     <param-name>debug</param-name>
     <param-value>true</param-value>
    </init-param>
  </servlet>

  <servlet-mapping>
<<<<<<< HEAD
    <servlet-name>ws-entity-representation</servlet-name>
    <url-pattern>/service/entity-representation/*</url-pattern>
    <metadata>
        <name>Entity Representation</name>
        <minVersion>33</minVersion>
        <method type="GET" authenticationRequired="false">
            <summary>Entity Representation</summary>
            <description>
                This service return the representation of a entity
            </description>
            <param
                required="true"
                type="String"
                description="The Local Unique Identifier of the entity">lui</param>
            <param
                required="true"
                type="String"
                description="The type of the representation. Only RDF is supported">format</param>
            <returns>
                <format accept="application/rdf+xml">rdf+xml</format>
=======
    <servlet-name>ws-precompute-template</servlet-name>
    <url-pattern>/service/template/precompute</url-pattern>
    <metadata>
        <name>Precompute</name>
        <minVersion>33</minVersion>
        <method type="GET" authenticationRequired="true">
            <summary>Template Precomputed or not</summary>
            <description>
                This service tells if a template has been already precomputed
            </description>
			<param
                required="false"
                type="String"
                description="The name of the template">name</param>
            <returns>
                <format accept="application/json">json</format>
            </returns>
        </method>
        <method type="POST" authenticationRequired="true">
            <summary>Precompute a template</summary>
            <description>
                This service allow to precompute a template
            </description>
			<param
                required="true"
                type="String"
                description="The name of the template">name</param>
            <returns>
                <format accept="application/json">json</format>
            </returns>
        </method>
    </metadata>
  </servlet-mapping>

  <servlet>
    <servlet-name>ws-summarise-template</servlet-name>
    <servlet-class>org.intermine.webservice.server.template.TemplateSummariseServlet</servlet-class>
    <init-param>
     <param-name>debug</param-name>
     <param-value>true</param-value>
    </init-param>
  </servlet>
  <servlet-mapping>
    <servlet-name>ws-summarise-template</servlet-name>
    <url-pattern>/service/template/summarise</url-pattern>
    <metadata>
        <name>Summarise</name>
        <minVersion>33</minVersion>
        <method type="GET" authenticationRequired="true">
            <summary>Template summarised or not</summary>
            <description>
                This service tells if a template has been already summarised
            </description>
			<param
                required="false"
                type="String"
                description="The name of the template">name</param>
            <returns>
                <format accept="application/json">json</format>
            </returns>
        </method>
        <method type="POST" authenticationRequired="true">
            <summary>Summarise a template</summary>
            <description>
                This service allow to Summarise a template
            </description>
			<param
                required="true"
                type="String"
                description="The name of the template">name</param>
            <returns>
                <format accept="application/json">json</format>
            </returns>
        </method>
    </metadata>
  </servlet-mapping>

  <!-- new in version 34 -->
  <servlet>
    <servlet-name>ws-all-templates</servlet-name>
    <servlet-class>org.intermine.webservice.server.core.RestfulServlet</servlet-class>
    <init-param>
       <param-name>GET</param-name>
       <param-value>org.intermine.webservice.server.template.AllAvailableTemplatesService</param-value>
    </init-param>
  </servlet>

  <servlet-mapping>
    <servlet-name>ws-all-templates</servlet-name>
    <url-pattern>/service/alltemplates</url-pattern>
    <metadata>
        <name>All templates</name>
        <minVersion>34</minVersion>
        <method type="GET" authenticationRequired="true">
            <summary>All templates created by users</summary>
            <description>
                Get a listing of all templates configured in an InterMine instance by any user. Only admin users can access it
            </description>
            <returns>
                <format>xml</format>
                <format accept="application/json">json</format>
>>>>>>> ad163a75
            </returns>
        </method>
    </metadata>
  </servlet-mapping>

  <!-- MUST BE LISTED LAST OF ALL WEBSERVICES AS IT IS THE MOST GENERAL -->
  <servlet-mapping>
    <servlet-name>ws-service-listing</servlet-name>
    <url-pattern>/service</url-pattern>
    <metadata>
      <name>Service Listing</name>
      <method type="GET" authenticationRequired="false">
        <summary>Get a description of the services offered by this data-warehouse.</summary>
        <description format="markdown">
            This service returns a description of all the endpoints of the
            web services provided by this application. It includes a listing
            of all the calls that can be made, along with information about
            request parameters and output formats. This information is used
            to provide the listings rendered by [iodocs](http://iodocs.intermine.org).
        </description>
        <returns>
          <format accept="application/json">json</format>
        </returns>
      </method>
    </metadata>
  </servlet-mapping>
<!-- ================================================================================= -->

  <session-config>
    <session-timeout>1440</session-timeout>      <!-- 1440 = 24 * 60 = 1 day -->
  </session-config>

  <welcome-file-list>
    <welcome-file>index.jsp</welcome-file>
  </welcome-file-list>

  <filter>
      <filter-name>PermanentURLFilter</filter-name>
      <filter-class>org.intermine.web.filters.PermanentURLFilter</filter-class>
  </filter>

  <filter-mapping>
      <filter-name>PermanentURLFilter</filter-name>
      <url-pattern>/*</url-pattern>
  </filter-mapping>


  <filter>
    <filter-name>EntityRepresentation</filter-name>
    <filter-class>org.intermine.web.filters.EntityRepresentationFilter</filter-class>
  </filter>

  <filter-mapping>
    <filter-name>EntityRepresentation</filter-name>
    <url-pattern>*.rdf</url-pattern>
  </filter-mapping>

  <!-- Interpret POST parameters as UTF-8 by default -->
  <filter>
      <filter-name>UseUTF8</filter-name>
      <filter-class>org.intermine.web.filters.SetCharacterEncodingFilter</filter-class>
      <init-param>
          <param-name>encoding</param-name>
          <param-value>UTF-8</param-value>
      </init-param>
      <init-param>
          <param-name>ignore</param-name>
          <param-value>false</param-value>
      </init-param>
  </filter>

  <filter-mapping>
      <filter-name>UseUTF8</filter-name>
      <url-pattern>/*</url-pattern>
  </filter-mapping>

  <filter>
      <filter-name>SessionlessRequests</filter-name>
      <filter-class>org.intermine.webservice.server.filter.RequestSubClassFilter</filter-class>
  </filter>

  <filter-mapping>
      <filter-name>SessionlessRequests</filter-name>
      <url-pattern>/service/*</url-pattern>
  </filter-mapping>

  <filter>
  <filter-name>AllowCORSWebServiceRequests</filter-name>
  <filter-class>org.intermine.web.filters.HeaderFilter</filter-class>
      <init-param>
        <param-name>Access-Control-Allow-Origin</param-name>
        <param-value>*</param-value>
      </init-param>
      <init-param>
        <param-name>Access-Control-Allow-Headers</param-name>
        <param-value>Origin, X-Requested-With, Content-Type, Accept, Range, Authorization, Content-Length, Content-Range</param-value>
    </init-param>
      <init-param>
        <param-name>Access-Control-Expose-Headers</param-name>
        <param-value>Content-Encoding, Content-Type, Content-Length, Content-Range</param-value>
    </init-param>
    <init-param>
        <param-name>Access-Control-Allow-Methods</param-name>
        <param-value>DELETE, POST, GET, OPTIONS, PUT</param-value>
    </init-param>
  </filter>

  <filter-mapping>
    <filter-name>AllowCORSWebServiceRequests</filter-name>
    <url-pattern>/service/*</url-pattern>
  </filter-mapping>

  <filter>
    <filter-name>DontCache</filter-name>
    <filter-class>org.intermine.web.filters.HeaderFilter</filter-class>
    <init-param>
      <param-name>Cache-Control</param-name>
    <param-value>no-cache,no-store,max-age=0</param-value>
    </init-param>
    <init-param>
      <param-name>Expires</param-name>
      <param-value>0</param-value>
    </init-param>

  </filter>

  <filter-mapping>
    <filter-name>DontCache</filter-name>
    <url-pattern>/query.do</url-pattern>
  </filter-mapping>

  <filter>
    <filter-name>ExpireHeader</filter-name>
    <filter-class>org.intermine.web.filters.ExpiresHeaderFilter</filter-class>
  </filter>

  <filter-mapping>
    <filter-name>ExpireHeader</filter-name>
    <url-pattern>*.js</url-pattern>
  </filter-mapping>

  <filter-mapping>
    <filter-name>ExpireHeader</filter-name>
    <url-pattern>*.css</url-pattern>
  </filter-mapping>

  <filter>
    <filter-name>ReleaseEtags</filter-name>
    <filter-class>org.intermine.web.filters.ReleaseEtagFilter</filter-class>
  </filter>

  <filter-mapping>
    <filter-name>ReleaseEtags</filter-name>
    <servlet-name>ws-model</servlet-name>
  </filter-mapping>
 <filter-mapping>
    <filter-name>ReleaseEtags</filter-name>
    <servlet-name>ws-model</servlet-name>
    <dispatcher>REQUEST</dispatcher>
    <dispatcher>FORWARD</dispatcher>

  </filter-mapping>

  <error-page>
    <error-code>500</error-code>
    <location>/static/flymine-offline/</location>
  </error-page>
  <error-page>
    <error-code>502</error-code>
    <location>/static/flymine-offline/</location>
  </error-page>
  <error-page>
    <error-code>503</error-code>
    <location>/static/flymine-offline/</location>
  </error-page>
  <error-page>
    <error-code>404</error-code>
    <location>/pagenotfound.do</location>
  </error-page>

  <jsp-config>
    <jsp-property-group>
      <url-pattern>*.jsp</url-pattern>
      <trim-directive-whitespaces>true</trim-directive-whitespaces>
    </jsp-property-group>
  </jsp-config>

</web-app><|MERGE_RESOLUTION|>--- conflicted
+++ resolved
@@ -3804,17 +3804,10 @@
     </metadata>
   </servlet-mapping>
 
-<<<<<<< HEAD
-<!-- new in version 33 -->
-  <servlet>
-    <servlet-name>ws-entity-representation</servlet-name>
-    <servlet-class>org.intermine.webservice.server.entity.EntityRepresentationServlet</servlet-class>
-=======
   <!-- new in version 33 -->
   <servlet>
     <servlet-name>ws-precompute-template</servlet-name>
     <servlet-class>org.intermine.webservice.server.template.TemplatePrecomputeServlet</servlet-class>
->>>>>>> ad163a75
     <init-param>
      <param-name>debug</param-name>
      <param-value>true</param-value>
@@ -3822,28 +3815,6 @@
   </servlet>
 
   <servlet-mapping>
-<<<<<<< HEAD
-    <servlet-name>ws-entity-representation</servlet-name>
-    <url-pattern>/service/entity-representation/*</url-pattern>
-    <metadata>
-        <name>Entity Representation</name>
-        <minVersion>33</minVersion>
-        <method type="GET" authenticationRequired="false">
-            <summary>Entity Representation</summary>
-            <description>
-                This service return the representation of a entity
-            </description>
-            <param
-                required="true"
-                type="String"
-                description="The Local Unique Identifier of the entity">lui</param>
-            <param
-                required="true"
-                type="String"
-                description="The type of the representation. Only RDF is supported">format</param>
-            <returns>
-                <format accept="application/rdf+xml">rdf+xml</format>
-=======
     <servlet-name>ws-precompute-template</servlet-name>
     <url-pattern>/service/template/precompute</url-pattern>
     <metadata>
@@ -3945,7 +3916,42 @@
             <returns>
                 <format>xml</format>
                 <format accept="application/json">json</format>
->>>>>>> ad163a75
+            </returns>
+        </method>
+    </metadata>
+  </servlet-mapping>
+
+  <!-- new in version 35 -->
+  <servlet>
+    <servlet-name>ws-entity-representation</servlet-name>
+    <servlet-class>org.intermine.webservice.server.entity.EntityRepresentationServlet</servlet-class>
+    <init-param>
+     <param-name>debug</param-name>
+     <param-value>true</param-value>
+    </init-param>
+  </servlet>
+
+  <servlet-mapping>
+    <servlet-name>ws-entity-representation</servlet-name>
+    <url-pattern>/service/entity-representation/*</url-pattern>
+    <metadata>
+        <name>Entity Representation</name>
+        <minVersion>35</minVersion>
+        <method type="GET" authenticationRequired="false">
+            <summary>Entity Representation</summary>
+            <description>
+                This service return the representation of a entity
+            </description>
+            <param
+                required="true"
+                type="String"
+                description="The Local Unique Identifier of the entity">lui</param>
+            <param
+                required="true"
+                type="String"
+                description="The type of the representation. Only RDF is supported">format</param>
+            <returns>
+                <format accept="application/rdf+xml">rdf+xml</format>
             </returns>
         </method>
     </metadata>
