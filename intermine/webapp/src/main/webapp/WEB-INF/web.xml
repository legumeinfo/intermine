--- conflicted
+++ resolved
@@ -3558,21 +3558,90 @@
   </servlet-mapping>
 
   <servlet>
-<<<<<<< HEAD
+    <servlet-name>ws-bg-properties</servlet-name>
+    <servlet-class>org.intermine.webservice.server.bg.BlueGenesServlet</servlet-class>
+    <init-param>
+     <param-name>debug</param-name>
+     <param-value>true</param-value>
+    </init-param>
+  </servlet>
+
+  <servlet-mapping>
+    <servlet-name>ws-bg-properties</servlet-name>
+    <url-pattern>/service/bluegenes-properties</url-pattern>
+    <metadata>
+        <name>BlueGenes Properies</name>
+        <minVersion>32</minVersion>
+        <method type="GET" authenticationRequired="false">
+            <summary> Get value of key, or all key-values if key is not specified</summary>
+            <description>
+                This service returns the value of key, or all key-values if not specified
+            </description>
+            <param
+                required="false"
+                type="String"
+                description="The key">key</param>
+            <returns>
+                <format accept="application/json">json</format>
+            </returns>
+        </method>
+        <method type="POST" authenticationRequired="true">
+            <summary>Add new key with value</summary>
+            <description>
+                This service adds a new key with value
+            </description>
+            <param
+                required="true"
+                type="String"
+                description="The key">key</param>
+            <param required="true"
+		   type="String" 
+                   description="The value">value</param>
+            <returns>
+                <format accept="application/json">json</format>
+            </returns>
+        </method>
+        <method type="PUT" authenticationRequired="true">
+            <summary>Update value of existing key</summary>
+            <description>
+                This service updates the value of existing key
+            </description>
+            <param
+                required="true"
+                type="String"
+                description="The key">key</param>
+            <param required="true"
+		   type="String" 
+                   description="The new value">value</param>
+            <returns>
+                <format accept="application/json">json</format>
+            </returns>
+        </method>
+        <method type="DELETE" authenticationRequired="true">
+            <summary>Remove existing key</summary>
+            <description>
+                This service removes existing key
+            </description>
+            <param
+                required="true"
+                type="String"
+                description="The key">key</param>
+            <returns>
+                <format accept="application/json">json</format>
+            </returns>
+        </method>
+    </metadata>
+  </servlet-mapping>
+
+  <servlet>
     <servlet-name>ws-oauth2-authenticator</servlet-name>
     <servlet-class>org.intermine.webservice.server.oauth2.AuthenticatorServlet</servlet-class>
-=======
-    <servlet-name>ws-bg-properties</servlet-name>
-    <servlet-class>org.intermine.webservice.server.bg.BlueGenesServlet</servlet-class>
->>>>>>> 8adff2a7
     <init-param>
      <param-name>debug</param-name>
      <param-value>true</param-value>
     </init-param>
   </servlet>
-
-  <servlet-mapping>
-<<<<<<< HEAD
+  <servlet-mapping>
     <servlet-name>ws-oauth2-authenticator</servlet-name>
     <url-pattern>/service/oauth2authenticator</url-pattern>
     <metadata>
@@ -3587,43 +3656,10 @@
                 required="true"
                 type="String"
                 description="The provider used for the authentication, e.g. GOOGLE, IM">provider</param>
-=======
-    <servlet-name>ws-bg-properties</servlet-name>
-    <url-pattern>/service/bluegenes-properties</url-pattern>
-    <metadata>
-        <name>BlueGenes Properies</name>
-        <minVersion>32</minVersion>
-        <method type="GET" authenticationRequired="false">
-            <summary> Get value of key, or all key-values if key is not specified</summary>
-            <description>
-                This service returns the value of key, or all key-values if not specified
-            </description>
-            <param
-                required="false"
-                type="String"
-                description="The key">key</param>
             <returns>
                 <format accept="application/json">json</format>
             </returns>
         </method>
-        <method type="POST" authenticationRequired="true">
-            <summary>Add new key with value</summary>
-            <description>
-                This service adds a new key with value
-            </description>
-            <param
-                required="true"
-                type="String"
-                description="The key">key</param>
-            <param required="true"
-		   type="String" 
-                   description="The value">value</param>
->>>>>>> 8adff2a7
-            <returns>
-                <format accept="application/json">json</format>
-            </returns>
-        </method>
-<<<<<<< HEAD
     </metadata>
   </servlet-mapping>
 
@@ -3647,43 +3683,12 @@
             <description>
                 This service is called by the oauth2 authenticator provider after the user logs in
             </description>
-=======
-        <method type="PUT" authenticationRequired="true">
-            <summary>Update value of existing key</summary>
-            <description>
-                This service updates the value of existing key
-            </description>
-            <param
-                required="true"
-                type="String"
-                description="The key">key</param>
-            <param required="true"
-		   type="String" 
-                   description="The new value">value</param>
             <returns>
                 <format accept="application/json">json</format>
             </returns>
         </method>
-        <method type="DELETE" authenticationRequired="true">
-            <summary>Remove existing key</summary>
-            <description>
-                This service removes existing key
-            </description>
-            <param
-                required="true"
-                type="String"
-                description="The key">key</param>
->>>>>>> 8adff2a7
-            <returns>
-                <format accept="application/json">json</format>
-            </returns>
-        </method>
-    </metadata>
-  </servlet-mapping>
-<<<<<<< HEAD
-=======
-
->>>>>>> 8adff2a7
+    </metadata>
+  </servlet-mapping>
 
   <!-- MUST BE LISTED LAST OF ALL WEBSERVICES AS IT IS THE MOST GENERAL -->
   <servlet-mapping>
