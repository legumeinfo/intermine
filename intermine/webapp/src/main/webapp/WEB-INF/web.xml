--- conflicted
+++ resolved
@@ -2998,7 +2998,6 @@
   </servlet-mapping>
 
   <!-- New in version 17 -->
-
     <servlet>
      <servlet-name>ws-jbrowse-config</servlet-name>
      <servlet-class>org.intermine.webservice.server.core.RestfulServlet</servlet-class>
@@ -3059,7 +3058,6 @@
 
 
    <!-- New in version 18 -->
-
     <servlet>
      <servlet-name>ws-complexes-export</servlet-name>
      <servlet-class>org.intermine.webservice.server.core.RestfulServlet</servlet-class>
@@ -3123,10 +3121,44 @@
     </metadata>
   </servlet-mapping>
 
-<<<<<<< HEAD
-   <!-- New in version 28 -->
-  <servlet>
-    <servlet-name>ws-datacatalogue-markup</servlet-name>
+  <!-- New in version 28 -->
+  <servlet>
+      <servlet-name>ws-permanent-uri</servlet-name>
+      <servlet-class>org.intermine.webservice.server.core.RestfulServlet</servlet-class>
+      <init-param>
+          <param-name>GET</param-name>
+          <param-value>org.intermine.webservice.server.fair.PermanentURIService</param-value>
+      </init-param>
+  </servlet>
+
+  <servlet-mapping>
+    <servlet-name>ws-permanent-uri</servlet-name>
+    <url-pattern>/service/permanent-uri</url-pattern>
+    <metadata>
+        <name>Permanent URI</name>
+        <minVersion>28</minVersion>
+        <method type="GET" authenticationRequired="false">
+            <summary>Get permanent URI for data objetct</summary>
+            <description>
+                This service generates permanent URI based on the class type and identifier
+            </description>
+            <param
+                required="true"
+                type="String"
+                description="The type of the entity">type</param>
+            <param
+                required="true"
+                type="String"
+                description="The internal intermine ID">id</param>
+            <returns>
+                <format accept="application/json">json</format>
+            </returns>
+        </method>
+    </metadata>
+  </servlet-mapping>
+
+  <servlet>
+      <servlet-name>ws-datacatalogue-markup</servlet-name>
       <servlet-class>org.intermine.webservice.server.core.RestfulServlet</servlet-class>
       <init-param>
           <param-name>GET</param-name>
@@ -3153,7 +3185,7 @@
   </servlet-mapping>
 
   <servlet>
-    <servlet-name>ws-dataset-markup</servlet-name>
+      <servlet-name>ws-dataset-markup</servlet-name>
       <servlet-class>org.intermine.webservice.server.core.RestfulServlet</servlet-class>
       <init-param>
           <param-name>GET</param-name>
@@ -3171,31 +3203,11 @@
             <summary>Get semantic markup for dataset type</summary>
             <description>
                 This service provides semantic markup for DataSet type
-=======
-  <servlet-mapping>
-    <servlet-name>ws-permanent-uri</servlet-name>
-    <url-pattern>/service/permanent-uri</url-pattern>
-    <metadata>
-        <name>Permanent URI</name>
-        <minVersion>28</minVersion>
-        <method type="GET" authenticationRequired="false">
-            <summary>Get permanent URI for data objetct</summary>
-            <description>
-                This service generates permanent URI based on the class type and identifier
->>>>>>> 98b2495b
             </description>
             <param
                 required="true"
                 type="String"
-<<<<<<< HEAD
                 description="The name of the dataset">name</param>
-=======
-                description="The type of the entity">type</param>
-            <param
-                required="true"
-                type="String"
-                description="The internal intermine ID">id</param>
->>>>>>> 98b2495b
             <returns>
                 <format accept="application/json">json</format>
             </returns>
@@ -3204,8 +3216,7 @@
   </servlet-mapping>
 
   <servlet>
-<<<<<<< HEAD
-    <servlet-name>ws-bioentity-markup</servlet-name>
+      <servlet-name>ws-bioentity-markup</servlet-name>
       <servlet-class>org.intermine.webservice.server.core.RestfulServlet</servlet-class>
       <init-param>
           <param-name>GET</param-name>
@@ -3239,16 +3250,6 @@
     </metadata>
   </servlet-mapping>
 
-=======
-    <servlet-name>ws-permanent-uri</servlet-name>
-      <servlet-class>org.intermine.webservice.server.core.RestfulServlet</servlet-class>
-      <init-param>
-          <param-name>GET</param-name>
-          <param-value>org.intermine.webservice.server.fair.PermanentURIService</param-value>
-      </init-param>
-  </servlet>
-
->>>>>>> 98b2495b
   <!-- MUST BE LISTED LAST OF ALL WEBSERVICES AS IT IS THE MOST GENERAL -->
   <servlet-mapping>
     <servlet-name>ws-service-listing</servlet-name>
