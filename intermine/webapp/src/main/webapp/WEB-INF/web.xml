--- conflicted
+++ resolved
@@ -3123,9 +3123,38 @@
     </metadata>
   </servlet-mapping>
 
-<<<<<<< HEAD
-
-    <!-- new in version 28 -->
+  
+      <!-- New in version 28 -->
+
+    <servlet>
+        <servlet-name>ws-system-template</servlet-name>
+        <servlet-class>org.intermine.webservice.server.core.RestfulServlet</servlet-class>
+        <init-param>
+            <param-name>GET</param-name>
+            <param-value>org.intermine.webservice.server.template.SystemTemplatesService</param-value>
+        </init-param>
+    </servlet>
+
+ <servlet-mapping>
+        <servlet-name>ws-system-template</servlet-name>
+        <url-pattern>/service/templates/system</url-pattern>
+        <metadata>
+            <name>Templates (System)</name>
+            <method type="GET" authenticationRequired="false">
+                <summary>Get the list of system templates.</summary>
+                <description format="markdown">
+                    Get a listing of the templates configured in an InterMine instance tagged with
+                    the `im:converter` tag.
+                </description>
+                <returns>
+                    <format>xml</format>
+                    <format key="templates">json</format>
+                </returns>
+            </method>
+        </metadata>
+    </servlet-mapping>
+
+    <!-- new in version 29 -->
 
     <servlet>
         <servlet-name>ws-template-tags</servlet-name>
@@ -3145,21 +3174,10 @@
         <init-param>
             <param-name>debug</param-name>
             <param-value>true</param-value>
-=======
-    <!-- New in version 28 -->
-
-    <servlet>
-        <servlet-name>ws-system-template</servlet-name>
-        <servlet-class>org.intermine.webservice.server.core.RestfulServlet</servlet-class>
-        <init-param>
-            <param-name>GET</param-name>
-            <param-value>org.intermine.webservice.server.template.SystemTemplatesService</param-value>
->>>>>>> e9a02d77
         </init-param>
     </servlet>
 
     <servlet-mapping>
-<<<<<<< HEAD
         <servlet-name>ws-template-tags</servlet-name>
         <url-pattern>/service/template/tags/*</url-pattern>
         <metadata>
@@ -3198,21 +3216,6 @@
                     <format>xml</format>
                     <format>tab</format>
                     <format>csv</format>
-=======
-        <servlet-name>ws-system-template</servlet-name>
-        <url-pattern>/service/templates/system</url-pattern>
-        <metadata>
-            <name>Templates (System)</name>
-            <method type="GET" authenticationRequired="false">
-                <summary>Get the list of system templates.</summary>
-                <description format="markdown">
-                    Get a listing of the templates configured in an InterMine instance tagged with
-                    the `im:converter` tag.
-                </description>
-                <returns>
-                    <format>xml</format>
-                    <format key="templates">json</format>
->>>>>>> e9a02d77
                 </returns>
             </method>
         </metadata>
