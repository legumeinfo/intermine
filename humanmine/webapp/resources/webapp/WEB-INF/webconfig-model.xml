--- conflicted
+++ resolved
@@ -186,13 +186,7 @@
     </fields>
   </class>
 
-<<<<<<< HEAD
-  <class className="org.intermine.model.bio.Interactor">
-    <fields>
-      <fieldconfig fieldExpr="participant.primaryIdentifier" />
-      <fieldconfig fieldExpr="stoichiometry" />
-      <fieldconfig fieldExpr="biologicalRole" />
-=======
+
   <class className="org.intermine.model.bio.Interaction">
     <fields>
       <fieldconfig fieldExpr="participant1.primaryIdentifier"/>
@@ -207,7 +201,6 @@
       <fieldconfig fieldExpr="role1"/>
       <fieldconfig fieldExpr="role2"/>
       <fieldconfig fieldExpr="relationshipType"/>
->>>>>>> 14e50d30
     </fields>
   </class>
 
