--- conflicted
+++ resolved
@@ -16,11 +16,8 @@
 apply plugin: "com.jfrog.artifactory"
 
 group 'org.intermine'
-<<<<<<< HEAD
 version '4.0.0'
-=======
-version '3.1.2'
->>>>>>> a73cc176
+
 sourceCompatibility = 1.8
 
 repositories {
@@ -90,15 +87,9 @@
         vcsUrl = 'https://github.com/intermine/intermine.git'
         publicDownloadNumbers = true
         version {
-<<<<<<< HEAD
             name = '4.0.0'
             desc = 'InterMine 4.0.0'
             vcsTag = 'intermine-4.0.0'
-=======
-            name = '3.1.2'
-            desc = 'InterMine 3.1.2'
-            vcsTag = 'intermine-3.1.2'
->>>>>>> a73cc176
         }
     }
 
