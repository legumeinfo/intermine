apply plugin: 'groovy'
apply plugin: 'java'
apply plugin: 'maven'
apply plugin: 'signing'

<<<<<<< HEAD
group = 'org.intermine'
version = '5.0.6.4'
=======
group 'org.intermine'
version '5.0.7'
>>>>>>> 6faa52ca

sourceCompatibility = 1.8

repositories {
    mavenLocal()
    mavenCentral()
}

dependencies {
    compile gradleApi()
    compile localGroovy()
}

task sourcesJar(type: Jar, dependsOn: classes) {
    classifier = 'sources'
    from sourceSets.main.allSource
}

task javadocJar(type: Jar, dependsOn: javadoc) {
    classifier = 'javadoc'
    from javadoc.destinationDir
}

artifacts {
    archives sourcesJar
    archives javadocJar
}

signing {
    required { gradle.taskGraph.hasTask("publish") }
    sign configurations.archives
}

uploadArchives {
    repositories {
        mavenDeployer {
            beforeDeployment { MavenDeployment deployment -> signing.signPom(deployment) }

            repository(url: "https://s01.oss.sonatype.org/service/local/staging/deploy/maven2/") {
                authentication(userName: ossrhUsername, password: ossrhPassword)
            }

            snapshotRepository(url: "https://s01.oss.sonatype.org/content/repositories/snapshots/") {
                authentication(userName: ossrhUsername, password: ossrhPassword)
            }

            pom.project {
                name project.name
                packaging 'jar'
                description 'InterMine Plugin'
                url 'https://github.com/intermine/intermine'

                scm {
                    connection 'scm:git:git://github.com/intermine/intermine.git'
                    developerConnection 'scm:git:ssh://github.com:intermine/intermine.git'
                    url 'https://github.com/intermine/intermine'
                }

                licenses {
                    license {
                        name 'LGPL-2.1'
                        url 'https://www.gnu.org/licenses/old-licenses/lgpl-2.1.txt'
                    }
                }

                developers {
                    developer {
                        name 'InterMine core team and contributors'
                    }
                }
            }
        }
    }
}<|MERGE_RESOLUTION|>--- conflicted
+++ resolved
@@ -3,13 +3,8 @@
 apply plugin: 'maven'
 apply plugin: 'signing'
 
-<<<<<<< HEAD
-group = 'org.intermine'
-version = '5.0.6.4'
-=======
 group 'org.intermine'
 version '5.0.7'
->>>>>>> 6faa52ca
 
 sourceCompatibility = 1.8
 
