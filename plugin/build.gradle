buildscript {
    repositories {
        jcenter()
    }

    dependencies {
        classpath "com.jfrog.bintray.gradle:gradle-bintray-plugin:1.8.0"
        classpath "org.jfrog.buildinfo:build-info-extractor-gradle:4.6.2"
    }
}

apply plugin: 'groovy'
apply plugin: 'java'
apply plugin: 'maven'
apply plugin: 'com.jfrog.bintray'
apply plugin: "com.jfrog.artifactory"

group 'org.intermine'
<<<<<<< HEAD
version '4.0.0'
=======
version '3.0.0'
>>>>>>> 336f5235
sourceCompatibility = 1.8

repositories {
    mavenLocal()
    jcenter()
    maven {
        url "https://oss.jfrog.org/artifactory/oss-snapshot-local"
    }
}

dependencies {
    compile gradleApi()
    compile localGroovy()
}

task sourcesJar(type: Jar, dependsOn: classes) {
    classifier = 'sources'
    from sourceSets.main.allSource
}

task javadocJar(type: Jar, dependsOn: javadoc) {
    classifier = 'javadoc'
    from javadoc.destinationDir
}

artifacts {
    archives sourcesJar
    archives javadocJar
}

artifactory {
    contextUrl = 'https://oss.jfrog.org/artifactory/'
    resolve {
        repository {
            repoKey = 'libs-release'
        }
    }

    publish {
        repository {
            if (project.version.endsWith("-SNAPSHOT")) {
                repoKey = 'oss-snapshot-local'
            } else {
                repoKey = 'oss-release-local'
            }
            username = System.getenv('BINTRAY_USER')
            password = System.getenv('BINTRAY_KEY')
        }

        defaults {
            publishConfigs('archives')
        }
    }
}

bintray {
    user = System.getenv('BINTRAY_USER')
    key = System.getenv('BINTRAY_KEY')
    dryRun = false //[Default: false] Whether to run this as dry-run, without deploying
    publish = true //[Default: false] Whether version should be auto published after an upload
    override = true //[Default: false] Whether to override version artifacts already published
    pkg {
        repo = 'intermine'
        name = project.name
        userOrg = user
        licenses = ['LGPL-2.1']
        vcsUrl = 'https://github.com/intermine/intermine.git'
        publicDownloadNumbers = true
        version {
<<<<<<< HEAD
            name = '4.0.0'
            desc = 'InterMine 4.0.0'
            vcsTag = 'intermine-4.0.0'
=======
            name = '3.0.0'
            desc = 'InterMine 3.0.0'
            vcsTag = 'intermine-3.0.0'
>>>>>>> 336f5235
        }
    }

    configurations = ['archives']
}<|MERGE_RESOLUTION|>--- conflicted
+++ resolved
@@ -16,11 +16,7 @@
 apply plugin: "com.jfrog.artifactory"
 
 group 'org.intermine'
-<<<<<<< HEAD
 version '4.0.0'
-=======
-version '3.0.0'
->>>>>>> 336f5235
 sourceCompatibility = 1.8
 
 repositories {
@@ -90,15 +86,9 @@
         vcsUrl = 'https://github.com/intermine/intermine.git'
         publicDownloadNumbers = true
         version {
-<<<<<<< HEAD
             name = '4.0.0'
             desc = 'InterMine 4.0.0'
             vcsTag = 'intermine-4.0.0'
-=======
-            name = '3.0.0'
-            desc = 'InterMine 3.0.0'
-            vcsTag = 'intermine-3.0.0'
->>>>>>> 336f5235
         }
     }
 
