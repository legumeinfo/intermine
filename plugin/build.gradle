apply plugin: 'groovy'
apply plugin: 'java'
apply plugin: 'maven'
apply plugin: 'signing'

group 'org.intermine'
<<<<<<< HEAD
version '5.5.0'
=======
version '5.0.2'
>>>>>>> e0678668

sourceCompatibility = 1.8

repositories {
    mavenLocal()
    mavenCentral()
}

dependencies {
    compile gradleApi()
    compile localGroovy()
}

task sourcesJar(type: Jar, dependsOn: classes) {
    classifier = 'sources'
    from sourceSets.main.allSource
}

task javadocJar(type: Jar, dependsOn: javadoc) {
    classifier = 'javadoc'
    from javadoc.destinationDir
}

artifacts {
    archives sourcesJar
    archives javadocJar
}

signing {
    required { gradle.taskGraph.hasTask("publish") }
    sign configurations.archives
}

uploadArchives {
    repositories {
        mavenDeployer {
            beforeDeployment { MavenDeployment deployment -> signing.signPom(deployment) }

            repository(url: "https://s01.oss.sonatype.org/service/local/staging/deploy/maven2/") {
                authentication(userName: ossrhUsername, password: ossrhPassword)
            }

            snapshotRepository(url: "https://s01.oss.sonatype.org/content/repositories/snapshots/") {
                authentication(userName: ossrhUsername, password: ossrhPassword)
            }

            pom.project {
                name project.name
                packaging 'jar'
                description 'InterMine Plugin'
                url 'https://github.com/intermine/intermine'

                scm {
                    connection 'scm:git:git://github.com/intermine/intermine.git'
                    developerConnection 'scm:git:ssh://github.com:intermine/intermine.git'
                    url 'https://github.com/intermine/intermine'
                }

                licenses {
                    license {
                        name 'LGPL-2.1'
                        url 'https://www.gnu.org/licenses/old-licenses/lgpl-2.1.txt'
                    }
                }

                developers {
                    developer {
                        name 'InterMine core team and contributors'
                    }
                }
            }
        }
    }
}<|MERGE_RESOLUTION|>--- conflicted
+++ resolved
@@ -4,11 +4,7 @@
 apply plugin: 'signing'
 
 group 'org.intermine'
-<<<<<<< HEAD
-version '5.5.0'
-=======
-version '5.0.2'
->>>>>>> e0678668
+version '5.1.0'
 
 sourceCompatibility = 1.8
 
