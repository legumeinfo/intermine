package org.intermine.plugin.integrate

import org.apache.tools.ant.util.StringUtils
import org.gradle.api.Project
import org.intermine.plugin.BioSourceProperties
import org.intermine.plugin.project.Source
import org.gradle.api.tasks.SourceSetContainer

class IntegrateUtils {
    String COMMON_OS_PREFIX = "common"
    Project gradleProject
    org.intermine.plugin.project.Project imProject
    String buildResourcesMainDir
    BioSourceProperties bioSourceProperties

    IntegrateUtils(Project gradleProject, org.intermine.plugin.project.Project imProject) {
        this.gradleProject = gradleProject
        this.imProject = imProject
        bioSourceProperties = new BioSourceProperties(imProject, gradleProject)

        SourceSetContainer sourceSets = (SourceSetContainer) gradleProject.getProperties().get("sourceSets")
        buildResourcesMainDir = sourceSets.getByName("main").getOutput().resourcesDir
    }

    protected preRetrieveSingleSource = { sourceName ->
        if (bioSourceProperties.preRetrieveExists(sourceName)) {
            println "Pre-retrieving " + sourceName
            def ant = new AntBuilder()

            ant.taskdef(name: 'preRetrieve', classname: bioSourceProperties.getPreRetrieveClassName(sourceName)) {
                classpath {
                    dirset(dir: gradleProject.getBuildDir().getAbsolutePath())
                    pathelement(path: gradleProject.configurations.getByName("compile").asPath)
                    pathelement(path: gradleProject.configurations.getByName("integrateSource").asPath)
                }
            }
            //prepare preRetrieve input parameters
            Properties antTaskProperties = bioSourceProperties.generatePreRetrieveAntInput(sourceName)
            ant.preRetrieve(antTaskProperties)
        }
    }

    protected retrieveSingleSource = {sourceName ->
        Source source = imProject.sources.get(sourceName)
        Properties bioSourceProperties = bioSourceProperties.getBioSourceProperties(sourceName)
        if (bioSourceProperties.containsKey("have.file.custom.tgt")) {
            retrieveTgtFromCustomFile(source, bioSourceProperties)
        } else if (bioSourceProperties.containsKey("have.db.tgt")) {
            retrieveTgtFromDB(source, bioSourceProperties)
        } else if (bioSourceProperties.containsKey("have.dir.custom.tgt")) {
            retrieveTgtFromCustomDir(source, bioSourceProperties)
        } else if (bioSourceProperties.containsKey("have.file.xml.tgt")) {
            retrieveTgtFromXMLFile(source, bioSourceProperties)
        } else if (bioSourceProperties.containsKey("have.large.file.xml.tgt")) {
            retrieveTgtFromLargeXMLFile(source, bioSourceProperties)
        } else if (bioSourceProperties.containsKey("have.file.gff3")) {
            retrieveFromGFF3(source, bioSourceProperties)
        } else if (bioSourceProperties.containsKey("have.file.obo")) {
            retrieveFromOBO(source, bioSourceProperties)
        }
        // TODO throw exception here if we haven't found a valid type?
    }

    protected retrieveTgtFromCustomFile = {Source source, Properties bioSourceProperties  ->
        def ant = new AntBuilder()
        //set dynamic properties
        source.userProperties.each { prop ->
            if (!"src.data.dir".equals(prop.name)) {
                ant.project.setProperty(prop.name, prop.value)
            }
        }
        ant.taskdef(name: "convertFile", classname: "org.intermine.task.FileConverterTask") {
            classpath {
                dirset(dir: gradleProject.getBuildDir().getAbsolutePath())
                pathelement(path: gradleProject.configurations.getByName("compile").asPath)
                pathelement(path: gradleProject.configurations.getByName("integrateSource").asPath)
            }
        }
        def includes = BioSourceProperties.getUserProperty(source, "src.data.dir.includes")
        if (includes == null || includes == "") {
            includes = "*"
        }
        ant.convertFile(clsName: bioSourceProperties.getProperty("converter.class"),
                osName: "osw." + COMMON_OS_PREFIX + "-tgt-items", modelName: "genomic") {
            fileset(dir: BioSourceProperties.getUserProperty(source, "src.data.dir"),
                    includes: includes,
                    excludes: BioSourceProperties.getUserProperty(source, "src.data.dir.excludes"))
        }
    }
    def retrieveTgtFromDB = {Source source, Properties bioSourceProperties ->
        def ant = new AntBuilder()
        source.userProperties.each { prop ->
            if (!"src.data.dir".equals(prop.name)) {
                ant.project.setProperty(prop.name, prop.value)
            }
        }
        ant.taskdef(name: "convertDB", classname: "org.intermine.task.DBConverterTask") {
            classpath {
                dirset(dir: gradleProject.getBuildDir().getAbsolutePath())
                dirset(dir: buildResourcesMainDir)//to read default.intermine.properties
                pathelement(path: gradleProject.configurations.getByName("compile").asPath)
                pathelement(path: gradleProject.configurations.getByName("integrateSource").asPath)
            }
        }
        ant.convertDB(clsName: bioSourceProperties.getProperty("converter.class"),
                osName: "osw." + COMMON_OS_PREFIX + "-tgt-items", modelName: "genomic",
                dbAlias: "db." + BioSourceProperties.getUserProperty(source, "source.db.name"))
    }
    def retrieveTgtFromCustomDir = {Source source, Properties bioSourceProperties ->
        def ant = new AntBuilder()
        //set dynamic properties
        source.userProperties.each { prop ->
            if (!"src.data.dir".equals(prop.name)) {
                ant.project.setProperty(prop.name, prop.value)
            }
        }
        ant.taskdef(name: "convertDir", classname: "org.intermine.task.DirectoryConverterTask") {
            classpath {
                dirset(dir: gradleProject.getBuildDir().getAbsolutePath())
                pathelement(path: gradleProject.configurations.getByName("compile").asPath)
                pathelement(path: gradleProject.configurations.getByName("integrateSource").asPath)
            }
        }
        ant.convertDir(clsName: bioSourceProperties.getProperty("converter.class"),
                osName: "osw." + COMMON_OS_PREFIX + "-tgt-items", modelName: "genomic",
                dataDir: BioSourceProperties.getUserProperty(source, "src.data.dir"))
    }

    def retrieveTgtFromXMLFile = {Source source, Properties bioSourceProperties ->
        def ant = new AntBuilder()
        def includes = BioSourceProperties.getUserProperty(source, "src.data.dir.includes")
        if (includes == null || includes == "") {
            includes = "*.xml"
        }
        ant.taskdef(name: "insertXMLData", classname: "org.intermine.dataloader.XmlDataLoaderTask") {
            classpath {
                dirset(dir: gradleProject.getBuildDir().getAbsolutePath())
                pathelement(path: gradleProject.configurations.getByName("compile").asPath)
                pathelement(path: gradleProject.configurations.getByName("integrateSource").asPath)
            }
        }
        boolean hasFile = BioSourceProperties.getUserProperty(source, "src.data.file")
        if (hasFile) {
            ant.insertXMLData(integrationWriter: "integration.production",
                    sourceName: source.name,
                    sourceType: source.type,
                    file: BioSourceProperties.getUserProperty(source, "src.data.file"),
                    ignoreDuplicates: BioSourceProperties.getUserProperty(source, "ignoreDuplicates"))
        } else {
            ant.insertXMLData(integrationWriter: "integration.production",
                    sourceName: source.name,
                    sourceType: source.type,
                    //file: BioSourceProperties.getUserProperty(source, "src.data.file"),
                    ignoreDuplicates: BioSourceProperties.getUserProperty(source, "ignoreDuplicates")) {
                fileset(dir: BioSourceProperties.getUserProperty(source, "src.data.dir"),
                        includes: includes,
                        excludes: BioSourceProperties.getUserProperty(source, "src.data.dir.excludes"))
            }
        }
    }
    def retrieveTgtFromLargeXMLFile = {Source source, Properties bioSourceProperties ->
        def ant = new AntBuilder()
        def includes = BioSourceProperties.getUserProperty(source, "src.data.dir.includes")
        if (includes == null || includes == "") {
            includes = "*.xml"
        }
        ant.taskdef(name: "convertFullXMLFile", classname: "org.intermine.task.FullXmlConverterTask") {
            classpath {
                dirset(dir: gradleProject.getBuildDir().getAbsolutePath())
                pathelement(path: gradleProject.configurations.getByName("compile").asPath)
                pathelement(path: gradleProject.configurations.getByName("integrateSource").asPath)
            }
        }
        boolean hasFile = BioSourceProperties.getUserProperty(source, "src.data.file")
        if (hasFile) {
            ant.convertFullXMLFile(osName: "osw." + COMMON_OS_PREFIX + "-tgt-items", sourceName: source.name,
                    file: BioSourceProperties.getUserProperty(source, "src.data.file"), modelName: "genomic")
        } else {
            ant.convertFullXMLFile(osName: "osw." + COMMON_OS_PREFIX + "-tgt-items", sourceName: source.name,
                    modelName: "genomic")
                    {
                        fileset(dir: BioSourceProperties.getUserProperty(source, "src.data.dir"),
                                includes: includes,
                                excludes: BioSourceProperties.getUserProperty(source, "src.data.dir.excludes"))
                    }
        }
    }

    def retrieveFromGFF3 = {Source source, Properties bioSourceProperties ->
        def ant = new AntBuilder()
        //set dynamic properties
        source.userProperties.each { prop ->
            if (!"src.data.dir".equals(prop.name)) {
                ant.project.setProperty(prop.name, prop.value)
            }
        }
        String gff3SeqHandlerClassName = (bioSourceProperties.containsKey("gff3.seqHandlerClassName")) ?
                bioSourceProperties.getProperty("gff3.seqHandlerClassName") : ""
        String licence = (ant.project.getProperty("gff3.licence") != null) ?
                ant.project.getProperty("gff3.licence") : ""
        def includes = BioSourceProperties.getUserProperty(source, "src.data.dir.includes")
        if (includes == null || includes == "") {
            includes = "*.gff,*.gff3"
        }

        ant.taskdef(name: "convertGFF3File", classname: "org.intermine.bio.task.GFF3ConverterTask") {
            classpath {
                dirset(dir: gradleProject.getBuildDir().getAbsolutePath())
                pathelement(path: gradleProject.configurations.getByName("compile").asPath)
                pathelement(path: gradleProject.configurations.getByName("integrateSource").asPath)
            }
        }
        ant.convertGFF3File(converter: "org.intermine.bio.dataconversion.GFF3Converter",
                target: "osw." + COMMON_OS_PREFIX + "-tgt-items",
                seqClsName: BioSourceProperties.getUserProperty(source, "gff3.seqClsName"),
                orgTaxonId: BioSourceProperties.getUserProperty(source, "gff3.taxonId"),
                dataSourceName: BioSourceProperties.getUserProperty(source, "gff3.dataSourceName"),
                dataSourceDescription: BioSourceProperties.getUserProperty(source, "gff3.dataSourceDescription"),
                dataSourceUrl: BioSourceProperties.getUserProperty(source, "gff3.dataSourceUrl"),
                seqDataSourceName: BioSourceProperties.getUserProperty(source, "gff3.seqDataSourceName"),
                dataSetTitle: BioSourceProperties.getUserProperty(source, "gff3.dataSetTitle"),
                dataSetDescription: BioSourceProperties.getUserProperty(source, "gff3.dataSetDescription"),
                dataSetUrl: BioSourceProperties.getUserProperty(source, "gff3.dataSetUrl"),
                dontCreateLocations: BioSourceProperties.getUserProperty(source, "gff3.dontCreateLocations"),
                model: "genomic",
                handlerClassName: bioSourceProperties.getProperty("gff3.handlerClassName"),
                seqHandlerClassName: gff3SeqHandlerClassName,
                strainIdentifier: BioSourceProperties.getUserProperty(source, "gff3.strainIdentifier"),
                assemblyVersion: BioSourceProperties.getUserProperty(source, "gff3.assemblyVersion"),
                annotationVersion: BioSourceProperties.getUserProperty(source, "gff3.annotationVersion"),
                licence: licence) {
            fileset(dir: BioSourceProperties.getUserProperty(source, "src.data.dir"),
                    includes: includes)
        }
    }

    def retrieveFromOBO = {Source source, Properties bioSourceProperties ->
        def ant = new AntBuilder()

        //set dynamic properties                                                                                                                                                                                                              
        source.userProperties.each { prop ->
            if (!"src.data.dir".equals(prop.name)) {
                ant.project.setProperty(prop.name, prop.value)
            }
        }

        String licence = (bioSourceProperties.getProperty("obo.ontology.licence") != null) ?
            bioSourceProperties.getProperty("obo.ontology.licence") : ""
        licence = (ant.project.getProperty("obo.ontology.licence") != null) ?
            ant.project.getProperty("obo.ontology.licence") : licence

        String ontologyName = (bioSourceProperties.getProperty("obo.ontology.name") != null) ?
            bioSourceProperties.getProperty("obo.ontology.name") : ""
        ontologyName = (ant.project.getProperty("obo.ontology.name") != null) ?
            ant.project.getProperty("obo.ontology.name") : ontologyName

        String url = (bioSourceProperties.getProperty("obo.ontology.url") != null) ?
            bioSourceProperties.getProperty("obo.ontology.url") : ""
        url = (ant.project.getProperty("obo.ontology.url") != null) ?
            ant.project.getProperty("obo.ontology.url") : url
<<<<<<< HEAD

        String description = (bioSourceProperties.getProperty("obo.ontology.description") != null) ?
            bioSourceProperties.getProperty("obo.ontology.description") : ""
        description = (ant.project.getProperty("obo.ontology.description") != null) ?
            ant.project.getProperty("obo.ontology.description") : description
=======
>>>>>>> 341fb36b

        ant.taskdef(name: "convertOBO", classname: "org.intermine.bio.task.OboConverterTask") {
            classpath {
                dirset(dir: gradleProject.getBuildDir().getAbsolutePath())
                pathelement(path: gradleProject.configurations.getByName("compile").asPath)
                pathelement(path: gradleProject.configurations.getByName("integrateSource").asPath)
            }
        }
        ant.convertOBO(file: BioSourceProperties.getUserProperty(source, "src.data.file"),
                       osName: "osw." + COMMON_OS_PREFIX + "-tgt-items", modelName: "genomic",
                       ontologyName: ontologyName,
                       url: url,
<<<<<<< HEAD
                       description: description,
=======
>>>>>>> 341fb36b
                       termClass: bioSourceProperties.getProperty("obo.term.class"),
                       licence: licence)
    }

    def loadSingleSource = { source ->
        //TODO manage duplicate
        Properties props = bioSourceProperties.getBioSourceProperties(source.name)
        String classname;
        def ant = new AntBuilder()
        if (props.containsKey("have.file.custom.direct")) {
            //set property change property name, fasta.idSuffix -> idSuffix)
            source.userProperties.each { prop ->
                if (!"src.data.dir".equals(prop.name)) {
                    String propName = StringUtils.removePrefix(prop.name, source.type + ".")
                    ant.project.setProperty(propName, prop.value)
                }
            }
            def fastaClassLoader = BioSourceProperties.getUserProperty(source, "fasta.loaderClassName")
            if (fastaClassLoader != null) {
                classname = fastaClassLoader
            } else {
                classname = props.getProperty("loader.class")
            }
        } else {
            classname = "org.intermine.dataloader.ObjectStoreDataLoaderTask"
        }
        ant.taskdef(name: "dataLoad", classname: classname) {
            classpath {
                dirset(dir: gradleProject.getBuildDir().getAbsolutePath())
                pathelement(path: gradleProject.configurations.getByName("compile").asPath)
                pathelement(path: gradleProject.configurations.getByName("integrateSource").asPath)
            }
        }
        if (props.containsKey("have.file.custom.direct")) {
            ant.dataLoad(integrationWriterAlias: "integration.production",
                    sourceName: source.name, sourceType: source.type){
                fileset(dir: BioSourceProperties.getUserProperty(source, "src.data.dir"),
                        includes: BioSourceProperties.getUserProperty(source, source.type + ".includes"))
            }
        } else {
            ant.dataLoad(integrationWriter: "integration.production",
                    source: "os." + COMMON_OS_PREFIX + "-translated",
                    sourceName: source.name, sourceType: source.type,
                    ignoreDuplicates: false,
                    allSources: "")
        }
    }

}<|MERGE_RESOLUTION|>--- conflicted
+++ resolved
@@ -258,14 +258,6 @@
             bioSourceProperties.getProperty("obo.ontology.url") : ""
         url = (ant.project.getProperty("obo.ontology.url") != null) ?
             ant.project.getProperty("obo.ontology.url") : url
-<<<<<<< HEAD
-
-        String description = (bioSourceProperties.getProperty("obo.ontology.description") != null) ?
-            bioSourceProperties.getProperty("obo.ontology.description") : ""
-        description = (ant.project.getProperty("obo.ontology.description") != null) ?
-            ant.project.getProperty("obo.ontology.description") : description
-=======
->>>>>>> 341fb36b
 
         ant.taskdef(name: "convertOBO", classname: "org.intermine.bio.task.OboConverterTask") {
             classpath {
@@ -278,10 +270,6 @@
                        osName: "osw." + COMMON_OS_PREFIX + "-tgt-items", modelName: "genomic",
                        ontologyName: ontologyName,
                        url: url,
-<<<<<<< HEAD
-                       description: description,
-=======
->>>>>>> 341fb36b
                        termClass: bioSourceProperties.getProperty("obo.term.class"),
                        licence: licence)
     }
